/*
 * window.c - the PuTTY(tel) main program, which runs a PuTTY terminal
 * emulator and backend in a window.
 */

#include <stdio.h>
#include <stdlib.h>
#include <ctype.h>
#include <time.h>
#include <limits.h>
#include <assert.h>
#include <wchar.h>

#define COMPILE_MULTIMON_STUBS

#include "putty.h"
#include "terminal.h"
#include "storage.h"
#include "putty-rc.h"
#include "security-api.h"
#include "win-gui-seat.h"
#include "tree234.h"

/* {{{ winfrip */
#include "FySTY/winfrip.h"
/* winfrip }}} */

#ifndef NO_MULTIMON
#include <multimon.h>
#endif

#include <imm.h>
#include <commctrl.h>
#include <richedit.h>
#include <mmsystem.h>

/* From MSDN: In the WM_SYSCOMMAND message, the four low-order bits of
 * wParam are used by Windows, and should be masked off, so we shouldn't
 * attempt to store information in them. Hence all these identifiers have
 * the low 4 bits clear. Also, identifiers should < 0xF000. */

#define IDM_SHOWLOG   0x0010
#define IDM_NEWSESS   0x0020
#define IDM_DUPSESS   0x0030
#define IDM_RESTART   0x0040
#define IDM_RECONF    0x0050
#define IDM_CLRSB     0x0060
#define IDM_RESET     0x0070
#define IDM_HELP      0x0140
#define IDM_ABOUT     0x0150
#define IDM_SAVEDSESS 0x0160
#define IDM_COPYALL   0x0170
#define IDM_FULLSCREEN  0x0180
#define IDM_COPY      0x0190
#define IDM_PASTE     0x01A0
#define IDM_SPECIALSEP 0x0200

#define IDM_SPECIAL_MIN 0x0400
#define IDM_SPECIAL_MAX 0x0800

#define IDM_SAVED_MIN 0x1000
#define IDM_SAVED_MAX 0x5000
#define MENU_SAVED_STEP 16
/* Maximum number of sessions on saved-session submenu */
#define MENU_SAVED_MAX ((IDM_SAVED_MAX-IDM_SAVED_MIN) / MENU_SAVED_STEP)

#define WM_IGNORE_CLIP (WM_APP + 2)
#define WM_FULLSCR_ON_MAX (WM_APP + 3)
#define WM_GOT_CLIPDATA (WM_APP + 4)

/* Needed for Chinese support and apparently not always defined. */
#ifndef VK_PROCESSKEY
#define VK_PROCESSKEY 0xE5
#endif

/* Mouse wheel support. */
#ifndef WM_MOUSEWHEEL
#define WM_MOUSEWHEEL 0x020A           /* not defined in earlier SDKs */
#endif
#ifndef WHEEL_DELTA
#define WHEEL_DELTA 120
#endif

/* DPI awareness support */
#ifndef WM_DPICHANGED
#define WM_DPICHANGED 0x02E0
#define WM_DPICHANGED_BEFOREPARENT 0x02E2
#define WM_DPICHANGED_AFTERPARENT 0x02E3
#define WM_GETDPISCALEDSIZE 0x02E4
#endif

/* VK_PACKET, used to send Unicode characters in WM_KEYDOWNs */
#ifndef VK_PACKET
#define VK_PACKET 0xE7
#endif

static Mouse_Button translate_button(Mouse_Button button);
static void show_mouseptr(bool show);
static LRESULT CALLBACK WndProc(HWND, UINT, WPARAM, LPARAM);
static int TranslateKey(UINT message, WPARAM wParam, LPARAM lParam,
                        unsigned char *output);
static void init_palette(void);
static void init_fonts(int, int);
static void init_dpi_info(void);
static void another_font(int);
static void deinit_fonts(void);
static void set_input_locale(HKL);
static void update_savedsess_menu(void);
static void init_winfuncs(void);

static bool is_full_screen(void);
static void make_full_screen(void);
static void clear_full_screen(void);
static void flip_full_screen(void);
static void process_clipdata(HGLOBAL clipdata, bool unicode);
static void setup_clipboards(Terminal *, Conf *);

/* Window layout information */
/* {{{ winfrip */
void reset_window(int);
/* winfrip }}} */
#if 0
static void reset_window(int);
#endif
static int extra_width, extra_height;
static int font_width, font_height;
static bool font_dualwidth, font_varpitch;
static int offset_width, offset_height;
static bool was_zoomed = false;
static int prev_rows, prev_cols;

static void flash_window(int mode);
static void sys_cursor_update(void);
static bool get_fullscreen_rect(RECT * ss);

static int caret_x = -1, caret_y = -1;

static int kbd_codepage;

static Ldisc *ldisc;
static Backend *backend;

static struct unicode_data ucsdata;
static bool session_closed;
static bool reconfiguring = false;

static const SessionSpecial *specials = NULL;
static HMENU specials_menu = NULL;
static int n_specials = 0;

#define TIMING_TIMER_ID 1234
static long timing_next_time;

static struct {
    HMENU menu;
} popup_menus[2];
enum { SYSMENU, CTXMENU };
static HMENU savedsess_menu;

static Conf *conf;
static LogContext *logctx;
static Terminal *term;

static void conf_cache_data(void);
static int cursor_type;
static int vtmode;

static struct sesslist sesslist;       /* for saved-session menu */

#define FONT_NORMAL 0
#define FONT_BOLD 1
#define FONT_UNDERLINE 2
#define FONT_BOLDUND 3
#define FONT_WIDE       0x04
#define FONT_HIGH       0x08
#define FONT_NARROW     0x10

#define FONT_OEM        0x20
#define FONT_OEMBOLD    0x21
#define FONT_OEMUND     0x22
#define FONT_OEMBOLDUND 0x23

#define FONT_MAXNO      0x40
#define FONT_SHIFT      5
static HFONT fonts[FONT_MAXNO];
static LOGFONT lfont;
static bool fontflag[FONT_MAXNO];
static enum {
    BOLD_NONE, BOLD_SHADOW, BOLD_FONT
} bold_font_mode;
static bool bold_colours;
static enum {
    UND_LINE, UND_FONT
} und_mode;
static int descent, font_strikethrough_y;

static COLORREF colours[OSC4_NCOLOURS];
static HPALETTE pal;
static LPLOGPALETTE logpal;
bool tried_pal = false;
COLORREF colorref_modifier = 0;

enum MONITOR_DPI_TYPE { MDT_EFFECTIVE_DPI, MDT_ANGULAR_DPI, MDT_RAW_DPI, MDT_DEFAULT };
DECL_WINDOWS_FUNCTION(static, BOOL, GetMonitorInfoA, (HMONITOR, LPMONITORINFO));
DECL_WINDOWS_FUNCTION(static, HMONITOR, MonitorFromPoint, (POINT, DWORD));
DECL_WINDOWS_FUNCTION(static, HMONITOR, MonitorFromWindow, (HWND, DWORD));
DECL_WINDOWS_FUNCTION(static, HRESULT, GetDpiForMonitor, (HMONITOR hmonitor, enum MONITOR_DPI_TYPE dpiType, UINT *dpiX, UINT *dpiY));
DECL_WINDOWS_FUNCTION(static, HRESULT, GetSystemMetricsForDpi, (int nIndex, UINT dpi));
DECL_WINDOWS_FUNCTION(static, HRESULT, AdjustWindowRectExForDpi, (LPRECT lpRect, DWORD dwStyle, BOOL bMenu, DWORD dwExStyle, UINT dpi));

static struct _dpi_info {
    POINT cur_dpi;
    RECT new_wnd_rect;
} dpi_info;

static HBITMAP caretbm;

static int dbltime, lasttime, lastact;
static Mouse_Button lastbtn;

/* this allows xterm-style mouse handling. */
static bool send_raw_mouse = false;
static int wheel_accumulator = 0;

static bool pointer_indicates_raw_mouse = false;

static BusyStatus busy_status = BUSY_NOT;

static wchar_t *window_name, *icon_name;

static int compose_state = 0;

static UINT wm_mousewheel = WM_MOUSEWHEEL;

#define IS_HIGH_VARSEL(wch1, wch2) \
    ((wch1) == 0xDB40 && ((wch2) >= 0xDD00 && (wch2) <= 0xDDEF))
#define IS_LOW_VARSEL(wch) \
    (((wch) >= 0x180B && (wch) <= 0x180D) || /* MONGOLIAN FREE VARIATION SELECTOR */ \
     ((wch) >= 0xFE00 && (wch) <= 0xFE0F)) /* VARIATION SELECTOR 1-16 */

static bool wintw_setup_draw_ctx(TermWin *);
static void wintw_draw_text(TermWin *, int x, int y, wchar_t *text, int len,
                            unsigned long attrs, int lattrs, truecolour tc);
static void wintw_draw_cursor(TermWin *, int x, int y, wchar_t *text, int len,
                              unsigned long attrs, int lattrs, truecolour tc);
static void wintw_draw_trust_sigil(TermWin *, int x, int y);
static int wintw_char_width(TermWin *, int uc);
static void wintw_free_draw_ctx(TermWin *);
static void wintw_set_cursor_pos(TermWin *, int x, int y);
static void wintw_set_raw_mouse_mode(TermWin *, bool enable);
static void wintw_set_raw_mouse_mode_pointer(TermWin *, bool enable);
static void wintw_set_scrollbar(TermWin *, int total, int start, int page);
static void wintw_bell(TermWin *, int mode);
static void wintw_clip_write(
    TermWin *, int clipboard, wchar_t *text, int *attrs,
    truecolour *colours, int len, bool must_deselect);
static void wintw_clip_request_paste(TermWin *, int clipboard);
static void wintw_refresh(TermWin *);
static void wintw_request_resize(TermWin *, int w, int h);
static void wintw_set_title(TermWin *, const char *title, int codepage);
static void wintw_set_icon_title(TermWin *, const char *icontitle,
                                 int codepage);
static void wintw_set_minimised(TermWin *, bool minimised);
static void wintw_set_maximised(TermWin *, bool maximised);
static void wintw_move(TermWin *, int x, int y);
static void wintw_set_zorder(TermWin *, bool top);
static void wintw_palette_set(TermWin *, unsigned, unsigned, const rgb *);
static void wintw_palette_get_overrides(TermWin *, Terminal *);
static void wintw_unthrottle(TermWin *win, size_t bufsize);

static const TermWinVtable windows_termwin_vt = {
    .setup_draw_ctx = wintw_setup_draw_ctx,
    .draw_text = wintw_draw_text,
    .draw_cursor = wintw_draw_cursor,
    .draw_trust_sigil = wintw_draw_trust_sigil,
    .char_width = wintw_char_width,
    .free_draw_ctx = wintw_free_draw_ctx,
    .set_cursor_pos = wintw_set_cursor_pos,
    .set_raw_mouse_mode = wintw_set_raw_mouse_mode,
    .set_raw_mouse_mode_pointer = wintw_set_raw_mouse_mode_pointer,
    .set_scrollbar = wintw_set_scrollbar,
    .bell = wintw_bell,
    .clip_write = wintw_clip_write,
    .clip_request_paste = wintw_clip_request_paste,
    .refresh = wintw_refresh,
    .request_resize = wintw_request_resize,
    .set_title = wintw_set_title,
    .set_icon_title = wintw_set_icon_title,
    .set_minimised = wintw_set_minimised,
    .set_maximised = wintw_set_maximised,
    .move = wintw_move,
    .set_zorder = wintw_set_zorder,
    .palette_set = wintw_palette_set,
    .palette_get_overrides = wintw_palette_get_overrides,
    .unthrottle = wintw_unthrottle,
};

static TermWin wintw[1];
static HDC wintw_hdc;

static HICON trust_icon = INVALID_HANDLE_VALUE;

const bool share_can_be_downstream = true;
const bool share_can_be_upstream = true;

static bool is_utf8(void)
{
    return ucsdata.line_codepage == CP_UTF8;
}

static bool win_seat_is_utf8(Seat *seat)
{
    return is_utf8();
}

static char *win_seat_get_ttymode(Seat *seat, const char *mode)
{
    return term_get_ttymode(term, mode);
}

static StripCtrlChars *win_seat_stripctrl_new(
    Seat *seat, BinarySink *bs_out, SeatInteractionContext sic)
{
    return stripctrl_new_term(bs_out, false, 0, term);
}

static size_t win_seat_output(
    Seat *seat, SeatOutputType type, const void *, size_t);
static bool win_seat_eof(Seat *seat);
static SeatPromptResult win_seat_get_userpass_input(Seat *seat, prompts_t *p);
static void win_seat_notify_remote_exit(Seat *seat);
static void win_seat_connection_fatal(Seat *seat, const char *msg);
static void win_seat_update_specials_menu(Seat *seat);
static void win_seat_set_busy_status(Seat *seat, BusyStatus status);
static void win_seat_set_trust_status(Seat *seat, bool trusted);
static bool win_seat_can_set_trust_status(Seat *seat);
static bool win_seat_get_cursor_position(Seat *seat, int *x, int *y);
static bool win_seat_get_window_pixel_size(Seat *seat, int *x, int *y);

static const SeatVtable win_seat_vt = {
    .output = win_seat_output,
    .eof = win_seat_eof,
    .sent = nullseat_sent,
    .banner = nullseat_banner_to_stderr,
    .get_userpass_input = win_seat_get_userpass_input,
    .notify_session_started = nullseat_notify_session_started,
    .notify_remote_exit = win_seat_notify_remote_exit,
    .notify_remote_disconnect = nullseat_notify_remote_disconnect,
    .connection_fatal = win_seat_connection_fatal,
    .update_specials_menu = win_seat_update_specials_menu,
    .get_ttymode = win_seat_get_ttymode,
    .set_busy_status = win_seat_set_busy_status,
    .confirm_ssh_host_key = win_seat_confirm_ssh_host_key,
    .confirm_weak_crypto_primitive = win_seat_confirm_weak_crypto_primitive,
    .confirm_weak_cached_hostkey = win_seat_confirm_weak_cached_hostkey,
    .is_utf8 = win_seat_is_utf8,
    .echoedit_update = nullseat_echoedit_update,
    .get_x_display = nullseat_get_x_display,
    .get_windowid = nullseat_get_windowid,
    .get_window_pixel_size = win_seat_get_window_pixel_size,
    .stripctrl_new = win_seat_stripctrl_new,
    .set_trust_status = win_seat_set_trust_status,
    .can_set_trust_status = win_seat_can_set_trust_status,
    .has_mixed_input_stream = nullseat_has_mixed_input_stream_yes,
    .verbose = nullseat_verbose_yes,
    .interactive = nullseat_interactive_yes,
    .get_cursor_position = win_seat_get_cursor_position,
};
/* {{{ winfrip */
WinGuiSeat wgs = { .seat.vt = &win_seat_vt,
/* winfrip }}} */
#if 0
static WinGuiSeat wgs = { .seat.vt = &win_seat_vt,
#endif
                          .logpolicy.vt = &win_gui_logpolicy_vt };

static void start_backend(void)
{
    const struct BackendVtable *vt;
    char *error, *realhost;
    int i;

    vt = backend_vt_from_conf(conf);

    seat_set_trust_status(&wgs.seat, true);
    error = backend_init(vt, &wgs.seat, &backend, logctx, conf,
                         conf_get_str(conf, CONF_host),
                         conf_get_int(conf, CONF_port),
                         &realhost,
                         conf_get_bool(conf, CONF_tcp_nodelay),
                         conf_get_bool(conf, CONF_tcp_keepalives));
    if (error) {
        char *str = dupprintf("%s Error", appname);
        char *msg = dupprintf("Unable to open connection to\n%s\n%s",
                              conf_dest(conf), error);
        sfree(error);
        MessageBox(NULL, msg, str, MB_ICONERROR | MB_OK);
        sfree(str);
        sfree(msg);
        exit(0);
    }
    term_setup_window_titles(term, realhost);
    sfree(realhost);

    /*
     * Connect the terminal to the backend for resize purposes.
     */
    term_provide_backend(term, backend);

    /*
     * Set up a line discipline.
     */
    ldisc = ldisc_create(conf, term, backend, &wgs.seat);

    /*
     * Destroy the Restart Session menu item. (This will return
     * failure if it's already absent, as it will be the very first
     * time we call this function. We ignore that, because as long
     * as the menu item ends up not being there, we don't care
     * whether it was us who removed it or not!)
     */
    for (i = 0; i < lenof(popup_menus); i++) {
        DeleteMenu(popup_menus[i].menu, IDM_RESTART, MF_BYCOMMAND);
    }

    session_closed = false;
}

static void close_session(void *ignored_context)
{
    char *newtitle;
    int i;

    session_closed = true;
    newtitle = dupprintf("%s (inactive)", appname);
    win_set_icon_title(wintw, newtitle, DEFAULT_CODEPAGE);
    win_set_title(wintw, newtitle, DEFAULT_CODEPAGE);
    sfree(newtitle);

    if (ldisc) {
        ldisc_free(ldisc);
        ldisc = NULL;
    }
    if (backend) {
        backend_free(backend);
        backend = NULL;
        term_provide_backend(term, NULL);
        seat_update_specials_menu(&wgs.seat);
    }

    /*
     * Show the Restart Session menu item. Do a precautionary
     * delete first to ensure we never end up with more than one.
     */
    for (i = 0; i < lenof(popup_menus); i++) {
        DeleteMenu(popup_menus[i].menu, IDM_RESTART, MF_BYCOMMAND);
        InsertMenu(popup_menus[i].menu, IDM_DUPSESS, MF_BYCOMMAND | MF_ENABLED,
                   IDM_RESTART, "&Restart Session");
    }
}

/*
 * Some machinery to deal with switching the window type between ANSI
 * and Unicode. We prefer Unicode, but some PuTTY builds still try to
 * run on machines so old that they don't support that mode. So we're
 * prepared to fall back to an ANSI window if we have to. For this
 * purpose, we swap out a few Windows API functions, and wrap
 * SetWindowText so that if we're not in Unicode mode we first convert
 * the wide string we're given.
 */
static bool unicode_window;
static BOOL (WINAPI *sw_PeekMessage)(LPMSG, HWND, UINT, UINT, UINT);
static LRESULT (WINAPI *sw_DispatchMessage)(const MSG *);
static LRESULT (WINAPI *sw_DefWindowProc)(HWND, UINT, WPARAM, LPARAM);
static void sw_SetWindowText(HWND hwnd, wchar_t *text)
{
    if (unicode_window) {
        SetWindowTextW(hwnd, text);
    } else {
        char *mb = dup_wc_to_mb(DEFAULT_CODEPAGE, 0, text, "?", &ucsdata);
        SetWindowTextA(hwnd, mb);
        sfree(mb);
    }
}

static HINSTANCE hprev;

/*
 * Also, registering window classes has to be done in a fiddly way.
 */
#define SETUP_WNDCLASS(wndclass, classname) do {                        \
        wndclass.style = 0;                                             \
        wndclass.lpfnWndProc = WndProc;                                 \
        wndclass.cbClsExtra = 0;                                        \
        wndclass.cbWndExtra = 0;                                        \
        wndclass.hInstance = hinst;                                     \
        wndclass.hIcon = LoadIcon(hinst, MAKEINTRESOURCE(IDI_MAINICON)); \
        wndclass.hCursor = LoadCursor(NULL, IDC_IBEAM);                 \
        wndclass.hbrBackground = NULL;                                  \
        wndclass.lpszMenuName = NULL;                                   \
        wndclass.lpszClassName = classname;                             \
    } while (0)
wchar_t *terminal_window_class_w(void)
{
    static wchar_t *classname = NULL;
    if (!classname)
        classname = dup_mb_to_wc(DEFAULT_CODEPAGE, 0, appname);
    if (!hprev) {
        WNDCLASSW wndclassw;
        SETUP_WNDCLASS(wndclassw, classname);
        RegisterClassW(&wndclassw);
    }
    return classname;
}
char *terminal_window_class_a(void)
{
    static char *classname = NULL;
    if (!classname)
        classname = dupcat(appname, ".ansi");
    if (!hprev) {
        WNDCLASSA wndclassa;
        SETUP_WNDCLASS(wndclassa, classname);
        RegisterClassA(&wndclassa);
    }
    return classname;
}

const unsigned cmdline_tooltype =
    TOOLTYPE_HOST_ARG |
    TOOLTYPE_PORT_ARG |
    TOOLTYPE_NO_VERBOSE_OPTION;

HINSTANCE hinst;

int WINAPI WinMain(HINSTANCE inst, HINSTANCE prev, LPSTR cmdline, int show)
{
    MSG msg;
    HRESULT hr;
    int guess_width, guess_height;

    /* {{{ winfrip */
    winfrip_debug_init();
    /* winfrip }}} */

    dll_hijacking_protection();

    hinst = inst;
    hprev = prev;

    sk_init();

    init_common_controls();

    /* Set Explicit App User Model Id so that jump lists don't cause
       PuTTY to hang on to removable media. */

    set_explicit_app_user_model_id();

    /* Ensure a Maximize setting in Explorer doesn't maximise the
     * config box. */
    defuse_showwindow();

    init_winver();

    /*
     * If we're running a version of Windows that doesn't support
     * WM_MOUSEWHEEL, find out what message number we should be
     * using instead.
     */
    if (osMajorVersion < 4 ||
        (osMajorVersion == 4 && osPlatformId != VER_PLATFORM_WIN32_NT))
        wm_mousewheel = RegisterWindowMessage("MSWHEEL_ROLLMSG");

    init_help();

    init_winfuncs();

    conf = conf_new();

    /*
     * Initialize COM.
     */
    hr = CoInitialize(NULL);
    if (hr != S_OK && hr != S_FALSE) {
        char *str = dupprintf("%s Fatal Error", appname);
        MessageBox(NULL, "Failed to initialize COM subsystem",
                   str, MB_OK | MB_ICONEXCLAMATION);
        sfree(str);
        return 1;
    }

    /*
     * Process the command line.
     */
    gui_term_process_cmdline(conf, cmdline);

    memset(&ucsdata, 0, sizeof(ucsdata));

    conf_cache_data();

    /*
     * Guess some defaults for the window size. This all gets
     * updated later, so we don't really care too much. However, we
     * do want the font width/height guesses to correspond to a
     * large font rather than a small one...
     */

    font_width = 10;
    font_height = 20;
    extra_width = 25;
    extra_height = 28;
    guess_width = extra_width + font_width * conf_get_int(conf, CONF_width);
    guess_height = extra_height + font_height*conf_get_int(conf, CONF_height);
    {
        RECT r;
        get_fullscreen_rect(&r);
        if (guess_width > r.right - r.left)
            guess_width = r.right - r.left;
        if (guess_height > r.bottom - r.top)
            guess_height = r.bottom - r.top;
    }

    {
        int winmode = WS_OVERLAPPEDWINDOW | WS_VSCROLL;
        int exwinmode = 0;
        const struct BackendVtable *vt =
            backend_vt_from_proto(be_default_protocol);
        bool resize_forbidden = false;
        if (vt && vt->flags & BACKEND_RESIZE_FORBIDDEN)
            resize_forbidden = true;
        wchar_t *uappname = dup_mb_to_wc(DEFAULT_CODEPAGE, 0, appname);
        window_name = dup_mb_to_wc(DEFAULT_CODEPAGE, 0, appname);
        icon_name = dup_mb_to_wc(DEFAULT_CODEPAGE, 0, appname);
        if (!conf_get_bool(conf, CONF_scrollbar))
            winmode &= ~(WS_VSCROLL);
        if (conf_get_int(conf, CONF_resize_action) == RESIZE_DISABLED ||
            resize_forbidden)
            winmode &= ~(WS_THICKFRAME | WS_MAXIMIZEBOX);
        if (conf_get_bool(conf, CONF_alwaysontop))
            exwinmode |= WS_EX_TOPMOST;
        if (conf_get_bool(conf, CONF_sunken_edge))
            exwinmode |= WS_EX_CLIENTEDGE;

#ifdef TEST_ANSI_WINDOW
        /* For developer testing of ANSI window support, pretend
         * CreateWindowExW failed */
        wgs.term_hwnd = NULL;
        SetLastError(ERROR_CALL_NOT_IMPLEMENTED);
#else
        unicode_window = true;
        sw_PeekMessage = PeekMessageW;
        sw_DispatchMessage = DispatchMessageW;
        sw_DefWindowProc = DefWindowProcW;
        wgs.term_hwnd = CreateWindowExW(
<<<<<<< HEAD
            exwinmode, uappname, uappname, winmode, CW_USEDEFAULT,
            CW_USEDEFAULT, guess_width, guess_height, NULL, NULL, inst, NULL);
        /* {{{ winfrip */
        winfrip_transp_op(WINFRIP_TRANSP_OP_FOCUS_SET, conf, wgs.term_hwnd);
        /* winfrip }}} */
        /* {{{ winfrip */
        (void)winfrip_general_op(WINFRIP_GENERAL_OP_SYSTRAY_INIT, conf, inst, wgs.term_hwnd, -1, -1, -1);
        /* winfrip }}} */
=======
            exwinmode, terminal_window_class_w(), uappname,
            winmode, CW_USEDEFAULT, CW_USEDEFAULT,
            guess_width, guess_height, NULL, NULL, inst, NULL);
#endif

#if defined LEGACY_WINDOWS || defined TEST_ANSI_WINDOW
        if (!wgs.term_hwnd && GetLastError() == ERROR_CALL_NOT_IMPLEMENTED) {
            /* Fall back to an ANSI window, swapping in all the ANSI
             * window message handling functions */
            unicode_window = false;
            sw_PeekMessage = PeekMessageA;
            sw_DispatchMessage = DispatchMessageA;
            sw_DefWindowProc = DefWindowProcA;
            wgs.term_hwnd = CreateWindowExA(
                exwinmode, terminal_window_class_a(), appname,
                winmode, CW_USEDEFAULT, CW_USEDEFAULT,
                guess_width, guess_height, NULL, NULL, inst, NULL);
        }
#endif

        if (!wgs.term_hwnd) {
            modalfatalbox("Unable to create terminal window: %s",
                          win_strerror(GetLastError()));
        }
>>>>>>> 386b094e
        memset(&dpi_info, 0, sizeof(struct _dpi_info));
        init_dpi_info();
        sfree(uappname);
    }

    /*
     * Initialise the fonts, simultaneously correcting the guesses
     * for font_{width,height}.
     */
    init_fonts(0,0);

    /*
     * Prepare a logical palette.
     */
    init_palette();

    /*
     * Initialise the terminal. (We have to do this _after_
     * creating the window, since the terminal is the first thing
     * which will call schedule_timer(), which will in turn call
     * timer_change_notify() which will expect hwnd to exist.)
     */
    wintw->vt = &windows_termwin_vt;
    term = term_init(conf, &ucsdata, wintw);
    setup_clipboards(term, conf);
    logctx = log_init(&wgs.logpolicy, conf);
    term_provide_logctx(term, logctx);
    term_size(term, conf_get_int(conf, CONF_height),
              conf_get_int(conf, CONF_width),
              conf_get_int(conf, CONF_savelines));

    /*
     * Correct the guesses for extra_{width,height}.
     */
    {
        RECT cr, wr;
        GetWindowRect(wgs.term_hwnd, &wr);
        GetClientRect(wgs.term_hwnd, &cr);
        offset_width = offset_height = conf_get_int(conf, CONF_window_border);
        extra_width = wr.right - wr.left - cr.right + cr.left + offset_width*2;
        extra_height = wr.bottom - wr.top - cr.bottom + cr.top +offset_height*2;
    }

    /*
     * Resize the window, now we know what size we _really_ want it
     * to be.
     */
    guess_width = extra_width + font_width * term->cols;
    guess_height = extra_height + font_height * term->rows;
    SetWindowPos(wgs.term_hwnd, NULL, 0, 0, guess_width, guess_height,
                 SWP_NOMOVE | SWP_NOREDRAW | SWP_NOZORDER);

    /*
     * Set up a caret bitmap, with no content.
     */
    {
        char *bits;
        int size = (font_width + 15) / 16 * 2 * font_height;
        bits = snewn(size, char);
        memset(bits, 0, size);
        caretbm = CreateBitmap(font_width, font_height, 1, 1, bits);
        sfree(bits);
    }
    CreateCaret(wgs.term_hwnd, caretbm, font_width, font_height);

    /*
     * Initialise the scroll bar.
     */
    {
        SCROLLINFO si;

        si.cbSize = sizeof(si);
        si.fMask = SIF_ALL | SIF_DISABLENOSCROLL;
        si.nMin = 0;
        si.nMax = term->rows - 1;
        si.nPage = term->rows;
        si.nPos = 0;
        SetScrollInfo(wgs.term_hwnd, SB_VERT, &si, false);
    }

    /*
     * Prepare the mouse handler.
     */
    lastact = MA_NOTHING;
    lastbtn = MBT_NOTHING;
    dbltime = GetDoubleClickTime();

    /*
     * Set up the session-control options on the system menu.
     */
    {
        HMENU m;
        int j;
        char *str;

        popup_menus[SYSMENU].menu = GetSystemMenu(wgs.term_hwnd, false);
        popup_menus[CTXMENU].menu = CreatePopupMenu();
        AppendMenu(popup_menus[CTXMENU].menu, MF_ENABLED, IDM_COPY, "&Copy");
        AppendMenu(popup_menus[CTXMENU].menu, MF_ENABLED, IDM_PASTE, "&Paste");

        savedsess_menu = CreateMenu();
        get_sesslist(&sesslist, true);
        update_savedsess_menu();

        for (j = 0; j < lenof(popup_menus); j++) {
            m = popup_menus[j].menu;

            AppendMenu(m, MF_SEPARATOR, 0, 0);
            AppendMenu(m, MF_ENABLED, IDM_SHOWLOG, "&Event Log");
            AppendMenu(m, MF_SEPARATOR, 0, 0);
            AppendMenu(m, MF_ENABLED, IDM_NEWSESS, "Ne&w Session...");
            AppendMenu(m, MF_ENABLED, IDM_DUPSESS, "&Duplicate Session");
            AppendMenu(m, MF_POPUP | MF_ENABLED, (UINT_PTR) savedsess_menu,
                       "Sa&ved Sessions");
            AppendMenu(m, MF_ENABLED, IDM_RECONF, "Chan&ge Settings...");
            AppendMenu(m, MF_SEPARATOR, 0, 0);
            AppendMenu(m, MF_ENABLED, IDM_COPYALL, "C&opy All to Clipboard");
            AppendMenu(m, MF_ENABLED, IDM_CLRSB, "C&lear Scrollback");
            AppendMenu(m, MF_ENABLED, IDM_RESET, "Rese&t Terminal");
            AppendMenu(m, MF_SEPARATOR, 0, 0);
            AppendMenu(m, (conf_get_int(conf, CONF_resize_action)
                           == RESIZE_DISABLED) ? MF_GRAYED : MF_ENABLED,
                       IDM_FULLSCREEN, "&Full Screen");
            AppendMenu(m, MF_SEPARATOR, 0, 0);
            if (has_help())
                AppendMenu(m, MF_ENABLED, IDM_HELP, "&Help");
            str = dupprintf("&About %s", appname);
            AppendMenu(m, MF_ENABLED, IDM_ABOUT, str);
            sfree(str);
        }
    }

    if (restricted_acl()) {
        lp_eventlog(&wgs.logpolicy, "Running with restricted process ACL");
    }

    winselgui_set_hwnd(wgs.term_hwnd);
    start_backend();

    /*
     * Set up the initial input locale.
     */
    set_input_locale(GetKeyboardLayout(0));

    /*
     * Finally show the window!
     */
    ShowWindow(wgs.term_hwnd, show);
    SetForegroundWindow(wgs.term_hwnd);

    term_set_focus(term, GetForegroundWindow() == wgs.term_hwnd);
    UpdateWindow(wgs.term_hwnd);

    gui_terminal_ready(wgs.term_hwnd, &wgs.seat, backend);

    while (1) {
        int n;
        DWORD timeout;

        if (toplevel_callback_pending() ||
            PeekMessage(&msg, NULL, 0, 0, PM_NOREMOVE)) {
            /*
             * If we have anything we'd like to do immediately, set
             * the timeout for MsgWaitForMultipleObjects to zero so
             * that we'll only do a quick check of our handles and
             * then get on with whatever that was.
             *
             * One such option is a pending toplevel callback. The
             * other is a non-empty Windows message queue, which you'd
             * think we could leave to MsgWaitForMultipleObjects to
             * check for us along with all the handles, but in fact we
             * can't because once PeekMessage in one iteration of this
             * loop has removed a message from the queue, the whole
             * queue is considered uninteresting by the next
             * invocation of MWFMO. So we check ourselves whether the
             * message queue is non-empty, and if so, set this timeout
             * to zero to ensure MWFMO doesn't block.
             */
            timeout = 0;
        } else {
            timeout = INFINITE;
            /* The messages seem unreliable; especially if we're being tricky */
            term_set_focus(term, GetForegroundWindow() == wgs.term_hwnd);
        }

        HandleWaitList *hwl = get_handle_wait_list();

        n = MsgWaitForMultipleObjects(hwl->nhandles, hwl->handles, false,
                                      timeout, QS_ALLINPUT);

        if ((unsigned)(n - WAIT_OBJECT_0) < (unsigned)hwl->nhandles)
            handle_wait_activate(hwl, n - WAIT_OBJECT_0);
        handle_wait_list_free(hwl);

        while (sw_PeekMessage(&msg, NULL, 0, 0, PM_REMOVE)) {
            if (msg.message == WM_QUIT)
                goto finished;         /* two-level break */

            HWND logbox = event_log_window();
            if (!(IsWindow(logbox) && IsDialogMessage(logbox, &msg)))
                sw_DispatchMessage(&msg);

            /*
             * WM_NETEVENT messages seem to jump ahead of others in
             * the message queue. I'm not sure why; the docs for
             * PeekMessage mention that messages are prioritised in
             * some way, but I'm unclear on which priorities go where.
             *
             * Anyway, in practice I observe that WM_NETEVENT seems to
             * jump to the head of the queue, which means that if we
             * were to only process one message every time round this
             * loop, we'd get nothing but NETEVENTs if the server
             * flooded us with data, and stop responding to any other
             * kind of window message. So instead, we keep on round
             * this loop until we've consumed at least one message
             * that _isn't_ a NETEVENT, or run out of messages
             * completely (whichever comes first). And we don't go to
             * run_toplevel_callbacks (which is where the netevents
             * are actually processed, causing fresh NETEVENT messages
             * to appear) until we've done this.
             */
            if (msg.message != WM_NETEVENT)
                break;
        }

        run_toplevel_callbacks();
    }

    finished:
    cleanup_exit(msg.wParam);          /* this doesn't return... */
    return msg.wParam;                 /* ... but optimiser doesn't know */
}

char *handle_restrict_acl_cmdline_prefix(char *p)
{
    /*
     * Process the &R prefix on a command line, which is equivalent to
     * -restrict-acl but lexically easier to prepend when another
     * instance of ourself automatically constructs a command line.
     *
     * If successful, restricts the process ACL and advances the input
     * pointer past the prefix. Returns the updated pointer (whether
     * it moved or not).
     */
    while (*p && isspace(*p))
        p++;
    if (*p == '&' && p[1] == 'R' &&
        (!p[2] || p[2] == '@' || p[2] == '&')) {
        /* &R restrict-acl prefix */
        restrict_process_acl();
        p += 2;
    }
    return p;
}

bool handle_special_sessionname_cmdline(char *p, Conf *conf)
{
    /*
     * Process the special form of command line with an initial @
     * followed by the name of a saved session with _no quoting or
     * escaping_. This is a very convenient means of automated
     * saved-session launching, via IDM_SAVEDSESS or Windows 7 jump
     * lists.
     *
     * If successful, the whole command line has been interpreted in
     * this way, so there's nothing left to parse into other arguments.
     */
    if (*p != '@')
        return false;

    ptrlen sessionname = ptrlen_from_asciz(p + 1);
    while (sessionname.len > 0 &&
           isspace(((unsigned char *)sessionname.ptr)[sessionname.len-1]))
        sessionname.len--;

    char *dup = mkstr(sessionname);
    bool loaded = do_defaults(dup, conf);
    sfree(dup);

    return loaded;
}

bool handle_special_filemapping_cmdline(char *p, Conf *conf)
{
    /*
     * Process the special form of command line with an initial &
     * followed by the hex value of a HANDLE for a file mapping object
     * and the size of the data contained in it, which we must
     * interpret as a serialised Conf.
     *
     * If successful, the whole command line has been interpreted in
     * this way, so there's nothing left to parse into other arguments.
     */

    if (*p != '&')
        return false;

    HANDLE filemap;
    unsigned cpsize;
    if (sscanf(p + 1, "%p:%u", &filemap, &cpsize) != 2)
        return false;

    void *cp = MapViewOfFile(filemap, FILE_MAP_READ, 0, 0, cpsize);
    if (!cp)
        return false;

    BinarySource src[1];
    BinarySource_BARE_INIT(src, cp, cpsize);
    if (!conf_deserialise(conf, src))
        modalfatalbox("Serialised configuration data was invalid");
    UnmapViewOfFile(cp);
    CloseHandle(filemap);
    return true;
}

static void setup_clipboards(Terminal *term, Conf *conf)
{
    assert(term->mouse_select_clipboards[0] == CLIP_LOCAL);

    term->n_mouse_select_clipboards = 1;

    if (conf_get_bool(conf, CONF_mouseautocopy)) {
        term->mouse_select_clipboards[
            term->n_mouse_select_clipboards++] = CLIP_SYSTEM;
    }

    switch (conf_get_int(conf, CONF_mousepaste)) {
      case CLIPUI_IMPLICIT:
        term->mouse_paste_clipboard = CLIP_LOCAL;
        break;
      case CLIPUI_EXPLICIT:
        term->mouse_paste_clipboard = CLIP_SYSTEM;
        break;
      default:
        term->mouse_paste_clipboard = CLIP_NULL;
        break;
    }
}

/*
 * Clean up and exit.
 */
void cleanup_exit(int code)
{
    /*
     * Clean up.
     */
    deinit_fonts();
    sfree(logpal);
    if (pal)
        DeleteObject(pal);
    sk_cleanup();

    if (conf_get_int(conf, CONF_protocol) == PROT_SSH) {
        random_save_seed();
    }
    shutdown_help();

    /* Clean up COM. */
    CoUninitialize();

    exit(code);
}

/*
 * Refresh the saved-session submenu from `sesslist'.
 */
static void update_savedsess_menu(void)
{
    int i;
    while (DeleteMenu(savedsess_menu, 0, MF_BYPOSITION)) ;
    /* skip sesslist.sessions[0] == Default Settings */
    for (i = 1;
         i < ((sesslist.nsessions <= MENU_SAVED_MAX+1) ? sesslist.nsessions
                                                       : MENU_SAVED_MAX+1);
         i++)
        AppendMenu(savedsess_menu, MF_ENABLED,
                   IDM_SAVED_MIN + (i-1)*MENU_SAVED_STEP,
                   sesslist.sessions[i]);
    if (sesslist.nsessions <= 1)
        AppendMenu(savedsess_menu, MF_GRAYED, IDM_SAVED_MIN, "(No sessions)");
}

/*
 * Update the Special Commands submenu.
 */
static void win_seat_update_specials_menu(Seat *seat)
{
    HMENU new_menu;
    int i, j;

    if (backend)
        specials = backend_get_specials(backend);
    else
        specials = NULL;

    if (specials) {
        /* We can't use Windows to provide a stack for submenus, so
         * here's a lame "stack" that will do for now. */
        HMENU saved_menu = NULL;
        int nesting = 1;
        new_menu = CreatePopupMenu();
        for (i = 0; nesting > 0; i++) {
            assert(IDM_SPECIAL_MIN + 0x10 * i < IDM_SPECIAL_MAX);
            switch (specials[i].code) {
              case SS_SEP:
                AppendMenu(new_menu, MF_SEPARATOR, 0, 0);
                break;
              case SS_SUBMENU:
                assert(nesting < 2);
                nesting++;
                saved_menu = new_menu; /* XXX lame stacking */
                new_menu = CreatePopupMenu();
                AppendMenu(saved_menu, MF_POPUP | MF_ENABLED,
                           (UINT_PTR) new_menu, specials[i].name);
                break;
              case SS_EXITMENU:
                nesting--;
                if (nesting) {
                    new_menu = saved_menu; /* XXX lame stacking */
                    saved_menu = NULL;
                }
                break;
              default:
                AppendMenu(new_menu, MF_ENABLED, IDM_SPECIAL_MIN + 0x10 * i,
                           specials[i].name);
                break;
            }
        }
        /* Squirrel the highest special. */
        n_specials = i - 1;
    } else {
        new_menu = NULL;
        n_specials = 0;
    }

    for (j = 0; j < lenof(popup_menus); j++) {
        if (specials_menu) {
            /* XXX does this free up all submenus? */
            DeleteMenu(popup_menus[j].menu, (UINT_PTR)specials_menu,
                       MF_BYCOMMAND);
            DeleteMenu(popup_menus[j].menu, IDM_SPECIALSEP, MF_BYCOMMAND);
        }
        if (new_menu) {
            InsertMenu(popup_menus[j].menu, IDM_SHOWLOG,
                       MF_BYCOMMAND | MF_POPUP | MF_ENABLED,
                       (UINT_PTR) new_menu, "S&pecial Command");
            InsertMenu(popup_menus[j].menu, IDM_SHOWLOG,
                       MF_BYCOMMAND | MF_SEPARATOR, IDM_SPECIALSEP, 0);
        }
    }
    specials_menu = new_menu;
}

static void update_mouse_pointer(void)
{
    LPTSTR curstype = NULL;
    bool force_visible = false;
    static bool forced_visible = false;
    switch (busy_status) {
      case BUSY_NOT:
        if (pointer_indicates_raw_mouse)
            curstype = IDC_ARROW;
        else
            curstype = IDC_IBEAM;
        break;
      case BUSY_WAITING:
        curstype = IDC_APPSTARTING; /* this may be an abuse */
        force_visible = true;
        break;
      case BUSY_CPU:
        curstype = IDC_WAIT;
        force_visible = true;
        break;
      default:
        unreachable("Bad busy_status");
    }
    {
        HCURSOR cursor = LoadCursor(NULL, curstype);
        SetClassLongPtr(wgs.term_hwnd, GCLP_HCURSOR, (LONG_PTR)cursor);
        SetCursor(cursor); /* force redraw of cursor at current posn */
    }
    if (force_visible != forced_visible) {
        /* We want some cursor shapes to be visible always.
         * Along with show_mouseptr(), this manages the ShowCursor()
         * counter such that if we switch back to a non-force_visible
         * cursor, the previous visibility state is restored. */
        ShowCursor(force_visible);
        forced_visible = force_visible;
    }
}

static void win_seat_set_busy_status(Seat *seat, BusyStatus status)
{
    busy_status = status;
    update_mouse_pointer();
}

static void wintw_set_raw_mouse_mode(TermWin *tw, bool activate)
{
    send_raw_mouse = activate;
}

static void wintw_set_raw_mouse_mode_pointer(TermWin *tw, bool activate)
{
    pointer_indicates_raw_mouse = activate;
    update_mouse_pointer();
}

/*
 * Print a message box and close the connection.
 */
static void win_seat_connection_fatal(Seat *seat, const char *msg)
{
    char *title = dupprintf("%s Fatal Error", appname);
    show_mouseptr(true);
    MessageBox(wgs.term_hwnd, msg, title, MB_ICONERROR | MB_OK);
    sfree(title);

    if (conf_get_int(conf, CONF_close_on_exit) == FORCE_ON)
        PostQuitMessage(1);
    else {
        queue_toplevel_callback(close_session, NULL);
    }
}

/*
 * Report an error at the command-line parsing stage.
 */
void cmdline_error(const char *fmt, ...)
{
    va_list ap;
    char *message, *title;

    va_start(ap, fmt);
    message = dupvprintf(fmt, ap);
    va_end(ap);
    title = dupprintf("%s Command Line Error", appname);
    MessageBox(wgs.term_hwnd, message, title, MB_ICONERROR | MB_OK);
    sfree(message);
    sfree(title);
    exit(1);
}

static inline rgb rgb_from_colorref(COLORREF cr)
{
    rgb toret;
    toret.r = GetRValue(cr);
    toret.g = GetGValue(cr);
    toret.b = GetBValue(cr);
    return toret;
}

static void wintw_palette_get_overrides(TermWin *tw, Terminal *term)
{
    if (conf_get_bool(conf, CONF_system_colour)) {
        rgb rgb;

        rgb = rgb_from_colorref(GetSysColor(COLOR_WINDOWTEXT));
        term_palette_override(term, OSC4_COLOUR_fg, rgb);
        term_palette_override(term, OSC4_COLOUR_fg_bold, rgb);

        rgb = rgb_from_colorref(GetSysColor(COLOR_WINDOW));
        term_palette_override(term, OSC4_COLOUR_bg, rgb);
        term_palette_override(term, OSC4_COLOUR_bg_bold, rgb);

        rgb = rgb_from_colorref(GetSysColor(COLOR_HIGHLIGHTTEXT));
        term_palette_override(term, OSC4_COLOUR_cursor_fg, rgb);

        rgb = rgb_from_colorref(GetSysColor(COLOR_HIGHLIGHT));
        term_palette_override(term, OSC4_COLOUR_cursor_bg, rgb);
    }
}

/*
 * This is a wrapper to ExtTextOut() to force Windows to display
 * the precise glyphs we give it. Otherwise it would do its own
 * bidi and Arabic shaping, and we would end up uncertain which
 * characters it had put where.
 */
static void exact_textout(HDC hdc, int x, int y, CONST RECT *lprc,
                          unsigned short *lpString, UINT cbCount,
                          CONST INT *lpDx, bool opaque)
{
#if HAVE_GCP_RESULTSW
    GCP_RESULTSW gcpr;
#else
    /*
     * If building against old enough headers that the GCP_RESULTSW
     * type isn't available, we can make do with GCP_RESULTS proper:
     * the differences aren't important to us (the only variable-width
     * string parameter is one we don't use anyway).
     */
    GCP_RESULTS gcpr;
#endif
    char *buffer = snewn(cbCount*2+2, char);
    char *classbuffer = snewn(cbCount, char);
    memset(&gcpr, 0, sizeof(gcpr));
    memset(buffer, 0, cbCount*2+2);
    memset(classbuffer, GCPCLASS_NEUTRAL, cbCount);

    gcpr.lStructSize = sizeof(gcpr);
    gcpr.lpGlyphs = (void *)buffer;
    gcpr.lpClass = (void *)classbuffer;
    gcpr.nGlyphs = cbCount;
    GetCharacterPlacementW(hdc, lpString, cbCount, 0, &gcpr,
                           FLI_MASK | GCP_CLASSIN | GCP_DIACRITIC);

    ExtTextOut(hdc, x, y,
               ETO_GLYPH_INDEX | ETO_CLIPPED | (opaque ? ETO_OPAQUE : 0),
               lprc, buffer, cbCount, lpDx);
}

/*
 * The exact_textout() wrapper, unfortunately, destroys the useful
 * Windows `font linking' behaviour: automatic handling of Unicode
 * code points not supported in this font by falling back to a font
 * which does contain them. Therefore, we adopt a multi-layered
 * approach: for any potentially-bidi text, we use exact_textout(),
 * and for everything else we use a simple ExtTextOut as we did
 * before exact_textout() was introduced.
 */
static void general_textout(HDC hdc, int x, int y, CONST RECT *lprc,
                            unsigned short *lpString, UINT cbCount,
                            CONST INT *lpDx, bool opaque)
{
    int i, j, xp, xn;
    int bkmode = 0;
    bool got_bkmode = false;

    xp = xn = x;

    for (i = 0; i < (int)cbCount ;) {
        bool rtl = is_rtl(lpString[i]);

        xn += lpDx[i];

        for (j = i+1; j < (int)cbCount; j++) {
            if (rtl != is_rtl(lpString[j]))
                break;
            xn += lpDx[j];
        }

        /*
         * Now [i,j) indicates a maximal substring of lpString
         * which should be displayed using the same textout
         * function.
         */
        if (rtl) {
            exact_textout(hdc, xp, y, lprc, lpString+i, j-i,
                          font_varpitch ? NULL : lpDx+i, opaque);
        } else {
            ExtTextOutW(hdc, xp, y, ETO_CLIPPED | (opaque ? ETO_OPAQUE : 0),
                        lprc, lpString+i, j-i,
                        font_varpitch ? NULL : lpDx+i);
        }

        i = j;
        xp = xn;

        bkmode = GetBkMode(hdc);
        got_bkmode = true;
        SetBkMode(hdc, TRANSPARENT);
        opaque = false;
    }

    if (got_bkmode)
        SetBkMode(hdc, bkmode);
}

static int get_font_width(HDC hdc, const TEXTMETRIC *tm)
{
    int ret;
    /* Note that the TMPF_FIXED_PITCH bit is defined upside down :-( */
    if (!(tm->tmPitchAndFamily & TMPF_FIXED_PITCH)) {
        ret = tm->tmAveCharWidth;
    } else {
#define FIRST '0'
#define LAST '9'
        ABCFLOAT widths[LAST-FIRST + 1];
        int j;

        font_varpitch = true;
        font_dualwidth = true;
        if (GetCharABCWidthsFloat(hdc, FIRST, LAST, widths)) {
            ret = 0;
            for (j = 0; j < lenof(widths); j++) {
                int width = (int)(0.5 + widths[j].abcfA +
                                  widths[j].abcfB + widths[j].abcfC);
                if (ret < width)
                    ret = width;
            }
        } else {
            ret = tm->tmMaxCharWidth;
        }
#undef FIRST
#undef LAST
    }
    return ret;
}

static void init_dpi_info(void)
{
    if (dpi_info.cur_dpi.x == 0 || dpi_info.cur_dpi.y == 0) {
        if (p_GetDpiForMonitor && p_MonitorFromWindow) {
            UINT dpiX, dpiY;
            HMONITOR currentMonitor = p_MonitorFromWindow(
                wgs.term_hwnd, MONITOR_DEFAULTTOPRIMARY);
            if (p_GetDpiForMonitor(currentMonitor, MDT_EFFECTIVE_DPI,
                                   &dpiX, &dpiY) == S_OK) {
                dpi_info.cur_dpi.x = (int)dpiX;
                dpi_info.cur_dpi.y = (int)dpiY;
            }
        }

        /* Fall back to system DPI */
        if (dpi_info.cur_dpi.x == 0 || dpi_info.cur_dpi.y == 0) {
            HDC hdc = GetDC(wgs.term_hwnd);
            dpi_info.cur_dpi.x = GetDeviceCaps(hdc, LOGPIXELSX);
            dpi_info.cur_dpi.y = GetDeviceCaps(hdc, LOGPIXELSY);
            ReleaseDC(wgs.term_hwnd, hdc);
        }
    }
}

/*
 * Initialise all the fonts we will need initially. There may be as many as
 * three or as few as one.  The other (potentially) twenty-one fonts are done
 * if/when they are needed.
 *
 * We also:
 *
 * - check the font width and height, correcting our guesses if
 *   necessary.
 *
 * - verify that the bold font is the same width as the ordinary
 *   one, and engage shadow bolding if not.
 *
 * - verify that the underlined font is the same width as the
 *   ordinary one (manual underlining by means of line drawing can
 *   be done in a pinch).
 *
 * - find a trust sigil icon that will look OK with the chosen font.
 */
static void init_fonts(int pick_width, int pick_height)
{
    TEXTMETRIC tm;
    OUTLINETEXTMETRIC otm;
    CPINFO cpinfo;
    FontSpec *font;
    int fontsize[3];
    int i;
    int quality;
    HDC hdc;
    int fw_dontcare, fw_bold;

    for (i = 0; i < FONT_MAXNO; i++)
        fonts[i] = NULL;

    bold_font_mode = conf_get_int(conf, CONF_bold_style) & 1 ?
        BOLD_FONT : BOLD_NONE;
    bold_colours = conf_get_int(conf, CONF_bold_style) & 2 ? true : false;
    und_mode = UND_FONT;

    font = conf_get_fontspec(conf, CONF_font);
    if (font->isbold) {
        fw_dontcare = FW_BOLD;
        fw_bold = FW_HEAVY;
    } else {
        fw_dontcare = FW_DONTCARE;
        fw_bold = FW_BOLD;
    }

    hdc = GetDC(wgs.term_hwnd);

    if (pick_height)
        font_height = pick_height;
    else {
        font_height = font->height;
        if (font_height > 0) {
            font_height =
                -MulDiv(font_height, dpi_info.cur_dpi.y, 72);
        }
    }
    font_width = pick_width;

    quality = conf_get_int(conf, CONF_font_quality);
#define f(i,c,w,u) \
    fonts[i] = CreateFont (font_height, font_width, 0, 0, w, false, u, false, \
                           c, OUT_DEFAULT_PRECIS, \
                           CLIP_DEFAULT_PRECIS, FONT_QUALITY(quality), \
                           FIXED_PITCH | FF_DONTCARE, font->name)

    f(FONT_NORMAL, font->charset, fw_dontcare, false);

    SelectObject(hdc, fonts[FONT_NORMAL]);
    GetTextMetrics(hdc, &tm);
    if (GetOutlineTextMetrics(hdc, sizeof(otm), &otm))
        font_strikethrough_y = tm.tmAscent - otm.otmsStrikeoutPosition;
    else
        font_strikethrough_y = tm.tmAscent - (tm.tmAscent * 3 / 8);

    GetObject(fonts[FONT_NORMAL], sizeof(LOGFONT), &lfont);

    /* Note that the TMPF_FIXED_PITCH bit is defined upside down :-( */
    if (!(tm.tmPitchAndFamily & TMPF_FIXED_PITCH)) {
        font_varpitch = false;
        font_dualwidth = (tm.tmAveCharWidth != tm.tmMaxCharWidth);
    } else {
        font_varpitch = true;
        font_dualwidth = true;
    }
    if (pick_width == 0 || pick_height == 0) {
        font_height = tm.tmHeight;
        font_width = get_font_width(hdc, &tm);
    }

#ifdef RDB_DEBUG_PATCH
    debug("Primary font H=%d, AW=%d, MW=%d\n",
          tm.tmHeight, tm.tmAveCharWidth, tm.tmMaxCharWidth);
#endif

    {
        CHARSETINFO info;
        DWORD cset = tm.tmCharSet;
        memset(&info, 0xFF, sizeof(info));

        /* !!! Yes the next line is right */
        if (cset == OEM_CHARSET)
            ucsdata.font_codepage = GetOEMCP();
        else
            if (TranslateCharsetInfo ((DWORD *)(ULONG_PTR)cset,
                                      &info, TCI_SRCCHARSET))
                ucsdata.font_codepage = info.ciACP;
        else
            ucsdata.font_codepage = -1;

        GetCPInfo(ucsdata.font_codepage, &cpinfo);
        ucsdata.dbcs_screenfont = (cpinfo.MaxCharSize > 1);
    }

    f(FONT_UNDERLINE, font->charset, fw_dontcare, true);

    /*
     * Some fonts, e.g. 9-pt Courier, draw their underlines
     * outside their character cell. We successfully prevent
     * screen corruption by clipping the text output, but then
     * we lose the underline completely. Here we try to work
     * out whether this is such a font, and if it is, we set a
     * flag that causes underlines to be drawn by hand.
     *
     * Having tried other more sophisticated approaches (such
     * as examining the TEXTMETRIC structure or requesting the
     * height of a string), I think we'll do this the brute
     * force way: we create a small bitmap, draw an underlined
     * space on it, and test to see whether any pixels are
     * foreground-coloured. (Since we expect the underline to
     * go all the way across the character cell, we only search
     * down a single column of the bitmap, half way across.)
     */
    {
        HDC und_dc;
        HBITMAP und_bm, und_oldbm;
        int i;
        bool gotit;
        COLORREF c;

        und_dc = CreateCompatibleDC(hdc);
        und_bm = CreateCompatibleBitmap(hdc, font_width, font_height);
        und_oldbm = SelectObject(und_dc, und_bm);
        SelectObject(und_dc, fonts[FONT_UNDERLINE]);
        SetTextAlign(und_dc, TA_TOP | TA_LEFT | TA_NOUPDATECP);
        SetTextColor(und_dc, RGB(255, 255, 255));
        SetBkColor(und_dc, RGB(0, 0, 0));
        SetBkMode(und_dc, OPAQUE);
        ExtTextOut(und_dc, 0, 0, ETO_OPAQUE, NULL, " ", 1, NULL);
        gotit = false;
        for (i = 0; i < font_height; i++) {
            c = GetPixel(und_dc, font_width / 2, i);
            if (c != RGB(0, 0, 0))
                gotit = true;
        }
        SelectObject(und_dc, und_oldbm);
        DeleteObject(und_bm);
        DeleteDC(und_dc);
        if (!gotit) {
            und_mode = UND_LINE;
            DeleteObject(fonts[FONT_UNDERLINE]);
            fonts[FONT_UNDERLINE] = 0;
        }
    }

    if (bold_font_mode == BOLD_FONT) {
        f(FONT_BOLD, font->charset, fw_bold, false);
    }
#undef f

    descent = tm.tmAscent + 1;
    if (descent >= font_height)
        descent = font_height - 1;

    for (i = 0; i < 3; i++) {
        if (fonts[i]) {
            if (SelectObject(hdc, fonts[i]) && GetTextMetrics(hdc, &tm))
                fontsize[i] = get_font_width(hdc, &tm) + 256 * tm.tmHeight;
            else
                fontsize[i] = -i;
        } else
            fontsize[i] = -i;
    }

    ReleaseDC(wgs.term_hwnd, hdc);

    if (trust_icon != INVALID_HANDLE_VALUE) {
        DestroyIcon(trust_icon);
    }
    trust_icon = LoadImage(hinst, MAKEINTRESOURCE(IDI_MAINICON),
                           IMAGE_ICON, font_width*2, font_height,
                           LR_DEFAULTCOLOR);

    if (fontsize[FONT_UNDERLINE] != fontsize[FONT_NORMAL]) {
        und_mode = UND_LINE;
        DeleteObject(fonts[FONT_UNDERLINE]);
        fonts[FONT_UNDERLINE] = 0;
    }

    if (bold_font_mode == BOLD_FONT &&
        fontsize[FONT_BOLD] != fontsize[FONT_NORMAL]) {
        bold_font_mode = BOLD_SHADOW;
        DeleteObject(fonts[FONT_BOLD]);
        fonts[FONT_BOLD] = 0;
    }
    fontflag[0] = true;
    fontflag[1] = true;
    fontflag[2] = true;

    init_ucs(conf, &ucsdata);
}

static void another_font(int fontno)
{
    int basefont;
    int fw_dontcare, fw_bold, quality;
    int c, w, x;
    bool u;
    char *s;
    FontSpec *font;

    if (fontno < 0 || fontno >= FONT_MAXNO || fontflag[fontno])
        return;

    basefont = (fontno & ~(FONT_BOLDUND));
    if (basefont != fontno && !fontflag[basefont])
        another_font(basefont);

    font = conf_get_fontspec(conf, CONF_font);

    if (font->isbold) {
        fw_dontcare = FW_BOLD;
        fw_bold = FW_HEAVY;
    } else {
        fw_dontcare = FW_DONTCARE;
        fw_bold = FW_BOLD;
    }

    c = font->charset;
    w = fw_dontcare;
    u = false;
    s = font->name;
    x = font_width;

    if (fontno & FONT_WIDE)
        x *= 2;
    if (fontno & FONT_NARROW)
        x = (x+1)/2;
    if (fontno & FONT_OEM)
        c = OEM_CHARSET;
    if (fontno & FONT_BOLD)
        w = fw_bold;
    if (fontno & FONT_UNDERLINE)
        u = true;

    quality = conf_get_int(conf, CONF_font_quality);

    fonts[fontno] =
        CreateFont(font_height * (1 + !!(fontno & FONT_HIGH)), x, 0, 0, w,
                   false, u, false, c, OUT_DEFAULT_PRECIS,
                   CLIP_DEFAULT_PRECIS, FONT_QUALITY(quality),
                   DEFAULT_PITCH | FF_DONTCARE, s);

    fontflag[fontno] = true;
}

static void deinit_fonts(void)
{
    int i;
    for (i = 0; i < FONT_MAXNO; i++) {
        if (fonts[i])
            DeleteObject(fonts[i]);
        fonts[i] = 0;
        fontflag[i] = false;
    }

    if (trust_icon != INVALID_HANDLE_VALUE) {
        DestroyIcon(trust_icon);
    }
    trust_icon = INVALID_HANDLE_VALUE;
}

static void wintw_request_resize(TermWin *tw, int w, int h)
{
    const struct BackendVtable *vt;
    int width, height;

    /* If the window is maximized suppress resizing attempts */
    if (IsZoomed(wgs.term_hwnd)) {
        if (conf_get_int(conf, CONF_resize_action) == RESIZE_TERM)
            return;
    }

    if (conf_get_int(conf, CONF_resize_action) == RESIZE_DISABLED) return;
    vt = backend_vt_from_proto(be_default_protocol);
    if (vt && vt->flags & BACKEND_RESIZE_FORBIDDEN)
        return;
    if (h == term->rows && w == term->cols) return;

    /* Sanity checks ... */
    {
        static int first_time = 1;
        static RECT ss;

        switch (first_time) {
          case 1:
            /* Get the size of the screen */
            if (get_fullscreen_rect(&ss))
                /* first_time = 0 */ ;
            else {
                first_time = 2;
                break;
            }
          case 0:
            /* Make sure the values are sane */
            width = (ss.right - ss.left - extra_width) / 4;
            height = (ss.bottom - ss.top - extra_height) / 6;

            if (w > width || h > height)
                return;
            if (w < 15)
                w = 15;
            if (h < 1)
                h = 1;
        }
    }

    if (conf_get_int(conf, CONF_resize_action) != RESIZE_FONT &&
        !IsZoomed(wgs.term_hwnd)) {
        width = extra_width + font_width * w;
        height = extra_height + font_height * h;

        SetWindowPos(wgs.term_hwnd, NULL, 0, 0, width, height,
            SWP_NOACTIVATE | SWP_NOCOPYBITS |
            SWP_NOMOVE | SWP_NOZORDER);
    } else {
        /*
         * If we're resizing by changing the font, we must tell the
         * terminal the new size immediately, so that reset_window
         * will know what to do.
         */
        term_size(term, h, w, conf_get_int(conf, CONF_savelines));
        reset_window(0);
    }

    term_resize_request_completed(term);
    InvalidateRect(wgs.term_hwnd, NULL, true);
}

static void recompute_window_offset(void)
{
    RECT cr;
    GetClientRect(wgs.term_hwnd, &cr);

    int win_width  = cr.right - cr.left;
    int win_height = cr.bottom - cr.top;

    int new_offset_width = (win_width-font_width*term->cols)/2;
    int new_offset_height = (win_height-font_height*term->rows)/2;

    if (offset_width != new_offset_width ||
        offset_height != new_offset_height) {
        offset_width = new_offset_width;
        offset_height = new_offset_height;
        InvalidateRect(wgs.term_hwnd, NULL, true);
    }
}

/* {{{ winfrip */
void reset_window(int reinit) {
/* winfrip }}} */
#if 0
static void reset_window(int reinit) {
#endif
    /*
     * This function decides how to resize or redraw when the
     * user changes something.
     *
     * This function doesn't like to change the terminal size but if the
     * font size is locked that may be it's only soluion.
     */
    int win_width, win_height, resize_action, window_border;
    RECT cr, wr;

#ifdef RDB_DEBUG_PATCH
    debug("reset_window()\n");
#endif

    /* Current window sizes ... */
    GetWindowRect(wgs.term_hwnd, &wr);
    GetClientRect(wgs.term_hwnd, &cr);

    win_width  = cr.right - cr.left;
    win_height = cr.bottom - cr.top;

    resize_action = conf_get_int(conf, CONF_resize_action);
    window_border = conf_get_int(conf, CONF_window_border);

    if (resize_action == RESIZE_DISABLED)
        reinit = 2;

    /* Are we being forced to reload the fonts ? */
    if (reinit>1) {
#ifdef RDB_DEBUG_PATCH
        debug("reset_window() -- Forced deinit\n");
#endif
        deinit_fonts();
        init_fonts(0,0);
    }

    /* Oh, looks like we're minimised */
    if (win_width == 0 || win_height == 0)
        return;

    /* Is the window out of position ? */
    if (!reinit) {
        recompute_window_offset();
#ifdef RDB_DEBUG_PATCH
        debug("reset_window() -> Reposition terminal\n");
#endif
    }

    if (IsZoomed(wgs.term_hwnd)) {
        /* We're fullscreen, this means we must not change the size of
         * the window so it's the font size or the terminal itself.
         */

        extra_width = wr.right - wr.left - cr.right + cr.left;
        extra_height = wr.bottom - wr.top - cr.bottom + cr.top;

        if (resize_action != RESIZE_TERM) {
            if (font_width != win_width/term->cols ||
                font_height != win_height/term->rows) {
                deinit_fonts();
                init_fonts(win_width/term->cols, win_height/term->rows);
                offset_width = (win_width-font_width*term->cols)/2;
                offset_height = (win_height-font_height*term->rows)/2;
                InvalidateRect(wgs.term_hwnd, NULL, true);
#ifdef RDB_DEBUG_PATCH
                debug("reset_window() -> Z font resize to (%d, %d)\n",
                      font_width, font_height);
#endif
            }
        } else {
            if (font_width * term->cols != win_width ||
                font_height * term->rows != win_height) {
                /* Our only choice at this point is to change the
                 * size of the terminal; Oh well.
                 */
                term_size(term, win_height/font_height, win_width/font_width,
                          conf_get_int(conf, CONF_savelines));
                offset_width = (win_width-font_width*term->cols)/2;
                offset_height = (win_height-font_height*term->rows)/2;
                InvalidateRect(wgs.term_hwnd, NULL, true);
#ifdef RDB_DEBUG_PATCH
                debug("reset_window() -> Zoomed term_size\n");
#endif
            }
        }
        return;
    }

    /* Resize window after DPI change */
    if (reinit == 3 && p_GetSystemMetricsForDpi && p_AdjustWindowRectExForDpi) {
        RECT rect;
        rect.left = rect.top = 0;
        rect.right = (font_width * term->cols);
        if (conf_get_bool(conf, CONF_scrollbar))
            rect.right += p_GetSystemMetricsForDpi(SM_CXVSCROLL,
                                                   dpi_info.cur_dpi.x);
        rect.bottom = (font_height * term->rows);
        p_AdjustWindowRectExForDpi(
            &rect, GetWindowLongPtr(wgs.term_hwnd, GWL_STYLE),
            FALSE, GetWindowLongPtr(wgs.term_hwnd, GWL_EXSTYLE),
            dpi_info.cur_dpi.x);
        rect.right += (window_border * 2);
        rect.bottom += (window_border * 2);
        OffsetRect(&dpi_info.new_wnd_rect,
            ((dpi_info.new_wnd_rect.right - dpi_info.new_wnd_rect.left) -
             (rect.right - rect.left)) / 2,
            ((dpi_info.new_wnd_rect.bottom - dpi_info.new_wnd_rect.top) -
             (rect.bottom - rect.top)) / 2);
        SetWindowPos(wgs.term_hwnd, NULL,
                     dpi_info.new_wnd_rect.left, dpi_info.new_wnd_rect.top,
                     rect.right - rect.left, rect.bottom - rect.top,
                     SWP_NOZORDER);

        InvalidateRect(wgs.term_hwnd, NULL, true);
        return;
    }

    /* Hmm, a force re-init means we should ignore the current window
     * so we resize to the default font size.
     */
    if (reinit>0) {
#ifdef RDB_DEBUG_PATCH
        debug("reset_window() -> Forced re-init\n");
#endif

        offset_width = offset_height = window_border;
        extra_width = wr.right - wr.left - cr.right + cr.left + offset_width*2;
        extra_height = wr.bottom - wr.top - cr.bottom + cr.top +offset_height*2;

        if (win_width != font_width*term->cols + offset_width*2 ||
            win_height != font_height*term->rows + offset_height*2) {

            /* If this is too large windows will resize it to the maximum
             * allowed window size, we will then be back in here and resize
             * the font or terminal to fit.
             */
            SetWindowPos(wgs.term_hwnd, NULL, 0, 0,
                         font_width*term->cols + extra_width,
                         font_height*term->rows + extra_height,
                         SWP_NOMOVE | SWP_NOZORDER);
        }

        InvalidateRect(wgs.term_hwnd, NULL, true);
        return;
    }

    /* Okay the user doesn't want us to change the font so we try the
     * window. But that may be too big for the screen which forces us
     * to change the terminal.
     */
    if ((resize_action == RESIZE_TERM && reinit<=0) ||
        (resize_action == RESIZE_EITHER && reinit<0) ||
            reinit>0) {
        offset_width = offset_height = window_border;
        extra_width = wr.right - wr.left - cr.right + cr.left + offset_width*2;
        extra_height = wr.bottom - wr.top - cr.bottom + cr.top +offset_height*2;

        if (win_width != font_width*term->cols + offset_width*2 ||
            win_height != font_height*term->rows + offset_height*2) {

            static RECT ss;
            int width, height;

                get_fullscreen_rect(&ss);

            width = (ss.right - ss.left - extra_width) / font_width;
            height = (ss.bottom - ss.top - extra_height) / font_height;

            /* Grrr too big */
            if ( term->rows > height || term->cols > width ) {
                if (resize_action == RESIZE_EITHER) {
                    /* Make the font the biggest we can */
                    if (term->cols > width)
                        font_width = (ss.right - ss.left - extra_width)
                            / term->cols;
                    if (term->rows > height)
                        font_height = (ss.bottom - ss.top - extra_height)
                            / term->rows;

                    deinit_fonts();
                    init_fonts(font_width, font_height);

                    width = (ss.right - ss.left - extra_width) / font_width;
                    height = (ss.bottom - ss.top - extra_height) / font_height;
                } else {
                    if ( height > term->rows ) height = term->rows;
                    if ( width > term->cols )  width = term->cols;
                    term_size(term, height, width,
                              conf_get_int(conf, CONF_savelines));
#ifdef RDB_DEBUG_PATCH
                    debug("reset_window() -> term resize to (%d,%d)\n",
                          height, width);
#endif
                }
            }

            SetWindowPos(wgs.term_hwnd, NULL, 0, 0,
                         font_width*term->cols + extra_width,
                         font_height*term->rows + extra_height,
                         SWP_NOMOVE | SWP_NOZORDER);

            InvalidateRect(wgs.term_hwnd, NULL, true);
#ifdef RDB_DEBUG_PATCH
            debug("reset_window() -> window resize to (%d,%d)\n",
                  font_width*term->cols + extra_width,
                  font_height*term->rows + extra_height);
#endif
        }
        return;
    }

    /* We're allowed to or must change the font but do we want to ?  */

    if (font_width != (win_width-window_border*2)/term->cols ||
        font_height != (win_height-window_border*2)/term->rows) {

        deinit_fonts();
        init_fonts((win_width-window_border*2)/term->cols,
                   (win_height-window_border*2)/term->rows);
        offset_width = (win_width-font_width*term->cols)/2;
        offset_height = (win_height-font_height*term->rows)/2;

        extra_width = wr.right - wr.left - cr.right + cr.left +offset_width*2;
        extra_height = wr.bottom - wr.top - cr.bottom + cr.top+offset_height*2;

        InvalidateRect(wgs.term_hwnd, NULL, true);
#ifdef RDB_DEBUG_PATCH
        debug("reset_window() -> font resize to (%d,%d)\n",
              font_width, font_height);
#endif
    }
}

static void set_input_locale(HKL kl)
{
    char lbuf[20];

    GetLocaleInfo(LOWORD(kl), LOCALE_IDEFAULTANSICODEPAGE,
                  lbuf, sizeof(lbuf));

    kbd_codepage = atoi(lbuf);
}

static void click(Mouse_Button b, int x, int y,
                  bool shift, bool ctrl, bool alt)
{
    int thistime = GetMessageTime();

    if (send_raw_mouse &&
        !(shift && conf_get_bool(conf, CONF_mouse_override))) {
        lastbtn = MBT_NOTHING;
        term_mouse(term, b, translate_button(b), MA_CLICK,
                   x, y, shift, ctrl, alt);
        return;
    }

    if (lastbtn == b && thistime - lasttime < dbltime) {
        lastact = (lastact == MA_CLICK ? MA_2CLK :
                   lastact == MA_2CLK ? MA_3CLK :
                   lastact == MA_3CLK ? MA_CLICK : MA_NOTHING);
    } else {
        lastbtn = b;
        lastact = MA_CLICK;
    }
    if (lastact != MA_NOTHING)
        term_mouse(term, b, translate_button(b), lastact,
                   x, y, shift, ctrl, alt);
    lasttime = thistime;
}

/*
 * Translate a raw mouse button designation (LEFT, MIDDLE, RIGHT)
 * into a cooked one (SELECT, EXTEND, PASTE).
 */
static Mouse_Button translate_button(Mouse_Button button)
{
    if (button == MBT_LEFT)
        return MBT_SELECT;
    if (button == MBT_MIDDLE)
        return conf_get_int(conf, CONF_mouse_is_xterm) == 1 ?
        MBT_PASTE : MBT_EXTEND;
    if (button == MBT_RIGHT)
        return conf_get_int(conf, CONF_mouse_is_xterm) == 1 ?
        MBT_EXTEND : MBT_PASTE;
    return 0;                          /* shouldn't happen */
}

static void show_mouseptr(bool show)
{
    /* NB that the counter in ShowCursor() is also frobbed by
     * update_mouse_pointer() */
    static bool cursor_visible = true;
    if (!conf_get_bool(conf, CONF_hide_mouseptr))
        show = true;                   /* override if this feature disabled */
    if (cursor_visible && !show)
        ShowCursor(false);
    else if (!cursor_visible && show)
        ShowCursor(true);
    cursor_visible = show;
}

static bool is_alt_pressed(void)
{
    BYTE keystate[256];
    int r = GetKeyboardState(keystate);
    if (!r)
        return false;
    if (keystate[VK_MENU] & 0x80)
        return true;
    if (keystate[VK_RMENU] & 0x80)
        return true;
    return false;
}

static bool resizing;

static void win_seat_notify_remote_exit(Seat *seat)
{
    int exitcode, close_on_exit;

    if (!session_closed &&
        (exitcode = backend_exitcode(backend)) >= 0) {
        close_on_exit = conf_get_int(conf, CONF_close_on_exit);
        /* Abnormal exits will already have set session_closed and taken
         * appropriate action. */
        if (close_on_exit == FORCE_ON ||
            (close_on_exit == AUTO && exitcode != INT_MAX)) {
            PostQuitMessage(0);
        } else {
            queue_toplevel_callback(close_session, NULL);
            session_closed = true;
            /* exitcode == INT_MAX indicates that the connection was closed
             * by a fatal error, so an error box will be coming our way and
             * we should not generate this informational one. */
            if (exitcode != INT_MAX) {
                show_mouseptr(true);
                MessageBox(wgs.term_hwnd, "Connection closed by remote host",
                           appname, MB_OK | MB_ICONINFORMATION);
            }
        }
    }
}

void timer_change_notify(unsigned long next)
{
    unsigned long now = GETTICKCOUNT();
    long ticks;
    if (now - next < INT_MAX)
        ticks = 0;
    else
        ticks = next - now;
    KillTimer(wgs.term_hwnd, TIMING_TIMER_ID);
    SetTimer(wgs.term_hwnd, TIMING_TIMER_ID, ticks, NULL);
    timing_next_time = next;
}

static void conf_cache_data(void)
{
    /* Cache some items from conf to speed lookups in very hot code */
    cursor_type = conf_get_int(conf, CONF_cursor_type);
    vtmode = conf_get_int(conf, CONF_vtmode);
}

static const int clips_system[] = { CLIP_SYSTEM };

static HDC make_hdc(void)
{
    HDC hdc;

    if (!wgs.term_hwnd)
        return NULL;

    hdc = GetDC(wgs.term_hwnd);
    if (!hdc)
        return NULL;

    SelectPalette(hdc, pal, false);
    return hdc;
}

static void free_hdc(HDC hdc)
{
    assert(wgs.term_hwnd);
    SelectPalette(hdc, GetStockObject(DEFAULT_PALETTE), false);
    ReleaseDC(wgs.term_hwnd, hdc);
}

static bool need_backend_resize = false;

static void wm_size_resize_term(LPARAM lParam, bool border)
{
    int width = LOWORD(lParam);
    int height = HIWORD(lParam);
    int border_size = border ? conf_get_int(conf, CONF_window_border) : 0;

    int w = (width - border_size*2) / font_width;
    int h = (height - border_size*2) / font_height;

    if (w < 1) w = 1;
    if (h < 1) h = 1;

    if (resizing) {
        /*
         * If we're in the middle of an interactive resize, we don't
         * call term_size. This means that, firstly, the user can drag
         * the size back and forth indecisively without wiping out any
         * actual terminal contents, and secondly, the Terminal
         * doesn't call back->size in turn for each increment of the
         * resizing drag, so we don't spam the server with huge
         * numbers of resize events.
         */
        need_backend_resize = true;
        conf_set_int(conf, CONF_height, h);
        conf_set_int(conf, CONF_width, w);
    } else {
        term_size(term, h, w,
                  conf_get_int(conf, CONF_savelines));
    }
}

static LRESULT CALLBACK WndProc(HWND hwnd, UINT message,
                                WPARAM wParam, LPARAM lParam)
{
    HDC hdc;
    static bool ignore_clip = false;
    static bool fullscr_on_max = false;
    static bool processed_resize = false;
    static bool in_scrollbar_loop = false;
    static UINT last_mousemove = 0;
    int resize_action;

    switch (message) {
      case WM_TIMER:
        if ((UINT_PTR)wParam == TIMING_TIMER_ID) {
            unsigned long next;

            KillTimer(hwnd, TIMING_TIMER_ID);
            if (run_timers(timing_next_time, &next)) {
                timer_change_notify(next);
            } else {
            }
        }
        return 0;
      case WM_CREATE:
	/* {{{ winfrip */
	winfrip_bgimg_op(WINFRIP_BGIMG_OP_INIT, NULL, conf,
			 NULL, hwnd, -1, -1, -1, -1, -1, -1, -1);
	/* winfrip }}} */
        break;
      case WM_CLOSE: {
        char *title, *msg, *additional = NULL;
        show_mouseptr(true);
        title = dupprintf("%s Exit Confirmation", appname);
        if (backend && backend->vt->close_warn_text) {
            additional = backend->vt->close_warn_text(backend);
        }
        msg = dupprintf("Are you sure you want to close this session?%s%s",
                        additional ? "\n" : "",
                        additional ? additional : "");
        if (session_closed || !conf_get_bool(conf, CONF_warn_on_close) ||
            MessageBox(hwnd, msg, title,
                       MB_ICONWARNING | MB_OKCANCEL | MB_DEFBUTTON1)
            == IDOK)
            DestroyWindow(hwnd);
        sfree(title);
        sfree(msg);
        sfree(additional);
        return 0;
      }
      case WM_DESTROY:
        show_mouseptr(true);
        PostQuitMessage(0);
        return 0;
      case WM_INITMENUPOPUP:
        if ((HMENU)wParam == savedsess_menu) {
            /* About to pop up Saved Sessions sub-menu.
             * Refresh the session list. */
            get_sesslist(&sesslist, false); /* free */
            get_sesslist(&sesslist, true);
            update_savedsess_menu();
            return 0;
        }
        break;
      case WM_COMMAND:
      case WM_SYSCOMMAND:
        switch (wParam & ~0xF) {       /* low 4 bits reserved to Windows */
          case SC_VSCROLL:
          case SC_HSCROLL:
            if (message == WM_SYSCOMMAND) {
                /* As per the long comment in WM_VSCROLL handler: give
                 * this message the default handling, which starts a
                 * subsidiary message loop, but set a flag so that
                 * when we're re-entered from that loop, scroll events
                 * within an interactive scrollbar-drag can be handled
                 * differently. */
                in_scrollbar_loop = true;
                LRESULT result = sw_DefWindowProc(
                    hwnd, message, wParam, lParam);
                in_scrollbar_loop = false;
                return result;
            }
            break;
          case IDM_SHOWLOG:
            showeventlog(hwnd);
            break;
          case IDM_NEWSESS:
          case IDM_DUPSESS:
          case IDM_SAVEDSESS: {
            char b[2048];
            char *cl;
            const char *argprefix;
            bool inherit_handles;
            STARTUPINFO si;
            PROCESS_INFORMATION pi;
            HANDLE filemap = NULL;

            if (restricted_acl())
                argprefix = "&R";
            else
                argprefix = "";

            if (wParam == IDM_DUPSESS) {
              /*
               * Allocate a file-mapping memory chunk for the
               * config structure.
               */
              SECURITY_ATTRIBUTES sa;
              strbuf *serbuf;
              void *p;
              int size;

              serbuf = strbuf_new();
              conf_serialise(BinarySink_UPCAST(serbuf), conf);
              size = serbuf->len;

              sa.nLength = sizeof(sa);
              sa.lpSecurityDescriptor = NULL;
              sa.bInheritHandle = true;
              filemap = CreateFileMapping(INVALID_HANDLE_VALUE,
                                          &sa,
                                          PAGE_READWRITE,
                                          0, size, NULL);
              if (filemap && filemap != INVALID_HANDLE_VALUE) {
                p = MapViewOfFile(filemap, FILE_MAP_WRITE, 0, 0, size);
                if (p) {
                  memcpy(p, serbuf->s, size);
                  UnmapViewOfFile(p);
                }
              }

              strbuf_free(serbuf);
              inherit_handles = true;
              cl = dupprintf("putty %s&%p:%u", argprefix,
                             filemap, (unsigned)size);
            } else if (wParam == IDM_SAVEDSESS) {
              unsigned int sessno = ((lParam - IDM_SAVED_MIN)
                                     / MENU_SAVED_STEP) + 1;
              if (sessno < (unsigned)sesslist.nsessions) {
                const char *session = sesslist.sessions[sessno];
                cl = dupprintf("putty %s@%s", argprefix, session);
                inherit_handles = false;
              } else
                  break;
            } else /* IDM_NEWSESS */ {
              cl = dupprintf("putty%s%s",
                             *argprefix ? " " : "",
                             argprefix);
              inherit_handles = false;
            }

            GetModuleFileName(NULL, b, sizeof(b) - 1);
            si.cb = sizeof(si);
            si.lpReserved = NULL;
            si.lpDesktop = NULL;
            si.lpTitle = NULL;
            si.dwFlags = 0;
            si.cbReserved2 = 0;
            si.lpReserved2 = NULL;
            CreateProcess(b, cl, NULL, NULL, inherit_handles,
                          NORMAL_PRIORITY_CLASS, NULL, NULL, &si, &pi);
            CloseHandle(pi.hProcess);
            CloseHandle(pi.hThread);

            if (filemap)
                CloseHandle(filemap);
            sfree(cl);
            break;
          }
          case IDM_RESTART:
            if (!backend) {
                lp_eventlog(&wgs.logpolicy, "----- Session restarted -----");
                term_pwron(term, false);
                start_backend();
            }

            break;
          case IDM_RECONF: {
            Conf *prev_conf;
            int init_lvl = 1;
            bool reconfig_result;

            if (reconfiguring)
                break;
            else
                reconfiguring = true;

            term_pre_reconfig(term, conf);
            prev_conf = conf_copy(conf);

            /* {{{ winfrip */
            (void)winfrip_general_op(WINFRIP_GENERAL_OP_CONFIG_DIALOG, conf, hinst, hwnd, -1, -1, -1);
            /* winfrip }}} */
            reconfig_result = do_reconfig(
                hwnd, conf, backend ? backend_cfg_info(backend) : 0, NULL);
            /* {{{ winfrip */
            bool breakfl = false;
            do {
                switch (winfrip_urls_op(WINFRIP_URLS_OP_RECONFIG, conf, NULL, -1, NULL, NULL, 0, 0, 0)) {
                default:
                case WINFRIP_RETURN_CANCEL:
                    conf_copy_into(conf, prev_conf); breakfl = true; reconfig_result = false; break;
                case WINFRIP_RETURN_CONTINUE:
                    breakfl = true; break;
                case WINFRIP_RETURN_RETRY:
                    reconfig_result = do_reconfig(
                        hwnd, conf, backend ? backend_cfg_info(backend) : 0,
                        "Frippery/URLs"); break;
                }
            } while (!breakfl);
            /* }}} */
            reconfiguring = false;
            if (!reconfig_result) {
              /* {{{ winfrip */
              (void)winfrip_general_op(WINFRIP_GENERAL_OP_FOCUS_SET, conf, hinst, hwnd, -1, false, -1);
              /* winfrip }}} */
              conf_free(prev_conf);
              break;
            }

            conf_cache_data();

            resize_action = conf_get_int(conf, CONF_resize_action);
            {
              /* Disable full-screen if resizing forbidden */
              int i;
              for (i = 0; i < lenof(popup_menus); i++)
                  EnableMenuItem(popup_menus[i].menu, IDM_FULLSCREEN,
                                 MF_BYCOMMAND |
                                 (resize_action == RESIZE_DISABLED
                                  ? MF_GRAYED : MF_ENABLED));
              /* Gracefully unzoom if necessary */
              if (IsZoomed(hwnd) && (resize_action == RESIZE_DISABLED))
                  ShowWindow(hwnd, SW_RESTORE);
            }

            /* Pass new config data to the logging module */
            log_reconfig(logctx, conf);

            sfree(logpal);
            /*
             * Flush the line discipline's edit buffer in the
             * case where local editing has just been disabled.
             */
            if (ldisc) {
              ldisc_configure(ldisc, conf);
              ldisc_echoedit_update(ldisc);
            }

            if (conf_get_bool(conf, CONF_system_colour) !=
                conf_get_bool(prev_conf, CONF_system_colour))
                term_notify_palette_changed(term);

            /* Pass new config data to the terminal */
            term_reconfig(term, conf);
            setup_clipboards(term, conf);

            /* Reinitialise the colour palette, in case the terminal
             * just read new settings out of Conf */
            if (pal)
                DeleteObject(pal);
            logpal = NULL;
            pal = NULL;
            init_palette();

            /* Pass new config data to the back end */
            if (backend)
                backend_reconfig(backend, conf);

            /* Screen size changed ? */
            if (conf_get_int(conf, CONF_height) !=
                conf_get_int(prev_conf, CONF_height) ||
                conf_get_int(conf, CONF_width) !=
                conf_get_int(prev_conf, CONF_width) ||
                conf_get_int(conf, CONF_savelines) !=
                conf_get_int(prev_conf, CONF_savelines) ||
                resize_action == RESIZE_FONT ||
                (resize_action == RESIZE_EITHER && IsZoomed(hwnd)) ||
                resize_action == RESIZE_DISABLED)
                term_size(term, conf_get_int(conf, CONF_height),
                          conf_get_int(conf, CONF_width),
                          conf_get_int(conf, CONF_savelines));

            /* Enable or disable the scroll bar, etc */
            {
              LONG nflg, flag = GetWindowLongPtr(hwnd, GWL_STYLE);
              LONG nexflag, exflag =
                  GetWindowLongPtr(hwnd, GWL_EXSTYLE);

              nexflag = exflag;
              if (conf_get_bool(conf, CONF_alwaysontop) !=
                  conf_get_bool(prev_conf, CONF_alwaysontop)) {
                if (conf_get_bool(conf, CONF_alwaysontop)) {
                  nexflag |= WS_EX_TOPMOST;
                  SetWindowPos(hwnd, HWND_TOPMOST, 0, 0, 0, 0,
                               SWP_NOMOVE | SWP_NOSIZE);
                } else {
                  nexflag &= ~(WS_EX_TOPMOST);
                  SetWindowPos(hwnd, HWND_NOTOPMOST, 0, 0, 0, 0,
                               SWP_NOMOVE | SWP_NOSIZE);
                }
              }
              if (conf_get_bool(conf, CONF_sunken_edge))
                  nexflag |= WS_EX_CLIENTEDGE;
              else
                  nexflag &= ~(WS_EX_CLIENTEDGE);

              nflg = flag;
              if (conf_get_bool(conf, is_full_screen() ?
                                CONF_scrollbar_in_fullscreen :
                                CONF_scrollbar))
                  nflg |= WS_VSCROLL;
              else
                  nflg &= ~WS_VSCROLL;

              if (resize_action == RESIZE_DISABLED ||
                  is_full_screen())
                  nflg &= ~WS_THICKFRAME;
              else
                  nflg |= WS_THICKFRAME;

              if (resize_action == RESIZE_DISABLED)
                  nflg &= ~WS_MAXIMIZEBOX;
              else
                  nflg |= WS_MAXIMIZEBOX;

              if (nflg != flag || nexflag != exflag) {
                if (nflg != flag)
                    SetWindowLongPtr(hwnd, GWL_STYLE, nflg);
                if (nexflag != exflag)
                    SetWindowLongPtr(hwnd, GWL_EXSTYLE, nexflag);

                SetWindowPos(hwnd, NULL, 0, 0, 0, 0,
                             SWP_NOACTIVATE | SWP_NOCOPYBITS |
                             SWP_NOMOVE | SWP_NOSIZE | SWP_NOZORDER |
                             SWP_FRAMECHANGED);

                init_lvl = 2;
              }
              /* {{{ winfrip */
              winfrip_bgimg_op(WINFRIP_BGIMG_OP_RECONF, NULL, conf,
                               NULL, hwnd, -1, -1, -1, -1, -1, -1, -1);
              winfrip_transp_op(WINFRIP_TRANSP_OP_FOCUS_SET, conf, hwnd);
              /* winfrip }}} */
            }

            /* Oops */
            if (resize_action == RESIZE_DISABLED && IsZoomed(hwnd)) {
              force_normal(hwnd);
              init_lvl = 2;
            }

            {
              FontSpec *font = conf_get_fontspec(conf, CONF_font);
              FontSpec *prev_font = conf_get_fontspec(prev_conf,
                                                      CONF_font);

              if (!strcmp(font->name, prev_font->name) ||
                  !strcmp(conf_get_str(conf, CONF_line_codepage),
                          conf_get_str(prev_conf, CONF_line_codepage)) ||
                  font->isbold != prev_font->isbold ||
                  font->height != prev_font->height ||
                  font->charset != prev_font->charset ||
                  conf_get_int(conf, CONF_font_quality) !=
                  conf_get_int(prev_conf, CONF_font_quality) ||
                  conf_get_int(conf, CONF_vtmode) !=
                  conf_get_int(prev_conf, CONF_vtmode) ||
                  conf_get_int(conf, CONF_bold_style) !=
                  conf_get_int(prev_conf, CONF_bold_style) ||
                  resize_action == RESIZE_DISABLED ||
                  resize_action == RESIZE_EITHER ||
                  resize_action != conf_get_int(prev_conf,
                                                CONF_resize_action))
                  init_lvl = 2;
            }

            InvalidateRect(hwnd, NULL, true);
            reset_window(init_lvl);

            conf_free(prev_conf);
            /* {{{ winfrip */
            (void)winfrip_general_op(WINFRIP_GENERAL_OP_FOCUS_SET, conf, hinst, hwnd, -1, false, -1);
            /* winfrip }}} */
            break;
          }
          case IDM_COPYALL:
            term_copyall(term, clips_system, lenof(clips_system));
            break;
          case IDM_COPY:
            term_request_copy(term, clips_system, lenof(clips_system));
            break;
          case IDM_PASTE:
            term_request_paste(term, CLIP_SYSTEM);
            break;
          case IDM_CLRSB:
            term_clrsb(term);
            break;
          case IDM_RESET:
            term_pwron(term, true);
            if (ldisc)
                ldisc_echoedit_update(ldisc);
            break;
          case IDM_ABOUT:
            showabout(hwnd);
            break;
          case IDM_HELP:
            launch_help(hwnd, NULL);
            break;
          case SC_MOUSEMENU:
            /*
             * We get this if the System menu has been activated
             * using the mouse.
             */
            show_mouseptr(true);
            break;
          case SC_KEYMENU:
            /*
             * We get this if the System menu has been activated
             * using the keyboard. This might happen from within
             * TranslateKey, in which case it really wants to be
             * followed by a `space' character to actually _bring
             * the menu up_ rather than just sitting there in
             * `ready to appear' state.
             */
            show_mouseptr(true);    /* make sure pointer is visible */
            if( lParam == 0 )
                PostMessage(hwnd, WM_CHAR, ' ', 0);
            break;
          case IDM_FULLSCREEN:
            flip_full_screen();
            break;
          default:
            /* {{{ winfrip */
            if (winfrip_general_op(WINFRIP_GENERAL_OP_SYSTRAY_WM_MENU, conf, hinst, hwnd, -1, -1, wParam) == WINFRIP_RETURN_BREAK) {
                break;
            }
            /* winfrip }}} */
            if (wParam >= IDM_SAVED_MIN && wParam < IDM_SAVED_MAX) {
                SendMessage(hwnd, WM_SYSCOMMAND, IDM_SAVEDSESS, wParam);
            }
            if (wParam >= IDM_SPECIAL_MIN && wParam <= IDM_SPECIAL_MAX) {
                int i = (wParam - IDM_SPECIAL_MIN) / 0x10;
                /*
                 * Ensure we haven't been sent a bogus SYSCOMMAND
                 * which would cause us to reference invalid memory
                 * and crash. Perhaps I'm just too paranoid here.
                 */
                if (i >= n_specials)
                    break;
                if (backend)
                    backend_special(
                        backend, specials[i].code, specials[i].arg);
            }
        }
        break;

#define X_POS(l) ((int)(short)LOWORD(l))
#define Y_POS(l) ((int)(short)HIWORD(l))

#define TO_CHR_X(x) ((((x)<0 ? (x)-font_width+1 : (x))-offset_width) / font_width)
#define TO_CHR_Y(y) ((((y)<0 ? (y)-font_height+1: (y))-offset_height) / font_height)
      case WM_LBUTTONDOWN:
      case WM_MBUTTONDOWN:
      case WM_RBUTTONDOWN:
      case WM_LBUTTONUP:
      case WM_MBUTTONUP:
      case WM_RBUTTONUP:
        /* {{{ winfrip */
        if (winfrip_urls_op(WINFRIP_URLS_OP_MOUSE_BUTTON_EVENT, conf, NULL, message, NULL, term,
                            wParam, TO_CHR_X(X_POS(lParam)), TO_CHR_Y(Y_POS(lParam))) == WINFRIP_RETURN_BREAK) {
            break;
        }
        /* winfrip }}} */
        if (message == WM_RBUTTONDOWN &&
            ((wParam & MK_CONTROL) ||
             (conf_get_int(conf, CONF_mouse_is_xterm) == 2))) {
            POINT cursorpos;

            /* Just in case this happened in mid-select */
            term_cancel_selection_drag(term);

            show_mouseptr(true);    /* make sure pointer is visible */
            GetCursorPos(&cursorpos);
            TrackPopupMenu(popup_menus[CTXMENU].menu,
                           TPM_LEFTALIGN | TPM_TOPALIGN | TPM_RIGHTBUTTON,
                           cursorpos.x, cursorpos.y,
                           0, hwnd, NULL);
            break;
        }
        {
            int button;
            bool press;

            switch (message) {
              case WM_LBUTTONDOWN:
                button = MBT_LEFT;
                wParam |= MK_LBUTTON;
                press = true;
                break;
              case WM_MBUTTONDOWN:
                button = MBT_MIDDLE;
                wParam |= MK_MBUTTON;
                press = true;
                break;
              case WM_RBUTTONDOWN:
                button = MBT_RIGHT;
                wParam |= MK_RBUTTON;
                press = true;
                break;
              case WM_LBUTTONUP:
                button = MBT_LEFT;
                wParam &= ~MK_LBUTTON;
                press = false;
                break;
              case WM_MBUTTONUP:
                button = MBT_MIDDLE;
                wParam &= ~MK_MBUTTON;
                press = false;
                break;
              case WM_RBUTTONUP:
                button = MBT_RIGHT;
                wParam &= ~MK_RBUTTON;
                press = false;
                break;
              default: /* shouldn't happen */
                button = 0;
                press = false;
            }
            show_mouseptr(true);
            /*
             * Special case: in full-screen mode, if the left
             * button is clicked in the very top left corner of the
             * window, we put up the System menu instead of doing
             * selection.
             */
            {
                bool mouse_on_hotspot = false;
                POINT pt;

                GetCursorPos(&pt);
#ifndef NO_MULTIMON
                if (p_GetMonitorInfoA && p_MonitorFromPoint) {
                    HMONITOR mon;
                    MONITORINFO mi;

                    mon = p_MonitorFromPoint(pt, MONITOR_DEFAULTTONULL);

                    if (mon != NULL) {
                        mi.cbSize = sizeof(MONITORINFO);
                        p_GetMonitorInfoA(mon, &mi);

                        if (mi.rcMonitor.left == pt.x &&
                            mi.rcMonitor.top == pt.y) {
                            mouse_on_hotspot = true;
                        }
                    }
                } else
#endif
                if (pt.x == 0 && pt.y == 0) {
                    mouse_on_hotspot = true;
                }
                if (is_full_screen() && press &&
                    button == MBT_LEFT && mouse_on_hotspot) {
                    SendMessage(hwnd, WM_SYSCOMMAND, SC_MOUSEMENU,
                                MAKELPARAM(pt.x, pt.y));
                    return 0;
                }
            }

            if (press) {
                click(button,
                      TO_CHR_X(X_POS(lParam)), TO_CHR_Y(Y_POS(lParam)),
                      wParam & MK_SHIFT, wParam & MK_CONTROL,
                      is_alt_pressed());
                SetCapture(hwnd);
            } else {
                term_mouse(term, button, translate_button(button), MA_RELEASE,
                           TO_CHR_X(X_POS(lParam)),
                           TO_CHR_Y(Y_POS(lParam)), wParam & MK_SHIFT,
                           wParam & MK_CONTROL, is_alt_pressed());
                if (!(wParam & (MK_LBUTTON | MK_MBUTTON | MK_RBUTTON)))
                    ReleaseCapture();
            }
        }
        return 0;
      case WM_MOUSEMOVE: {
        /*
         * Windows seems to like to occasionally send MOUSEMOVE
         * events even if the mouse hasn't moved. Don't unhide
         * the mouse pointer in this case.
         */
        static WPARAM wp = 0;
        static LPARAM lp = 0;
        if (wParam != wp || lParam != lp ||
            last_mousemove != WM_MOUSEMOVE) {
          show_mouseptr(true);
          wp = wParam; lp = lParam;
          last_mousemove = WM_MOUSEMOVE;
        }
        /*
         * Add the mouse position and message time to the random
         * number noise.
         */
        noise_ultralight(NOISE_SOURCE_MOUSEPOS, lParam);

	/* {{{ winfrip */
        if (winfrip_urls_op(WINFRIP_URLS_OP_MOUSE_MOTION_EVENT, conf, NULL, message, NULL, term,
                            wParam, TO_CHR_X(X_POS(lParam)), TO_CHR_Y(Y_POS(lParam))) == WINFRIP_RETURN_BREAK) {
	    return 0;
        }
        /* winfrip }}} */

        if (wParam & (MK_LBUTTON | MK_MBUTTON | MK_RBUTTON) &&
            GetCapture() == hwnd) {
            Mouse_Button b;
            if (wParam & MK_LBUTTON)
                b = MBT_LEFT;
            else if (wParam & MK_MBUTTON)
                b = MBT_MIDDLE;
            else
                b = MBT_RIGHT;
            term_mouse(term, b, translate_button(b), MA_DRAG,
                       TO_CHR_X(X_POS(lParam)),
                       TO_CHR_Y(Y_POS(lParam)), wParam & MK_SHIFT,
                       wParam & MK_CONTROL, is_alt_pressed());
        }
        return 0;
      }
      case WM_NCMOUSEMOVE: {
        static WPARAM wp = 0;
        static LPARAM lp = 0;
        if (wParam != wp || lParam != lp ||
            last_mousemove != WM_NCMOUSEMOVE) {
          show_mouseptr(true);
          wp = wParam; lp = lParam;
          last_mousemove = WM_NCMOUSEMOVE;
        }
        noise_ultralight(NOISE_SOURCE_MOUSEPOS, lParam);
        break;
      }
      case WM_IGNORE_CLIP:
        ignore_clip = wParam;          /* don't panic on DESTROYCLIPBOARD */
        break;
      case WM_DESTROYCLIPBOARD:
        if (!ignore_clip)
            term_lost_clipboard_ownership(term, CLIP_SYSTEM);
        ignore_clip = false;
        return 0;
      case WM_PAINT: {
        PAINTSTRUCT p;

        HideCaret(hwnd);
        hdc = BeginPaint(hwnd, &p);
        if (pal) {
          SelectPalette(hdc, pal, true);
          RealizePalette(hdc);
        }

        /*
         * We have to be careful about term_paint(). It will
         * set a bunch of character cells to INVALID and then
         * call do_paint(), which will redraw those cells and
         * _then mark them as done_. This may not be accurate:
         * when painting in WM_PAINT context we are restricted
         * to the rectangle which has just been exposed - so if
         * that only covers _part_ of a character cell and the
         * rest of it was already visible, that remainder will
         * not be redrawn at all. Accordingly, we must not
         * paint any character cell in a WM_PAINT context which
         * already has a pending update due to terminal output.
         * The simplest solution to this - and many, many
         * thanks to Hung-Te Lin for working all this out - is
         * not to do any actual painting at _all_ if there's a
         * pending terminal update: just mark the relevant
         * character cells as INVALID and wait for the
         * scheduled full update to sort it out.
         *
         * I have a suspicion this isn't the _right_ solution.
         * An alternative approach would be to have terminal.c
         * separately track what _should_ be on the terminal
         * screen and what _is_ on the terminal screen, and
         * have two completely different types of redraw (one
         * for full updates, which syncs the former with the
         * terminal itself, and one for WM_PAINT which syncs
         * the latter with the former); yet another possibility
         * would be to have the Windows front end do what the
         * GTK one already does, and maintain a bitmap of the
         * current terminal appearance so that WM_PAINT becomes
         * completely trivial. However, this should do for now.
         */
        assert(!wintw_hdc);
        wintw_hdc = hdc;
        term_paint(term,
                   (p.rcPaint.left-offset_width)/font_width,
                   (p.rcPaint.top-offset_height)/font_height,
                   (p.rcPaint.right-offset_width-1)/font_width,
                   (p.rcPaint.bottom-offset_height-1)/font_height,
                   !term->window_update_pending);
        wintw_hdc = NULL;

        if (p.fErase ||
            p.rcPaint.left  < offset_width  ||
            p.rcPaint.top   < offset_height ||
            p.rcPaint.right >= offset_width + font_width*term->cols ||
            p.rcPaint.bottom>= offset_height + font_height*term->rows)
        {
          HBRUSH fillcolour, oldbrush;
          HPEN   edge, oldpen;
          fillcolour = CreateSolidBrush (
              colours[ATTR_DEFBG>>ATTR_BGSHIFT]);
          oldbrush = SelectObject(hdc, fillcolour);
          edge = CreatePen(PS_SOLID, 0,
                           colours[ATTR_DEFBG>>ATTR_BGSHIFT]);
          oldpen = SelectObject(hdc, edge);

          /*
           * Jordan Russell reports that this apparently
           * ineffectual IntersectClipRect() call masks a
           * Windows NT/2K bug causing strange display
           * problems when the PuTTY window is taller than
           * the primary monitor. It seems harmless enough...
           */
          IntersectClipRect(hdc,
                            p.rcPaint.left, p.rcPaint.top,
                            p.rcPaint.right, p.rcPaint.bottom);

          ExcludeClipRect(hdc,
                          offset_width, offset_height,
                          offset_width+font_width*term->cols,
                          offset_height+font_height*term->rows);

          Rectangle(hdc, p.rcPaint.left, p.rcPaint.top,
                    p.rcPaint.right, p.rcPaint.bottom);

          /* SelectClipRgn(hdc, NULL); */

          SelectObject(hdc, oldbrush);
          DeleteObject(fillcolour);
          SelectObject(hdc, oldpen);
          DeleteObject(edge);
        }
        SelectObject(hdc, GetStockObject(SYSTEM_FONT));
        SelectObject(hdc, GetStockObject(WHITE_PEN));
        EndPaint(hwnd, &p);
        ShowCaret(hwnd);
        return 0;
      }
      case WM_NETEVENT:
        winselgui_response(wParam, lParam);
        return 0;
      case WM_SETFOCUS:
        /* {{{ winfrip */
        winfrip_transp_op(WINFRIP_TRANSP_OP_FOCUS_SET, conf, hwnd);
        (void)winfrip_general_op(WINFRIP_GENERAL_OP_FOCUS_SET, conf, hinst, hwnd, -1, reconfiguring, -1);
        /* winfrip }}} */
        term_set_focus(term, true);
        CreateCaret(hwnd, caretbm, font_width, font_height);
        ShowCaret(hwnd);
        flash_window(0);               /* stop */
        compose_state = 0;
        term_update(term);
        break;
      case WM_KILLFOCUS:
	/* {{{ winfrip */
	winfrip_transp_op(WINFRIP_TRANSP_OP_FOCUS_KILL, conf, hwnd);
        winfrip_urls_op(WINFRIP_URLS_OP_FOCUS_KILL, conf, NULL, message, NULL, term, wParam, -1, -1);
	/* winfrip }}} */
        show_mouseptr(true);
        term_set_focus(term, false);
        DestroyCaret();
        caret_x = caret_y = -1;        /* ensure caret is replaced next time */
        term_update(term);
        break;
      case WM_ENTERSIZEMOVE:
#ifdef RDB_DEBUG_PATCH
        debug("WM_ENTERSIZEMOVE\n");
#endif
        EnableSizeTip(true);
        resizing = true;
        need_backend_resize = false;
        break;
      case WM_EXITSIZEMOVE:
        EnableSizeTip(false);
        resizing = false;
#ifdef RDB_DEBUG_PATCH
        debug("WM_EXITSIZEMOVE\n");
#endif
        if (need_backend_resize) {
            term_size(term, conf_get_int(conf, CONF_height),
                      conf_get_int(conf, CONF_width),
                      conf_get_int(conf, CONF_savelines));
            InvalidateRect(hwnd, NULL, true);
        }
        recompute_window_offset();
        break;
      case WM_SIZING:
        /*
         * This does two jobs:
         * 1) Keep the sizetip uptodate
         * 2) Make sure the window size is _stepped_ in units of the font size.
         */
        resize_action = conf_get_int(conf, CONF_resize_action);
        if (resize_action == RESIZE_TERM ||
            (resize_action == RESIZE_EITHER && !is_alt_pressed())) {
            int width, height, w, h, ew, eh;
            LPRECT r = (LPRECT) lParam;

            if (!need_backend_resize && resize_action == RESIZE_EITHER &&
                (conf_get_int(conf, CONF_height) != term->rows ||
                 conf_get_int(conf, CONF_width) != term->cols)) {
                /*
                 * Great! It seems that both the terminal size and the
                 * font size have been changed and the user is now dragging.
                 *
                 * It will now be difficult to get back to the configured
                 * font size!
                 *
                 * This would be easier but it seems to be too confusing.
                 */
                conf_set_int(conf, CONF_height, term->rows);
                conf_set_int(conf, CONF_width, term->cols);

                InvalidateRect(hwnd, NULL, true);
                need_backend_resize = true;
            }

            width = r->right - r->left - extra_width;
            height = r->bottom - r->top - extra_height;
            w = (width + font_width / 2) / font_width;
            if (w < 1)
                w = 1;
            h = (height + font_height / 2) / font_height;
            if (h < 1)
                h = 1;
            UpdateSizeTip(hwnd, w, h);
            ew = width - w * font_width;
            eh = height - h * font_height;
            if (ew != 0) {
                if (wParam == WMSZ_LEFT ||
                    wParam == WMSZ_BOTTOMLEFT || wParam == WMSZ_TOPLEFT)
                    r->left += ew;
                else
                    r->right -= ew;
            }
            if (eh != 0) {
                if (wParam == WMSZ_TOP ||
                    wParam == WMSZ_TOPRIGHT || wParam == WMSZ_TOPLEFT)
                    r->top += eh;
                else
                    r->bottom -= eh;
            }
            if (ew || eh)
                return 1;
            else
                return 0;
        } else {
            int width, height, w, h, rv = 0;
            int window_border = conf_get_int(conf, CONF_window_border);
            int ex_width = extra_width + (window_border - offset_width) * 2;
            int ex_height = extra_height + (window_border - offset_height) * 2;
            LPRECT r = (LPRECT) lParam;

            width = r->right - r->left - ex_width;
            height = r->bottom - r->top - ex_height;

            w = (width + term->cols/2)/term->cols;
            h = (height + term->rows/2)/term->rows;
            if ( r->right != r->left + w*term->cols + ex_width)
                rv = 1;

            if (wParam == WMSZ_LEFT ||
                wParam == WMSZ_BOTTOMLEFT || wParam == WMSZ_TOPLEFT)
                r->left = r->right - w*term->cols - ex_width;
            else
                r->right = r->left + w*term->cols + ex_width;

            if (r->bottom != r->top + h*term->rows + ex_height)
                rv = 1;

            if (wParam == WMSZ_TOP ||
                wParam == WMSZ_TOPRIGHT || wParam == WMSZ_TOPLEFT)
                r->top = r->bottom - h*term->rows - ex_height;
            else
                r->bottom = r->top + h*term->rows + ex_height;

            return rv;
        }
        /* break;  (never reached) */
      case WM_FULLSCR_ON_MAX:
        fullscr_on_max = true;
        break;
      case WM_MOVE:
        term_notify_window_pos(term, LOWORD(lParam), HIWORD(lParam));
        sys_cursor_update();
        break;
      case WM_SIZE:
        resize_action = conf_get_int(conf, CONF_resize_action);
#ifdef RDB_DEBUG_PATCH
        debug("WM_SIZE %s (%d,%d)\n",
              (wParam == SIZE_MINIMIZED) ? "SIZE_MINIMIZED":
              (wParam == SIZE_MAXIMIZED) ? "SIZE_MAXIMIZED":
              (wParam == SIZE_RESTORED && resizing) ? "to":
              (wParam == SIZE_RESTORED) ? "SIZE_RESTORED":
              "...",
              LOWORD(lParam), HIWORD(lParam));
#endif
        term_notify_minimised(term, wParam == SIZE_MINIMIZED);
        {
            /*
             * WM_SIZE's lParam tells us the size of the client area.
             * But historic PuTTY practice is that we want to tell the
             * terminal the size of the overall window.
             */
            RECT r;
            GetWindowRect(hwnd, &r);
            term_notify_window_size_pixels(
                term, r.right - r.left, r.bottom - r.top);
        }
        if (wParam == SIZE_MINIMIZED)
<<<<<<< HEAD
            SetWindowTextW(hwnd,
                           conf_get_bool(conf, CONF_win_name_always) ?
                           window_name : icon_name);
        if (wParam == SIZE_MINIMIZED)
	    (void)winfrip_general_op(WINFRIP_GENERAL_OP_SYSTRAY_MINIMISE, conf, hinst, hwnd, -1, -1, -1);
=======
            sw_SetWindowText(hwnd,
                             conf_get_bool(conf, CONF_win_name_always) ?
                             window_name : icon_name);
>>>>>>> 386b094e
        if (wParam == SIZE_RESTORED || wParam == SIZE_MAXIMIZED)
            sw_SetWindowText(hwnd, window_name);
        if (wParam == SIZE_RESTORED) {
            processed_resize = false;
            clear_full_screen();
            if (processed_resize) {
                /*
                 * Inhibit normal processing of this WM_SIZE; a
                 * secondary one was triggered just now by
                 * clear_full_screen which contained the correct
                 * client area size.
                 */
                return 0;
            }
        }
        if (wParam == SIZE_MAXIMIZED && fullscr_on_max) {
            fullscr_on_max = false;
            processed_resize = false;
            make_full_screen();
            if (processed_resize) {
                /*
                 * Inhibit normal processing of this WM_SIZE; a
                 * secondary one was triggered just now by
                 * make_full_screen which contained the correct client
                 * area size.
                 */
                return 0;
            }
        }

        processed_resize = true;

        if (resize_action == RESIZE_DISABLED) {
            /* A resize, well it better be a minimize. */
            reset_window(-1);
        } else {
            if (wParam == SIZE_MAXIMIZED) {
                was_zoomed = true;
                prev_rows = term->rows;
                prev_cols = term->cols;
                if (resize_action == RESIZE_TERM)
                    wm_size_resize_term(lParam, false);
                reset_window(0);
            } else if (wParam == SIZE_RESTORED && was_zoomed) {
                was_zoomed = false;
                if (resize_action == RESIZE_TERM) {
                    wm_size_resize_term(lParam, true);
                    reset_window(2);
                } else if (resize_action != RESIZE_FONT)
                    reset_window(2);
                else
                    reset_window(0);
            } else if (wParam == SIZE_MINIMIZED) {
                /* do nothing */
            } else if (resize_action == RESIZE_TERM ||
                       (resize_action == RESIZE_EITHER &&
                        !is_alt_pressed())) {
                wm_size_resize_term(lParam, true);

                /*
                 * Sometimes, we can get a spontaneous resize event
                 * outside a WM_SIZING interactive drag which wants to
                 * set us to a new specific SIZE_RESTORED size. An
                 * example is what happens if you press Windows+Right
                 * and then Windows+Up: the first operation fits the
                 * window to the right-hand half of the screen, and
                 * the second one changes that for the top right
                 * quadrant. In that situation, if we've responded
                 * here by resizing the terminal, we may still need to
                 * recompute the border around the window and do a
                 * full redraw to clear the new border.
                 */
                if (!resizing)
                    recompute_window_offset();
            } else {
                reset_window(0);
            }
        }
        /* {{{ winfrip */
        winfrip_bgimg_op(WINFRIP_BGIMG_OP_SIZE, NULL, conf,
                         NULL, hwnd, -1, -1, -1, -1, -1, -1, -1);
        /* winfrip }}} */
        sys_cursor_update();
        return 0;
      case WM_DPICHANGED:
        dpi_info.cur_dpi.x = LOWORD(wParam);
        dpi_info.cur_dpi.y = HIWORD(wParam);
        dpi_info.new_wnd_rect = *(RECT*)(lParam);
        reset_window(3);
        return 0;
      case WM_VSCROLL:
        switch (LOWORD(wParam)) {
          case SB_BOTTOM:
            term_scroll(term, -1, 0);
            break;
          case SB_TOP:
            term_scroll(term, +1, 0);
            break;
          case SB_LINEDOWN:
            term_scroll(term, 0, +1);
            break;
          case SB_LINEUP:
            term_scroll(term, 0, -1);
            break;
          case SB_PAGEDOWN:
            term_scroll(term, 0, +term->rows / 2);
            break;
          case SB_PAGEUP:
            term_scroll(term, 0, -term->rows / 2);
            break;
          case SB_THUMBPOSITION:
          case SB_THUMBTRACK: {
            /*
             * Use GetScrollInfo instead of HIWORD(wParam) to get
             * 32-bit scroll position.
             */
            SCROLLINFO si;

            si.cbSize = sizeof(si);
            si.fMask = SIF_TRACKPOS;
            if (GetScrollInfo(hwnd, SB_VERT, &si) == 0)
                si.nTrackPos = HIWORD(wParam);
            term_scroll(term, 1, si.nTrackPos);
            break;
          }
        }

        if (in_scrollbar_loop) {
            /*
             * Allow window updates to happen during interactive
             * scroll.
             *
             * When the user takes hold of our window's scrollbar and
             * wobbles it interactively back and forth, or presses on
             * one of the arrow buttons at the ends, the first thing
             * that happens is that this window procedure receives
             * WM_SYSCOMMAND / SC_VSCROLL. [1] The default handler for
             * that window message starts a subsidiary message loop,
             * which continues to run until the user lets go of the
             * scrollbar again. All WM_VSCROLL / SB_THUMBTRACK
             * messages are generated by the handlers within that
             * subsidiary message loop.
             *
             * So, during that time, _our_ message loop is not
             * running, which means toplevel callbacks and timers and
             * so forth are not happening, which means that when we
             * redraw the window and set a timer to clear the cooldown
             * flag 20ms later, that timer never fires, and we aren't
             * able to keep redrawing the window.
             *
             * The 'obvious' answer would be to seize that SYSCOMMAND
             * ourselves and inhibit the default handler, so that our
             * message loop carries on running. But that would mean
             * we'd have to reimplement the whole of the scrollbar
             * handler!
             *
             * So instead we apply a bodge: set a static variable that
             * indicates that we're _in_ that sub-loop, and if so,
             * decide it's OK to manually call term_update() proper,
             * bypassing the timer and cooldown and rate-limiting
             * systems completely, whenever we see an SB_THUMBTRACK.
             * This shouldn't cause a rate overload, because we're
             * only doing it once per UI event!
             *
             * [1] Actually, there's an extra oddity where SC_HSCROLL
             * and SC_VSCROLL have their documented values the wrong
             * way round. Many people on the Internet have noticed
             * this, e.g. https://stackoverflow.com/q/55528397
             */
            term_update(term);
        }
        break;
      case WM_PALETTECHANGED:
        if ((HWND) wParam != hwnd && pal != NULL) {
            HDC hdc = make_hdc();
            if (hdc) {
                if (RealizePalette(hdc) > 0)
                    UpdateColors(hdc);
                free_hdc(hdc);
            }
        }
        break;
      case WM_QUERYNEWPALETTE:
        if (pal != NULL) {
            HDC hdc = make_hdc();
            if (hdc) {
                if (RealizePalette(hdc) > 0)
                    UpdateColors(hdc);
                free_hdc(hdc);
                return true;
            }
        }
        return false;
      case WM_KEYDOWN:
      case WM_SYSKEYDOWN:
      case WM_KEYUP:
      case WM_SYSKEYUP:
        /*
         * Add the scan code and keypress timing to the random
         * number noise.
         */
        noise_ultralight(NOISE_SOURCE_KEY, lParam);

        /*
         * We don't do TranslateMessage since it disassociates the
         * resulting CHAR message from the KEYDOWN that sparked it,
         * which we occasionally don't want. Instead, we process
         * KEYDOWN, and call the Win32 translator functions so that
         * we get the translations under _our_ control.
         */
        {
            unsigned char buf[20];
            int len;

            if (wParam == VK_PROCESSKEY || /* IME PROCESS key */
                wParam == VK_PACKET) {     /* 'this key is a Unicode char' */
                if (message == WM_KEYDOWN) {
                    MSG m;
                    m.hwnd = hwnd;
                    m.message = WM_KEYDOWN;
                    m.wParam = wParam;
                    m.lParam = lParam & 0xdfff;
                    TranslateMessage(&m);
                } else break; /* pass to Windows for default processing */
            } else {
                len = TranslateKey(message, wParam, lParam, buf);
                if (len == -1)
                    return sw_DefWindowProc(hwnd, message, wParam, lParam);

                if (len != 0) {
                    /*
                     * We need not bother about stdin backlogs
                     * here, because in GUI PuTTY we can't do
                     * anything about it anyway; there's no means
                     * of asking Windows to hold off on KEYDOWN
                     * messages. We _have_ to buffer everything
                     * we're sent.
                     */
                    term_keyinput(term, -1, buf, len);
                    show_mouseptr(false);
                }
            }
        }
        return 0;
      case WM_INPUTLANGCHANGE:
        /* wParam == Font number */
        /* lParam == Locale */
        set_input_locale((HKL)lParam);
        sys_cursor_update();
        break;
      case WM_IME_STARTCOMPOSITION: {
        HIMC hImc = ImmGetContext(hwnd);
        ImmSetCompositionFont(hImc, &lfont);
        ImmReleaseContext(hwnd, hImc);
        break;
      }
      case WM_IME_COMPOSITION: {
        HIMC hIMC;
        int n;
        char *buff;

        if (osPlatformId == VER_PLATFORM_WIN32_WINDOWS ||
            osPlatformId == VER_PLATFORM_WIN32s)
            break; /* no Unicode */

        if ((lParam & GCS_RESULTSTR) == 0) /* Composition unfinished. */
            break; /* fall back to DefWindowProc */

        hIMC = ImmGetContext(hwnd);
        n = ImmGetCompositionStringW(hIMC, GCS_RESULTSTR, NULL, 0);

        if (n > 0) {
          int i;
          buff = snewn(n, char);
          ImmGetCompositionStringW(hIMC, GCS_RESULTSTR, buff, n);
          /*
           * Jaeyoun Chung reports that Korean character
           * input doesn't work correctly if we do a single
           * term_keyinputw covering the whole of buff. So
           * instead we send the characters one by one.
           */
          /* don't divide SURROGATE PAIR */
          if (ldisc) {
            for (i = 0; i < n; i += 2) {
              WCHAR hs = *(unsigned short *)(buff+i);
              if (IS_HIGH_SURROGATE(hs) && i+2 < n) {
                WCHAR ls = *(unsigned short *)(buff+i+2);
                if (IS_LOW_SURROGATE(ls)) {
                  term_keyinputw(
                      term, (unsigned short *)(buff+i), 2);
                  i += 2;
                  continue;
                }
              }
              term_keyinputw(
                  term, (unsigned short *)(buff+i), 1);
            }
          }
          free(buff);
        }
        ImmReleaseContext(hwnd, hIMC);
        return 1;
      }

      case WM_IME_CHAR:
        if (wParam & 0xFF00) {
            char buf[2];

            buf[1] = wParam;
            buf[0] = wParam >> 8;
            term_keyinput(term, kbd_codepage, buf, 2);
        } else {
            char c = (unsigned char) wParam;
            term_seen_key_event(term);
            term_keyinput(term, kbd_codepage, &c, 1);
        }
        return (0);
      case WM_CHAR:
      case WM_SYSCHAR:
        /*
         * Nevertheless, we are prepared to deal with WM_CHAR
         * messages, should they crop up. So if someone wants to
         * post the things to us as part of a macro manoeuvre,
         * we're ready to cope.
         */
        if (unicode_window) {
            static wchar_t pending_surrogate = 0;
            wchar_t c = wParam;

            if (IS_HIGH_SURROGATE(c)) {
                pending_surrogate = c;
            } else if (IS_SURROGATE_PAIR(pending_surrogate, c)) {
                wchar_t pair[2];
                pair[0] = pending_surrogate;
                pair[1] = c;
                term_keyinputw(term, pair, 2);
            } else if (!IS_SURROGATE(c)) {
                term_keyinputw(term, &c, 1);
            }
        } else {
            char c = (unsigned char)wParam;
            term_seen_key_event(term);
            if (ldisc)
                term_keyinput(term, CP_ACP, &c, 1);
        }
        return 0;
      case WM_SYSCOLORCHANGE:
        if (conf_get_bool(conf, CONF_system_colour)) {
            /* Refresh palette from system colours. */
            term_notify_palette_changed(term);
            init_palette();
            /* Force a repaint of the terminal window. */
            term_invalidate(term);
        }
        break;
      case WM_GOT_CLIPDATA:
        process_clipdata((HGLOBAL)lParam, wParam);
        return 0;
      /* {{{ winfrip */
      case WM_DISPLAYCHANGE:
        winfrip_bgimg_op(WINFRIP_BGIMG_OP_RECONF, NULL, conf,
                         NULL, hwnd, -1, -1, -1, -1, -1, -1, -1);
        return 0;
      /* winfrip }}} */
      default:
        /* {{{ winfrip */
        if (message == winfripp_general_get_wm_systray()) {
            (void)winfrip_general_op(WINFRIP_GENERAL_OP_SYSTRAY_WM_OTHER, conf, hinst, wgs.term_hwnd, lParam, -1, -1);
            break;
        }
        /* winfrip }}} */
        if (message == wm_mousewheel || message == WM_MOUSEWHEEL) {
            bool shift_pressed = false, control_pressed = false;

            if (message == WM_MOUSEWHEEL) {
                /* {{{ winfrip */
                if (winfrip_mouse_op(WINFRIP_MOUSE_OP_MOUSE_EVENT, conf, message, wParam) == WINFRIP_RETURN_BREAK_RESET_WINDOW) {
                    reset_window(2); return 0;
                }
                /* winfrip }}} */
                wheel_accumulator += (short)HIWORD(wParam);
                shift_pressed=LOWORD(wParam) & MK_SHIFT;
                control_pressed=LOWORD(wParam) & MK_CONTROL;
            } else {
                BYTE keys[256];
                wheel_accumulator += (int)wParam;
                if (GetKeyboardState(keys)!=0) {
                    shift_pressed=keys[VK_SHIFT]&0x80;
                    control_pressed=keys[VK_CONTROL]&0x80;
                }
            }

            /* process events when the threshold is reached */
            while (abs(wheel_accumulator) >= WHEEL_DELTA) {
                int b;

                /* reduce amount for next time */
                if (wheel_accumulator > 0) {
                    b = MBT_WHEEL_UP;
                    wheel_accumulator -= WHEEL_DELTA;
                } else if (wheel_accumulator < 0) {
                    b = MBT_WHEEL_DOWN;
                    wheel_accumulator += WHEEL_DELTA;
                } else
                    break;

                if (send_raw_mouse &&
                    !(conf_get_bool(conf, CONF_mouse_override) &&
                      shift_pressed)) {
                    /* Mouse wheel position is in screen coordinates for
                     * some reason */
                    POINT p;
                    p.x = X_POS(lParam); p.y = Y_POS(lParam);
                    if (ScreenToClient(hwnd, &p)) {
                        /* send a mouse-down followed by a mouse up */
                        term_mouse(term, b, translate_button(b),
                                   MA_CLICK,
                                   TO_CHR_X(p.x),
                                   TO_CHR_Y(p.y), shift_pressed,
                                   control_pressed, is_alt_pressed());
                    } /* else: not sure when this can fail */
                } else {
                    /* trigger a scroll */
                    term_scroll(term, 0,
                                b == MBT_WHEEL_UP ?
                                -term->rows / 2 : term->rows / 2);
                }
            }
            return 0;
        }
    }

    /*
     * Any messages we don't process completely above are passed through to
     * DefWindowProc() for default processing.
     */
    return sw_DefWindowProc(hwnd, message, wParam, lParam);
}

/*
 * Move the system caret. (We maintain one, even though it's
 * invisible, for the benefit of blind people: apparently some
 * helper software tracks the system caret, so we should arrange to
 * have one.)
 */
static void wintw_set_cursor_pos(TermWin *tw, int x, int y)
{
    int cx, cy;

    if (!term->has_focus) return;

    /*
     * Avoid gratuitously re-updating the cursor position and IMM
     * window if there's no actual change required.
     */
    cx = x * font_width + offset_width;
    cy = y * font_height + offset_height;
    if (cx == caret_x && cy == caret_y)
        return;
    caret_x = cx;
    caret_y = cy;

    sys_cursor_update();
}

static void sys_cursor_update(void)
{
    COMPOSITIONFORM cf;
    HIMC hIMC;

    if (!term->has_focus) return;

    if (caret_x < 0 || caret_y < 0)
        return;

    SetCaretPos(caret_x, caret_y);

    /* IMM calls on Win98 and beyond only */
    if (osPlatformId == VER_PLATFORM_WIN32s) return; /* 3.11 */

    if (osPlatformId == VER_PLATFORM_WIN32_WINDOWS &&
        osMinorVersion == 0) return; /* 95 */

    /* we should have the IMM functions */
    hIMC = ImmGetContext(wgs.term_hwnd);
    cf.dwStyle = CFS_POINT;
    cf.ptCurrentPos.x = caret_x;
    cf.ptCurrentPos.y = caret_y;
    ImmSetCompositionWindow(hIMC, &cf);

    ImmReleaseContext(wgs.term_hwnd, hIMC);
}

static void draw_horizontal_line_on_text(int y, int lattr, RECT line_box,
                                         COLORREF colour)
{
    if (lattr == LATTR_TOP || lattr == LATTR_BOT) {
        y *= 2;
        if (lattr == LATTR_BOT)
            y -= font_height;
    }

    if (!(0 <= y && y < font_height))
        return;

    HPEN oldpen = SelectObject(wintw_hdc, CreatePen(PS_SOLID, 0, colour));
    MoveToEx(wintw_hdc, line_box.left, line_box.top + y, NULL);
    LineTo(wintw_hdc, line_box.right, line_box.top + y);
    oldpen = SelectObject(wintw_hdc, oldpen);
    DeleteObject(oldpen);
}

/*
 * Draw a line of text in the window, at given character
 * coordinates, in given attributes.
 *
 * We are allowed to fiddle with the contents of `text'.
 */
static void do_text_internal(
    int x, int y, wchar_t *text, int len,
    unsigned long attr, int lattr, truecolour truecolour)
{
    COLORREF fg, bg, t;
    int nfg, nbg, nfont;
    RECT line_box;
    bool force_manual_underline = false;
    int fnt_width, char_width;
    int text_adjust = 0;
    int xoffset = 0;
    int maxlen, remaining;
    bool opaque;
    bool is_cursor = false;
    static int *lpDx = NULL;
    static size_t lpDx_len = 0;
    int *lpDx_maybe;
    int len2; /* for SURROGATE PAIR */
    int rc_width = 0;
    /* {{{ winfrip */
    BOOL bgfl = FALSE;
    /* winfrip }}} */

    lattr &= LATTR_MODE;

    char_width = fnt_width = font_width * (1 + (lattr != LATTR_NORM));

    if (attr & ATTR_WIDE)
        char_width *= 2;

    /* Only want the left half of double width lines */
    if (lattr != LATTR_NORM && x*2 >= term->cols)
        return;

    x *= fnt_width;
    y *= font_height;
    x += offset_width;
    y += offset_height;

    if ((attr & TATTR_ACTCURS) && (cursor_type == 0 || term->big_cursor)) {
        truecolour.fg = truecolour.bg = optionalrgb_none;
        attr &= ~(ATTR_REVERSE|ATTR_BLINK|ATTR_COLOURS|ATTR_DIM);
        /* cursor fg and bg */
        attr |= (260 << ATTR_FGSHIFT) | (261 << ATTR_BGSHIFT);
        is_cursor = true;
    }

    nfont = 0;
    if (vtmode == VT_POORMAN && lattr != LATTR_NORM) {
        /* Assume a poorman font is borken in other ways too. */
        lattr = LATTR_WIDE;
    } else
        switch (lattr) {
          case LATTR_NORM:
            break;
          case LATTR_WIDE:
            nfont |= FONT_WIDE;
            break;
          default:
            nfont |= FONT_WIDE + FONT_HIGH;
            break;
        }
    if (attr & ATTR_NARROW)
        nfont |= FONT_NARROW;

#ifdef USES_VTLINE_HACK
    /* Special hack for the VT100 linedraw glyphs. */
    if (text[0] >= 0x23BA && text[0] <= 0x23BD) {
        switch ((unsigned char) (text[0])) {
          case 0xBA:
            text_adjust = -2 * font_height / 5;
            break;
          case 0xBB:
            text_adjust = -1 * font_height / 5;
            break;
          case 0xBC:
            text_adjust = font_height / 5;
            break;
          case 0xBD:
            text_adjust = 2 * font_height / 5;
            break;
        }
        if (lattr == LATTR_TOP || lattr == LATTR_BOT)
            text_adjust *= 2;
        text[0] = ucsdata.unitab_xterm['q'];
        if (attr & ATTR_UNDER) {
            attr &= ~ATTR_UNDER;
            force_manual_underline = true;
        }
    }
#endif

    /* Anything left as an original character set is unprintable. */
    if (DIRECT_CHAR(text[0]) &&
        (len < 2 || !IS_SURROGATE_PAIR(text[0], text[1]))) {
        int i;
        for (i = 0; i < len; i++)
            text[i] = 0xFFFD;
    }

    /* OEM CP */
    if ((text[0] & CSET_MASK) == CSET_OEMCP)
        nfont |= FONT_OEM;

    nfg = ((attr & ATTR_FGMASK) >> ATTR_FGSHIFT);
    nbg = ((attr & ATTR_BGMASK) >> ATTR_BGSHIFT);
    if (bold_font_mode == BOLD_FONT && (attr & ATTR_BOLD))
        nfont |= FONT_BOLD;
    if (und_mode == UND_FONT && (attr & ATTR_UNDER))
        nfont |= FONT_UNDERLINE;
    another_font(nfont);
    if (!fonts[nfont]) {
        if (nfont & FONT_UNDERLINE)
            force_manual_underline = true;
        /* Don't do the same for manual bold, it could be bad news. */

        nfont &= ~(FONT_BOLD | FONT_UNDERLINE);
    }
    another_font(nfont);
    if (!fonts[nfont])
        nfont = FONT_NORMAL;
    if (attr & ATTR_REVERSE) {
        struct optionalrgb trgb;

        t = nfg;
        nfg = nbg;
        nbg = t;

        trgb = truecolour.fg;
        truecolour.fg = truecolour.bg;
        truecolour.bg = trgb;
    }
    if (bold_colours && (attr & ATTR_BOLD) && !is_cursor) {
        if (nfg < 16) nfg |= 8;
        else if (nfg >= 256) nfg |= 1;
    }
    if (bold_colours && (attr & ATTR_BLINK)) {
        if (nbg < 16) nbg |= 8;
        else if (nbg >= 256) nbg |= 1;
    }
    if (!pal && truecolour.fg.enabled)
        fg = RGB(truecolour.fg.r, truecolour.fg.g, truecolour.fg.b);
    else
        fg = colours[nfg];

    if (!pal && truecolour.bg.enabled)
        bg = RGB(truecolour.bg.r, truecolour.bg.g, truecolour.bg.b);
    else
        bg = colours[nbg];

    if (!pal && (attr & ATTR_DIM)) {
        fg = RGB(GetRValue(fg) * 2 / 3,
                 GetGValue(fg) * 2 / 3,
                 GetBValue(fg) * 2 / 3);
    }

    SelectObject(wintw_hdc, fonts[nfont]);
    SetTextColor(wintw_hdc, fg);
    SetBkColor(wintw_hdc, bg);
    line_box.left = x;
    line_box.top = y;
    line_box.right = x + char_width * len;
    line_box.bottom = y + font_height;
    /* adjust line_box.right for SURROGATE PAIR & VARIATION SELECTOR */
    {
        int i;
        for (i = 0; i < len ; i++) {
            if (i+1 < len && IS_HIGH_VARSEL(text[i], text[i+1])) {
                i++;
            } else if (i+1 < len && IS_SURROGATE_PAIR(text[i], text[i+1])) {
                rc_width += char_width;
                i++;
            } else if (IS_LOW_VARSEL(text[i])) {
                /* do nothing */
            } else {
                rc_width += char_width;
            }
        }
        line_box.right = line_box.left + rc_width;
    }

    /* {{{ winfrip */
    winfrip_bgimg_op(WINFRIP_BGIMG_OP_DRAW, &bgfl, conf, wintw_hdc, NULL,
		     char_width, font_height, len, nbg, rc_width, x, y);
    /* winfrip }}} */

    if ((attr & TATTR_COMBINING) || bgfl)
	SetBkMode(wintw_hdc, TRANSPARENT);
    else
	SetBkMode(wintw_hdc, OPAQUE);

    /* Only want the left half of double width lines */
    if (line_box.right > font_width*term->cols+offset_width)
        line_box.right = font_width*term->cols+offset_width;

    if (font_varpitch) {
        /*
         * If we're using a variable-pitch font, we unconditionally
         * draw the glyphs one at a time and centre them in their
         * character cells (which means in particular that we must
         * disable the lpDx mechanism). This gives slightly odd but
         * generally reasonable results.
         */
        xoffset = char_width / 2;
        SetTextAlign(wintw_hdc, TA_TOP | TA_CENTER | TA_NOUPDATECP);
        lpDx_maybe = NULL;
        maxlen = 1;
    } else {
        /*
         * In a fixed-pitch font, we draw the whole string in one go
         * in the normal way.
         */
        xoffset = 0;
        SetTextAlign(wintw_hdc, TA_TOP | TA_LEFT | TA_NOUPDATECP);
        lpDx_maybe = lpDx;
        maxlen = len;
    }

    opaque = true;                     /* start by erasing the rectangle */
    for (remaining = len; remaining > 0;
         text += len, remaining -= len, x += char_width * len2) {
        len = (maxlen < remaining ? maxlen : remaining);
        /* don't divide SURROGATE PAIR and VARIATION SELECTOR */
        len2 = len;
        if (maxlen == 1) {
            if (remaining >= 1 && IS_SURROGATE_PAIR(text[0], text[1]))
                len++;
            if (remaining-len >= 1 && IS_LOW_VARSEL(text[len]))
                len++;
            else if (remaining-len >= 2 &&
                     IS_HIGH_VARSEL(text[len], text[len+1]))
                len += 2;
        }

        if (len > lpDx_len) {
            sgrowarray(lpDx, lpDx_len, len);
            if (lpDx_maybe) lpDx_maybe = lpDx;
        }

        {
            int i;
            /* only last char has dx width in SURROGATE PAIR and
             * VARIATION sequence */
            for (i = 0; i < len; i++) {
                lpDx[i] = char_width;
                if (i+1 < len && IS_HIGH_VARSEL(text[i], text[i+1])) {
                    if (i > 0) lpDx[i-1] = 0;
                    lpDx[i] = 0;
                    i++;
                    lpDx[i] = char_width;
                } else if (i+1 < len && IS_SURROGATE_PAIR(text[i],text[i+1])) {
                    lpDx[i] = 0;
                    i++;
                    lpDx[i] = char_width;
                } else if (IS_LOW_VARSEL(text[i])) {
                    if (i > 0) lpDx[i-1] = 0;
                    lpDx[i] = char_width;
                }
            }
        }

        /* We're using a private area for direct to font. (512 chars.) */
        if (ucsdata.dbcs_screenfont && (text[0] & CSET_MASK) == CSET_ACP) {
            /* Ho Hum, dbcs fonts are a PITA! */
            /* To display on W9x I have to convert to UCS */
            static wchar_t *uni_buf = 0;
            static int uni_len = 0;
            int nlen, mptr;
            if (len > uni_len) {
                sfree(uni_buf);
                uni_len = len;
                uni_buf = snewn(uni_len, wchar_t);
            }

            for(nlen = mptr = 0; mptr<len; mptr++) {
                uni_buf[nlen] = 0xFFFD;
                if (IsDBCSLeadByteEx(ucsdata.font_codepage,
                                     (BYTE) text[mptr])) {
                    char dbcstext[2];
                    dbcstext[0] = text[mptr] & 0xFF;
                    dbcstext[1] = text[mptr+1] & 0xFF;
                    lpDx[nlen] += char_width;
                    MultiByteToWideChar(ucsdata.font_codepage, MB_USEGLYPHCHARS,
                                        dbcstext, 2, uni_buf+nlen, 1);
                    mptr++;
                }
                else
                {
                    char dbcstext[1];
                    dbcstext[0] = text[mptr] & 0xFF;
                    MultiByteToWideChar(ucsdata.font_codepage, MB_USEGLYPHCHARS,
                                        dbcstext, 1, uni_buf+nlen, 1);
                }
                nlen++;
            }
            if (nlen <= 0)
                return;                /* Eeek! */

            ExtTextOutW(wintw_hdc, x + xoffset,
                        y - font_height * (lattr == LATTR_BOT) + text_adjust,
                        ETO_CLIPPED | (opaque && !bgfl ? ETO_OPAQUE : 0),
                        &line_box, uni_buf, nlen,
                        lpDx_maybe);
            if (bold_font_mode == BOLD_SHADOW && (attr & ATTR_BOLD)) {
                SetBkMode(wintw_hdc, TRANSPARENT);
                ExtTextOutW(wintw_hdc, x + xoffset - 1,
                            y - font_height * (lattr ==
                                               LATTR_BOT) + text_adjust,
                            ETO_CLIPPED, &line_box, uni_buf, nlen, lpDx_maybe);
            }

            lpDx[0] = -1;
        } else if (DIRECT_FONT(text[0])) {
            static char *directbuf = NULL;
            static size_t directlen = 0;

            sgrowarray(directbuf, directlen, len);
            for (size_t i = 0; i < len; i++)
                directbuf[i] = text[i] & 0xFF;

            ExtTextOut(wintw_hdc, x + xoffset,
                       y - font_height * (lattr == LATTR_BOT) + text_adjust,
                       ETO_CLIPPED | (opaque && !bgfl ? ETO_OPAQUE : 0),
                       &line_box, directbuf, len, lpDx_maybe);
            if (bold_font_mode == BOLD_SHADOW && (attr & ATTR_BOLD)) {
                SetBkMode(wintw_hdc, TRANSPARENT);

                /* GRR: This draws the character outside its box and
                 * can leave 'droppings' even with the clip box! I
                 * suppose I could loop it one character at a time ...
                 * yuk.
                 *
                 * Or ... I could do a test print with "W", and use +1
                 * or -1 for this shift depending on if the leftmost
                 * column is blank...
                 */
                ExtTextOut(wintw_hdc, x + xoffset - 1,
                           y - font_height * (lattr ==
                                              LATTR_BOT) + text_adjust,
                           ETO_CLIPPED, &line_box, directbuf, len, lpDx_maybe);
            }
        } else {
            /* And 'normal' unicode characters */
            static WCHAR *wbuf = NULL;
            static int wlen = 0;
            int i;

            if (wlen < len) {
                sfree(wbuf);
                wlen = len;
                wbuf = snewn(wlen, WCHAR);
            }

            for (i = 0; i < len; i++)
                wbuf[i] = text[i];

            /* print Glyphs as they are, without Windows' Shaping*/
            general_textout(wintw_hdc, x + xoffset,
                            y - font_height * (lattr==LATTR_BOT) + text_adjust,
                            &line_box, wbuf, len, lpDx,
                            opaque && !(attr & TATTR_COMBINING) && !bgfl);

            /* And the shadow bold hack. */
            if (bold_font_mode == BOLD_SHADOW && (attr & ATTR_BOLD)) {
                SetBkMode(wintw_hdc, TRANSPARENT);
                ExtTextOutW(wintw_hdc, x + xoffset - 1,
                            y - font_height * (lattr ==
                                               LATTR_BOT) + text_adjust,
                            ETO_CLIPPED, &line_box, wbuf, len, lpDx_maybe);
            }
        }

        /*
         * If we're looping round again, stop erasing the background
         * rectangle.
         */
        SetBkMode(wintw_hdc, TRANSPARENT);
        opaque = false;
    }

    if (lattr != LATTR_TOP && (force_manual_underline ||
                               (und_mode == UND_LINE && (attr & ATTR_UNDER))))
        draw_horizontal_line_on_text(descent, lattr, line_box, fg);

    if (attr & ATTR_STRIKE)
        draw_horizontal_line_on_text(font_strikethrough_y, lattr, line_box, fg);
}

/*
 * Wrapper that handles combining characters.
 */
static void wintw_draw_text(
    TermWin *tw, int x, int y, wchar_t *text, int len,
    unsigned long attr, int lattr, truecolour truecolour)
{
    if (attr & TATTR_COMBINING) {
        unsigned long a = 0;
        int len0 = 1;
        /* don't divide SURROGATE PAIR and VARIATION SELECTOR */
        if (len >= 2 && IS_SURROGATE_PAIR(text[0], text[1]))
            len0 = 2;
        if (len-len0 >= 1 && IS_LOW_VARSEL(text[len0])) {
            attr &= ~TATTR_COMBINING;
            do_text_internal(x, y, text, len0+1, attr, lattr, truecolour);
            text += len0+1;
            len -= len0+1;
            a = TATTR_COMBINING;
        } else if (len-len0 >= 2 && IS_HIGH_VARSEL(text[len0], text[len0+1])) {
            attr &= ~TATTR_COMBINING;
            do_text_internal(x, y, text, len0+2, attr, lattr, truecolour);
            text += len0+2;
            len -= len0+2;
            a = TATTR_COMBINING;
        } else {
            attr &= ~TATTR_COMBINING;
        }

        while (len--) {
            if (len >= 1 && IS_SURROGATE_PAIR(text[0], text[1])) {
                do_text_internal(x, y, text, 2, attr | a, lattr, truecolour);
                len--;
                text++;
            } else
                do_text_internal(x, y, text, 1, attr | a, lattr, truecolour);

            text++;
            a = TATTR_COMBINING;
        }
    } else
        do_text_internal(x, y, text, len, attr, lattr, truecolour);
}

static void wintw_draw_cursor(
    TermWin *tw, int x, int y, wchar_t *text, int len,
    unsigned long attr, int lattr, truecolour truecolour)
{
    int fnt_width;
    int char_width;
    int ctype = cursor_type;

    lattr &= LATTR_MODE;

    if ((attr & TATTR_ACTCURS) && (ctype == 0 || term->big_cursor)) {
        if (*text != UCSWIDE) {
            win_draw_text(tw, x, y, text, len, attr, lattr, truecolour);
            return;
        }
        ctype = 2;
        attr |= TATTR_RIGHTCURS;
    }

    fnt_width = char_width = font_width * (1 + (lattr != LATTR_NORM));
    if (attr & ATTR_WIDE)
        char_width *= 2;
    x *= fnt_width;
    y *= font_height;
    x += offset_width;
    y += offset_height;

    if ((attr & TATTR_PASCURS) && (ctype == 0 || term->big_cursor)) {
        POINT pts[5];
        HPEN oldpen;
        pts[0].x = pts[1].x = pts[4].x = x;
        pts[2].x = pts[3].x = x + char_width - 1;
        pts[0].y = pts[3].y = pts[4].y = y;
        pts[1].y = pts[2].y = y + font_height - 1;
        oldpen = SelectObject(wintw_hdc, CreatePen(PS_SOLID, 0, colours[261]));
        Polyline(wintw_hdc, pts, 5);
        oldpen = SelectObject(wintw_hdc, oldpen);
        DeleteObject(oldpen);
    } else if ((attr & (TATTR_ACTCURS | TATTR_PASCURS)) && ctype != 0) {
        int startx, starty, dx, dy, length, i;
        if (ctype == 1) {
            startx = x;
            starty = y + descent;
            dx = 1;
            dy = 0;
            length = char_width;
        } else {
            int xadjust = 0;
            if (attr & TATTR_RIGHTCURS)
                xadjust = char_width - 1;
            startx = x + xadjust;
            starty = y;
            dx = 0;
            dy = 1;
            length = font_height;
        }
        if (attr & TATTR_ACTCURS) {
            HPEN oldpen;
            oldpen =
                SelectObject(wintw_hdc, CreatePen(PS_SOLID, 0, colours[261]));
            MoveToEx(wintw_hdc, startx, starty, NULL);
            LineTo(wintw_hdc, startx + dx * length, starty + dy * length);
            oldpen = SelectObject(wintw_hdc, oldpen);
            DeleteObject(oldpen);
        } else {
            for (i = 0; i < length; i++) {
                if (i % 2 == 0) {
                    SetPixel(wintw_hdc, startx, starty, colours[261]);
                }
                startx += dx;
                starty += dy;
            }
        }
    }
}

static void wintw_draw_trust_sigil(TermWin *tw, int x, int y)
{
    x *= font_width;
    y *= font_height;
    x += offset_width;
    y += offset_height;

    DrawIconEx(wintw_hdc, x, y, trust_icon, font_width * 2, font_height,
               0, NULL, DI_NORMAL);
}

/* This function gets the actual width of a character in the normal font.
 */
static int wintw_char_width(TermWin *tw, int uc)
{
    int ibuf = 0;

    /* If the font max is the same as the font ave width then this
     * function is a no-op.
     */
    if (!font_dualwidth) return 1;

    switch (uc & CSET_MASK) {
      case CSET_ASCII:
        uc = ucsdata.unitab_line[uc & 0xFF];
        break;
      case CSET_LINEDRW:
        uc = ucsdata.unitab_xterm[uc & 0xFF];
        break;
      case CSET_SCOACS:
        uc = ucsdata.unitab_scoacs[uc & 0xFF];
        break;
    }
    if (DIRECT_FONT(uc)) {
        if (ucsdata.dbcs_screenfont) return 1;

        /* Speedup, I know of no font where ascii is the wrong width */
        if ((uc&~CSET_MASK) >= ' ' && (uc&~CSET_MASK)<= '~')
            return 1;

        if ( (uc & CSET_MASK) == CSET_ACP ) {
            SelectObject(wintw_hdc, fonts[FONT_NORMAL]);
        } else if ( (uc & CSET_MASK) == CSET_OEMCP ) {
            another_font(FONT_OEM);
            if (!fonts[FONT_OEM]) return 0;

            SelectObject(wintw_hdc, fonts[FONT_OEM]);
        } else
            return 0;

        if (GetCharWidth32(wintw_hdc, uc & ~CSET_MASK,
                           uc & ~CSET_MASK, &ibuf) != 1 &&
            GetCharWidth(wintw_hdc, uc & ~CSET_MASK,
                         uc & ~CSET_MASK, &ibuf) != 1)
            return 0;
    } else {
        /* Speedup, I know of no font where ascii is the wrong width */
        if (uc >= ' ' && uc <= '~') return 1;

        SelectObject(wintw_hdc, fonts[FONT_NORMAL]);
        if (GetCharWidth32W(wintw_hdc, uc, uc, &ibuf) == 1)
            /* Okay that one worked */ ;
        else if (GetCharWidthW(wintw_hdc, uc, uc, &ibuf) == 1)
            /* This should work on 9x too, but it's "less accurate" */ ;
        else
            return 0;
    }

    ibuf += font_width / 2 -1;
    ibuf /= font_width;

    return ibuf;
}

DECL_WINDOWS_FUNCTION(static, BOOL, FlashWindowEx, (PFLASHWINFO));
DECL_WINDOWS_FUNCTION(static, BOOL, ToUnicodeEx,
                      (UINT, UINT, const BYTE *, LPWSTR, int, UINT, HKL));
DECL_WINDOWS_FUNCTION(static, BOOL, PlaySound, (LPCTSTR, HMODULE, DWORD));

static void init_winfuncs(void)
{
    HMODULE user32_module = load_system32_dll("user32.dll");
    HMODULE winmm_module = load_system32_dll("winmm.dll");
    HMODULE shcore_module = load_system32_dll("shcore.dll");
    GET_WINDOWS_FUNCTION(user32_module, FlashWindowEx);
    GET_WINDOWS_FUNCTION(user32_module, ToUnicodeEx);
    GET_WINDOWS_FUNCTION_PP(winmm_module, PlaySound);
    GET_WINDOWS_FUNCTION_NO_TYPECHECK(user32_module, GetMonitorInfoA);
    GET_WINDOWS_FUNCTION_NO_TYPECHECK(user32_module, MonitorFromPoint);
    GET_WINDOWS_FUNCTION_NO_TYPECHECK(user32_module, MonitorFromWindow);
    GET_WINDOWS_FUNCTION_NO_TYPECHECK(shcore_module, GetDpiForMonitor);
    GET_WINDOWS_FUNCTION_NO_TYPECHECK(user32_module, GetSystemMetricsForDpi);
    GET_WINDOWS_FUNCTION_NO_TYPECHECK(user32_module, AdjustWindowRectExForDpi);
}

/*
 * Translate a WM_(SYS)?KEY(UP|DOWN) message into a string of ASCII
 * codes. Returns number of bytes used, zero to drop the message,
 * -1 to forward the message to Windows, or another negative number
 * to indicate a NUL-terminated "special" string.
 */
static int TranslateKey(UINT message, WPARAM wParam, LPARAM lParam,
                        unsigned char *output)
{
    BYTE keystate[256];
    int scan, shift_state;
    bool left_alt = false, key_down;
    int r, i;
    unsigned char *p = output;
    static int alt_sum = 0;
    int funky_type = conf_get_int(conf, CONF_funky_type);
    bool no_applic_k = conf_get_bool(conf, CONF_no_applic_k);
    bool ctrlaltkeys = conf_get_bool(conf, CONF_ctrlaltkeys);
    bool nethack_keypad = conf_get_bool(conf, CONF_nethack_keypad);
    char keypad_key = '\0';

    HKL kbd_layout = GetKeyboardLayout(0);

    static wchar_t keys_unicode[3];
    static int compose_char = 0;
    static WPARAM compose_keycode = 0;

    r = GetKeyboardState(keystate);
    if (!r)
        memset(keystate, 0, sizeof(keystate));
    else {
#if 0
#define SHOW_TOASCII_RESULT
        {                              /* Tell us all about key events */
            static BYTE oldstate[256];
            static int first = 1;
            static int scan;
            int ch;
            if (first)
                memcpy(oldstate, keystate, sizeof(oldstate));
            first = 0;

            if ((HIWORD(lParam) & (KF_UP | KF_REPEAT)) == KF_REPEAT) {
                debug("+");
            } else if ((HIWORD(lParam) & KF_UP)
                       && scan == (HIWORD(lParam) & 0xFF)) {
                debug(". U");
            } else {
                debug(".\n");
                if (wParam >= VK_F1 && wParam <= VK_F20)
                    debug("K_F%d", wParam + 1 - VK_F1);
                else
                    switch (wParam) {
                      case VK_SHIFT:
                        debug("SHIFT");
                        break;
                      case VK_CONTROL:
                        debug("CTRL");
                        break;
                      case VK_MENU:
                        debug("ALT");
                        break;
                      default:
                        debug("VK_%02x", wParam);
                    }
                if (message == WM_SYSKEYDOWN || message == WM_SYSKEYUP)
                    debug("*");
                debug(", S%02x", scan = (HIWORD(lParam) & 0xFF));

                ch = MapVirtualKeyEx(wParam, 2, kbd_layout);
                if (ch >= ' ' && ch <= '~')
                    debug(", '%c'", ch);
                else if (ch)
                    debug(", $%02x", ch);

                if (keys_unicode[0])
                    debug(", KB0=%04x", keys_unicode[0]);
                if (keys_unicode[1])
                    debug(", KB1=%04x", keys_unicode[1]);
                if (keys_unicode[2])
                    debug(", KB2=%04x", keys_unicode[2]);

                if ((keystate[VK_SHIFT] & 0x80) != 0)
                    debug(", S");
                if ((keystate[VK_CONTROL] & 0x80) != 0)
                    debug(", C");
                if ((HIWORD(lParam) & KF_EXTENDED))
                    debug(", E");
                if ((HIWORD(lParam) & KF_UP))
                    debug(", U");
            }

            if ((HIWORD(lParam) & (KF_UP | KF_REPEAT)) == KF_REPEAT);
            else if ((HIWORD(lParam) & KF_UP))
                oldstate[wParam & 0xFF] ^= 0x80;
            else
                oldstate[wParam & 0xFF] ^= 0x81;

            for (ch = 0; ch < 256; ch++)
                if (oldstate[ch] != keystate[ch])
                    debug(", M%02x=%02x", ch, keystate[ch]);

            memcpy(oldstate, keystate, sizeof(oldstate));
        }
#endif

        if (wParam == VK_MENU && (HIWORD(lParam) & KF_EXTENDED)) {
            keystate[VK_RMENU] = keystate[VK_MENU];
        }


        /* Nastiness with NUMLock - Shift-NUMLock is left alone though */
        if ((funky_type == FUNKY_VT400 ||
             (funky_type <= FUNKY_LINUX && term->app_keypad_keys &&
              !no_applic_k))
            && wParam == VK_NUMLOCK && !(keystate[VK_SHIFT] & 0x80)) {

            wParam = VK_EXECUTE;

            /* UnToggle NUMLock */
            if ((HIWORD(lParam) & (KF_UP | KF_REPEAT)) == 0)
                keystate[VK_NUMLOCK] ^= 1;
        }

        /* And write back the 'adjusted' state */
        SetKeyboardState(keystate);
    }

    /* Disable Auto repeat if required */
    if (term->repeat_off &&
        (HIWORD(lParam) & (KF_UP | KF_REPEAT)) == KF_REPEAT)
        return 0;

    if ((HIWORD(lParam) & KF_ALTDOWN) && (keystate[VK_RMENU] & 0x80) == 0)
        left_alt = true;

    key_down = ((HIWORD(lParam) & KF_UP) == 0);

    /* Make sure Ctrl-ALT is not the same as AltGr for ToAscii unless told. */
    if (left_alt && (keystate[VK_CONTROL] & 0x80)) {
        if (ctrlaltkeys)
            keystate[VK_MENU] = 0;
        else {
            keystate[VK_RMENU] = 0x80;
            left_alt = false;
        }
    }

    scan = (HIWORD(lParam) & (KF_UP | KF_EXTENDED | 0xFF));
    shift_state = ((keystate[VK_SHIFT] & 0x80) != 0)
        + ((keystate[VK_CONTROL] & 0x80) != 0) * 2;

    /* Note if AltGr was pressed and if it was used as a compose key */
    if (!compose_state) {
        compose_keycode = 0x100;
        if (conf_get_bool(conf, CONF_compose_key)) {
            if (wParam == VK_MENU && (HIWORD(lParam) & KF_EXTENDED))
                compose_keycode = wParam;
        }
        if (wParam == VK_APPS)
            compose_keycode = wParam;
    }

    if (wParam == compose_keycode) {
        if (compose_state == 0
            && (HIWORD(lParam) & (KF_UP | KF_REPEAT)) == 0) compose_state =
                1;
        else if (compose_state == 1 && (HIWORD(lParam) & KF_UP))
            compose_state = 2;
        else
            compose_state = 0;
    } else if (compose_state == 1 && wParam != VK_CONTROL)
        compose_state = 0;

    if (compose_state > 1 && left_alt)
        compose_state = 0;

    /* Sanitize the number pad if not using a PC NumPad */
    if (left_alt || (term->app_keypad_keys && !no_applic_k
                     && funky_type != FUNKY_XTERM)
        || funky_type == FUNKY_VT400 || nethack_keypad || compose_state) {
        if ((HIWORD(lParam) & KF_EXTENDED) == 0) {
            int nParam = 0;
            switch (wParam) {
              case VK_INSERT:
                nParam = VK_NUMPAD0;
                break;
              case VK_END:
                nParam = VK_NUMPAD1;
                break;
              case VK_DOWN:
                nParam = VK_NUMPAD2;
                break;
              case VK_NEXT:
                nParam = VK_NUMPAD3;
                break;
              case VK_LEFT:
                nParam = VK_NUMPAD4;
                break;
              case VK_CLEAR:
                nParam = VK_NUMPAD5;
                break;
              case VK_RIGHT:
                nParam = VK_NUMPAD6;
                break;
              case VK_HOME:
                nParam = VK_NUMPAD7;
                break;
              case VK_UP:
                nParam = VK_NUMPAD8;
                break;
              case VK_PRIOR:
                nParam = VK_NUMPAD9;
                break;
              case VK_DELETE:
                nParam = VK_DECIMAL;
                break;
            }
            if (nParam) {
                if (keystate[VK_NUMLOCK] & 1)
                    shift_state |= 1;
                wParam = nParam;
            }
        }
    }

    /* If a key is pressed and AltGr is not active */
    if (key_down && (keystate[VK_RMENU] & 0x80) == 0 && !compose_state) {
        /* Okay, prepare for most alts then ... */
        if (left_alt)
            *p++ = '\033';

        /* Lets see if it's a pattern we know all about ... */
        if (wParam == VK_PRIOR && shift_state == 1) {
            SendMessage(wgs.term_hwnd, WM_VSCROLL, SB_PAGEUP, 0);
            return 0;
        }
        if (wParam == VK_PRIOR && shift_state == 3) { /* ctrl-shift-pageup */
            SendMessage(wgs.term_hwnd, WM_VSCROLL, SB_TOP, 0);
            return 0;
        }
        if (wParam == VK_NEXT && shift_state == 3) { /* ctrl-shift-pagedown */
            SendMessage(wgs.term_hwnd, WM_VSCROLL, SB_BOTTOM, 0);
            return 0;
        }

        if (wParam == VK_PRIOR && shift_state == 2) {
            SendMessage(wgs.term_hwnd, WM_VSCROLL, SB_LINEUP, 0);
            return 0;
        }
        if (wParam == VK_NEXT && shift_state == 1) {
            SendMessage(wgs.term_hwnd, WM_VSCROLL, SB_PAGEDOWN, 0);
            return 0;
        }
        if (wParam == VK_NEXT && shift_state == 2) {
            SendMessage(wgs.term_hwnd, WM_VSCROLL, SB_LINEDOWN, 0);
            return 0;
        }
        if ((wParam == VK_PRIOR || wParam == VK_NEXT) && shift_state == 3) {
            term_scroll_to_selection(term, (wParam == VK_PRIOR ? 0 : 1));
            return 0;
        }
        if (wParam == VK_INSERT && shift_state == 2) {
            switch (conf_get_int(conf, CONF_ctrlshiftins)) {
              case CLIPUI_IMPLICIT:
                break;          /* no need to re-copy to CLIP_LOCAL */
              case CLIPUI_EXPLICIT:
                term_request_copy(term, clips_system, lenof(clips_system));
                break;
              default:
                break;
            }
            return 0;
        }
        if (wParam == VK_INSERT && shift_state == 1) {
            switch (conf_get_int(conf, CONF_ctrlshiftins)) {
              case CLIPUI_IMPLICIT:
                term_request_paste(term, CLIP_LOCAL);
                break;
              case CLIPUI_EXPLICIT:
                term_request_paste(term, CLIP_SYSTEM);
                break;
              default:
                break;
            }
            return 0;
        }
        if (wParam == 'C' && shift_state == 3) {
            switch (conf_get_int(conf, CONF_ctrlshiftcv)) {
              case CLIPUI_IMPLICIT:
                break;          /* no need to re-copy to CLIP_LOCAL */
              case CLIPUI_EXPLICIT:
                term_request_copy(term, clips_system, lenof(clips_system));
                break;
              default:
                break;
            }
            return 0;
        }
        if (wParam == 'V' && shift_state == 3) {
            switch (conf_get_int(conf, CONF_ctrlshiftcv)) {
              case CLIPUI_IMPLICIT:
                term_request_paste(term, CLIP_LOCAL);
                break;
              case CLIPUI_EXPLICIT:
                term_request_paste(term, CLIP_SYSTEM);
                break;
              default:
                break;
            }
            return 0;
        }
        if (left_alt && wParam == VK_F4 && conf_get_bool(conf, CONF_alt_f4)) {
            return -1;
        }
        if (left_alt && wParam == VK_SPACE && conf_get_bool(conf,
                                                            CONF_alt_space)) {
            SendMessage(wgs.term_hwnd, WM_SYSCOMMAND, SC_KEYMENU, 0);
            return -1;
        }
        if (left_alt && wParam == VK_RETURN &&
            conf_get_bool(conf, CONF_fullscreenonaltenter) &&
            (conf_get_int(conf, CONF_resize_action) != RESIZE_DISABLED)) {
            if ((HIWORD(lParam) & (KF_UP | KF_REPEAT)) != KF_REPEAT)
                flip_full_screen();
            return -1;
        }
        /* Control-Numlock for app-keypad mode switch */
        if (wParam == VK_PAUSE && shift_state == 2) {
            term->app_keypad_keys = !term->app_keypad_keys;
            return 0;
        }

        if (wParam == VK_BACK && shift_state == 0) {    /* Backspace */
            *p++ = (conf_get_bool(conf, CONF_bksp_is_delete) ? 0x7F : 0x08);
            *p++ = 0;
            return -2;
        }
        if (wParam == VK_BACK && shift_state == 1) {    /* Shift Backspace */
            /* We do the opposite of what is configured */
            *p++ = (conf_get_bool(conf, CONF_bksp_is_delete) ? 0x08 : 0x7F);
            *p++ = 0;
            return -2;
        }
        if (wParam == VK_TAB && shift_state == 1) {     /* Shift tab */
            *p++ = 0x1B;
            *p++ = '[';
            *p++ = 'Z';
            return p - output;
        }
        if (wParam == VK_SPACE && shift_state == 2) {   /* Ctrl-Space */
            *p++ = 0;
            return p - output;
        }
        if (wParam == VK_SPACE && shift_state == 3) {   /* Ctrl-Shift-Space */
            *p++ = 160;
            return p - output;
        }
        if (wParam == VK_CANCEL && shift_state == 2) {  /* Ctrl-Break */
            if (backend)
                backend_special(backend, SS_BRK, 0);
            return 0;
        }
        if (wParam == VK_PAUSE) {      /* Break/Pause */
            *p++ = 26;
            *p++ = 0;
            return -2;
        }
        /* Control-2 to Control-8 are special */
        if (shift_state == 2 && wParam >= '2' && wParam <= '8') {
            *p++ = "\000\033\034\035\036\037\177"[wParam - '2'];
            return p - output;
        }
        if (shift_state == 2 && (wParam == 0xBD || wParam == 0xBF)) {
            *p++ = 0x1F;
            return p - output;
        }
        if (shift_state == 2 && (wParam == 0xDF || wParam == 0xDC)) {
            *p++ = 0x1C;
            return p - output;
        }
        if (shift_state == 3 && wParam == 0xDE) {
            *p++ = 0x1E;               /* Ctrl-~ == Ctrl-^ in xterm at least */
            return p - output;
        }

        switch (wParam) {
            bool consumed_alt;

          case VK_NUMPAD0: keypad_key = '0'; goto numeric_keypad;
          case VK_NUMPAD1: keypad_key = '1'; goto numeric_keypad;
          case VK_NUMPAD2: keypad_key = '2'; goto numeric_keypad;
          case VK_NUMPAD3: keypad_key = '3'; goto numeric_keypad;
          case VK_NUMPAD4: keypad_key = '4'; goto numeric_keypad;
          case VK_NUMPAD5: keypad_key = '5'; goto numeric_keypad;
          case VK_NUMPAD6: keypad_key = '6'; goto numeric_keypad;
          case VK_NUMPAD7: keypad_key = '7'; goto numeric_keypad;
          case VK_NUMPAD8: keypad_key = '8'; goto numeric_keypad;
          case VK_NUMPAD9: keypad_key = '9'; goto numeric_keypad;
          case VK_DECIMAL: keypad_key = '.'; goto numeric_keypad;
          case VK_ADD: keypad_key = '+'; goto numeric_keypad;
          case VK_SUBTRACT: keypad_key = '-'; goto numeric_keypad;
          case VK_MULTIPLY: keypad_key = '*'; goto numeric_keypad;
          case VK_DIVIDE: keypad_key = '/'; goto numeric_keypad;
          case VK_EXECUTE: keypad_key = 'G'; goto numeric_keypad;
            /* also the case for VK_RETURN below can sometimes come here */
          numeric_keypad:
            /* Left Alt overrides all numeric keypad usage to act as
             * numeric character code input */
            if (left_alt) {
                if (keypad_key >= '0' && keypad_key <= '9')
                    alt_sum = alt_sum * 10 + keypad_key - '0';
                else
                    alt_sum = 0;
                break;
            }

            {
                int nchars = format_numeric_keypad_key(
                    (char *)p, term, keypad_key,
                    shift_state & 1, shift_state & 2);
                if (!nchars) {
                    /*
                     * If we didn't get an escape sequence out of the
                     * numeric keypad key, then that must be because
                     * we're in Num Lock mode without application
                     * keypad enabled. In that situation we leave this
                     * keypress to the ToUnicode/ToAsciiEx handler
                     * below, which will translate it according to the
                     * appropriate keypad layout (e.g. so that what a
                     * Brit thinks of as keypad '.' can become ',' in
                     * the German layout).
                     *
                     * An exception is the keypad Return key: if we
                     * didn't get an escape sequence for that, we
                     * treat it like ordinary Return, taking into
                     * account Telnet special new line codes and
                     * config options.
                     */
                    if (keypad_key == '\r')
                        goto ordinary_return_key;
                    break;
                }

                p += nchars;
                return p - output;
            }

            int fkey_number;
          case VK_F1: fkey_number = 1; goto numbered_function_key;
          case VK_F2: fkey_number = 2; goto numbered_function_key;
          case VK_F3: fkey_number = 3; goto numbered_function_key;
          case VK_F4: fkey_number = 4; goto numbered_function_key;
          case VK_F5: fkey_number = 5; goto numbered_function_key;
          case VK_F6: fkey_number = 6; goto numbered_function_key;
          case VK_F7: fkey_number = 7; goto numbered_function_key;
          case VK_F8: fkey_number = 8; goto numbered_function_key;
          case VK_F9: fkey_number = 9; goto numbered_function_key;
          case VK_F10: fkey_number = 10; goto numbered_function_key;
          case VK_F11: fkey_number = 11; goto numbered_function_key;
          case VK_F12: fkey_number = 12; goto numbered_function_key;
          case VK_F13: fkey_number = 13; goto numbered_function_key;
          case VK_F14: fkey_number = 14; goto numbered_function_key;
          case VK_F15: fkey_number = 15; goto numbered_function_key;
          case VK_F16: fkey_number = 16; goto numbered_function_key;
          case VK_F17: fkey_number = 17; goto numbered_function_key;
          case VK_F18: fkey_number = 18; goto numbered_function_key;
          case VK_F19: fkey_number = 19; goto numbered_function_key;
          case VK_F20: fkey_number = 20; goto numbered_function_key;
          numbered_function_key:
            consumed_alt = false;
            p += format_function_key((char *)p, term, fkey_number,
                                     shift_state & 1, shift_state & 2,
                                     left_alt, &consumed_alt);
            if (consumed_alt)
                left_alt = false; /* supersedes the usual prefixing of Esc */
            return p - output;

            SmallKeypadKey sk_key;
          case VK_HOME: sk_key = SKK_HOME; goto small_keypad_key;
          case VK_END: sk_key = SKK_END; goto small_keypad_key;
          case VK_INSERT: sk_key = SKK_INSERT; goto small_keypad_key;
          case VK_DELETE: sk_key = SKK_DELETE; goto small_keypad_key;
          case VK_PRIOR: sk_key = SKK_PGUP; goto small_keypad_key;
          case VK_NEXT: sk_key = SKK_PGDN; goto small_keypad_key;
          small_keypad_key:
            /* These keys don't generate terminal input with Ctrl */
            if (shift_state & 2)
                break;

            p += format_small_keypad_key((char *)p, term, sk_key);
            return p - output;

            char xkey;
          case VK_UP: xkey = 'A'; goto arrow_key;
          case VK_DOWN: xkey = 'B'; goto arrow_key;
          case VK_RIGHT: xkey = 'C'; goto arrow_key;
          case VK_LEFT: xkey = 'D'; goto arrow_key;
          case VK_CLEAR: xkey = 'G'; goto arrow_key; /* close enough */
          arrow_key:
            consumed_alt = false;
            p += format_arrow_key((char *)p, term, xkey, shift_state & 1,
                                  shift_state & 2, left_alt, &consumed_alt);
            if (consumed_alt)
                left_alt = false; /* supersedes the usual prefixing of Esc */
            return p - output;

          case VK_RETURN:
            if (HIWORD(lParam) & KF_EXTENDED) {
                keypad_key = '\r';
                goto numeric_keypad;
            }
          ordinary_return_key:
            if (shift_state == 0 && term->cr_lf_return) {
                *p++ = '\r';
                *p++ = '\n';
                return p - output;
            } else {
                *p++ = 0x0D;
                *p++ = 0;
                return -2;
            }
        }
    }

    /* Okay we've done everything interesting; let windows deal with
     * the boring stuff */
    {
        bool capsOn = false;

        /* helg: clear CAPS LOCK state if caps lock switches to cyrillic */
        if(keystate[VK_CAPITAL] != 0 &&
           conf_get_bool(conf, CONF_xlat_capslockcyr)) {
            capsOn= !left_alt;
            keystate[VK_CAPITAL] = 0;
        }

        /* XXX how do we know what the max size of the keys array should
         * be is? There's indication on MS' website of an Inquire/InquireEx
         * functioning returning a KBINFO structure which tells us. */
        if (osPlatformId == VER_PLATFORM_WIN32_NT && p_ToUnicodeEx) {
            r = p_ToUnicodeEx(wParam, scan, keystate, keys_unicode,
                              lenof(keys_unicode), 0, kbd_layout);
        } else {
            /* XXX 'keys' parameter is declared in MSDN documentation as
             * 'LPWORD lpChar'.
             * The experience of a French user indicates that on
             * Win98, WORD[] should be passed in, but on Win2K, it should
             * be BYTE[]. German WinXP and my Win2K with "US International"
             * driver corroborate this.
             * Experimentally I've conditionalised the behaviour on the
             * Win9x/NT split, but I suspect it's worse than that.
             * See wishlist item `win-dead-keys' for more horrible detail
             * and speculations. */
            int i;
            static WORD keys[3];
            static BYTE keysb[3];
            r = ToAsciiEx(wParam, scan, keystate, keys, 0, kbd_layout);
            if (r > 0) {
                for (i = 0; i < r; i++) {
                    keysb[i] = (BYTE)keys[i];
                }
                MultiByteToWideChar(CP_ACP, 0, (LPCSTR)keysb, r,
                                    keys_unicode, lenof(keys_unicode));
            }
        }
#ifdef SHOW_TOASCII_RESULT
        if (r == 1 && !key_down) {
            if (alt_sum) {
                if (in_utf(term) || ucsdata.dbcs_screenfont)
                    debug(", (U+%04x)", alt_sum);
                else
                    debug(", LCH(%d)", alt_sum);
            } else {
                debug(", ACH(%d)", keys_unicode[0]);
            }
        } else if (r > 0) {
            int r1;
            debug(", ASC(");
            for (r1 = 0; r1 < r; r1++) {
                debug("%s%d", r1 ? "," : "", keys_unicode[r1]);
            }
            debug(")");
        }
#endif
        if (r > 0) {
            WCHAR keybuf;

            p = output;
            for (i = 0; i < r; i++) {
                wchar_t wch = keys_unicode[i];

                if (compose_state == 2 && wch >= ' ' && wch < 0x80) {
                    compose_char = wch;
                    compose_state++;
                    continue;
                }
                if (compose_state == 3 && wch >= ' ' && wch < 0x80) {
                    int nc;
                    compose_state = 0;

                    if ((nc = check_compose(compose_char, wch)) == -1) {
                        MessageBeep(MB_ICONHAND);
                        return 0;
                    }
                    keybuf = nc;
                    term_keyinputw(term, &keybuf, 1);
                    continue;
                }

                compose_state = 0;

                if (!key_down) {
                    if (alt_sum) {
                        if (in_utf(term) || ucsdata.dbcs_screenfont) {
                            keybuf = alt_sum;
                            term_keyinputw(term, &keybuf, 1);
                        } else {
                            char ch = (char) alt_sum;
                            /*
                             * We need not bother about stdin
                             * backlogs here, because in GUI PuTTY
                             * we can't do anything about it
                             * anyway; there's no means of asking
                             * Windows to hold off on KEYDOWN
                             * messages. We _have_ to buffer
                             * everything we're sent.
                             */
                            term_keyinput(term, -1, &ch, 1);
                        }
                        alt_sum = 0;
                    } else {
                        term_keyinputw(term, &wch, 1);
                    }
                } else {
                    if(capsOn && wch < 0x80) {
                        WCHAR cbuf[2];
                        cbuf[0] = 27;
                        cbuf[1] = xlat_uskbd2cyrllic(wch);
                        term_keyinputw(term, cbuf+!left_alt, 1+!!left_alt);
                    } else {
                        WCHAR cbuf[2];
                        cbuf[0] = '\033';
                        cbuf[1] = wch;
                        term_keyinputw(term, cbuf +!left_alt, 1+!!left_alt);
                    }
                }
                show_mouseptr(false);
            }

            /* This is so the ALT-Numpad and dead keys work correctly. */
            keys_unicode[0] = 0;

            return p - output;
        }
        /* If we're definitely not building up an ALT-54321 then clear it */
        if (!left_alt)
            keys_unicode[0] = 0;
        /* If we will be using alt_sum fix the 256s */
        else if (keys_unicode[0] && (in_utf(term) || ucsdata.dbcs_screenfont))
            keys_unicode[0] = 10;
    }

    /*
     * ALT alone may or may not want to bring up the System menu.
     * If it's not meant to, we return 0 on presses or releases of
     * ALT, to show that we've swallowed the keystroke. Otherwise
     * we return -1, which means Windows will give the keystroke
     * its default handling (i.e. bring up the System menu).
     */
    if (wParam == VK_MENU && !conf_get_bool(conf, CONF_alt_only))
        return 0;

    return -1;
}

static void wintw_set_title(TermWin *tw, const char *title, int codepage)
{
    wchar_t *new_window_name = dup_mb_to_wc(codepage, 0, title);
    if (!wcscmp(new_window_name, window_name)) {
        sfree(new_window_name);
        return;
    }
    sfree(window_name);
    window_name = new_window_name;
    if (conf_get_bool(conf, CONF_win_name_always) || !IsIconic(wgs.term_hwnd))
        sw_SetWindowText(wgs.term_hwnd, window_name);
}

static void wintw_set_icon_title(TermWin *tw, const char *title, int codepage)
{
    wchar_t *new_icon_name = dup_mb_to_wc(codepage, 0, title);
    if (!wcscmp(new_icon_name, icon_name)) {
        sfree(new_icon_name);
        return;
    }
    sfree(icon_name);
    icon_name = new_icon_name;
    if (!conf_get_bool(conf, CONF_win_name_always) && IsIconic(wgs.term_hwnd))
        sw_SetWindowText(wgs.term_hwnd, icon_name);
}

static void wintw_set_scrollbar(TermWin *tw, int total, int start, int page)
{
    SCROLLINFO si;

    if (!conf_get_bool(conf, is_full_screen() ?
                       CONF_scrollbar_in_fullscreen : CONF_scrollbar))
        return;

    si.cbSize = sizeof(si);
    si.fMask = SIF_ALL | SIF_DISABLENOSCROLL;
    si.nMin = 0;
    si.nMax = total - 1;
    si.nPage = page;
    si.nPos = start;
    if (wgs.term_hwnd)
        SetScrollInfo(wgs.term_hwnd, SB_VERT, &si, true);
}

static bool wintw_setup_draw_ctx(TermWin *tw)
{
    assert(!wintw_hdc);
    wintw_hdc = make_hdc();
    return wintw_hdc != NULL;
}

static void wintw_free_draw_ctx(TermWin *tw)
{
    assert(wintw_hdc);
    free_hdc(wintw_hdc);
    wintw_hdc = NULL;
}

/*
 * Set up the colour palette.
 */
static void init_palette(void)
{
    pal = NULL;
    logpal = snew_plus(LOGPALETTE, (OSC4_NCOLOURS - 1) * sizeof(PALETTEENTRY));
    logpal->palVersion = 0x300;
    logpal->palNumEntries = OSC4_NCOLOURS;
    for (unsigned i = 0; i < OSC4_NCOLOURS; i++)
        logpal->palPalEntry[i].peFlags = PC_NOCOLLAPSE;
}

static void wintw_palette_set(TermWin *win, unsigned start,
                              unsigned ncolours, const rgb *colours_in)
{
    assert(start <= OSC4_NCOLOURS);
    assert(ncolours <= OSC4_NCOLOURS - start);

    for (unsigned i = 0; i < ncolours; i++) {
        const rgb *in = &colours_in[i];
        PALETTEENTRY *out = &logpal->palPalEntry[i + start];
        out->peRed = in->r;
        out->peGreen = in->g;
        out->peBlue = in->b;
        colours[i + start] = RGB(in->r, in->g, in->b) ^ colorref_modifier;
    }

    bool got_new_palette = false;

    if (!tried_pal && conf_get_bool(conf, CONF_try_palette)) {
        HDC hdc = GetDC(wgs.term_hwnd);
        if (GetDeviceCaps(hdc, RASTERCAPS) & RC_PALETTE) {
            pal = CreatePalette(logpal);
            if (pal) {
                SelectPalette(hdc, pal, false);
                RealizePalette(hdc);
                SelectPalette(hdc, GetStockObject(DEFAULT_PALETTE), false);

                /* Convert all RGB() values in colours[] into PALETTERGB(),
                 * and ensure we stick to that later */
                colorref_modifier = PALETTERGB(0, 0, 0) ^ RGB(0, 0, 0);
                for (unsigned i = 0; i < OSC4_NCOLOURS; i++)
                    colours[i] ^= colorref_modifier;

                /* Inhibit the SetPaletteEntries call below */
                got_new_palette = true;
            }
        }
        ReleaseDC(wgs.term_hwnd, hdc);
        tried_pal = true;
    }

    if (pal && !got_new_palette) {
        /* We already had a palette, so replace the changed colours in the
         * existing one. */
        SetPaletteEntries(pal, start, ncolours, logpal->palPalEntry + start);

        HDC hdc = make_hdc();
        UnrealizeObject(pal);
        RealizePalette(hdc);
        free_hdc(hdc);
    }

    if (start <= OSC4_COLOUR_bg && OSC4_COLOUR_bg < start + ncolours) {
        /* If Default Background changes, we need to ensure any space between
         * the text area and the window border is redrawn. */
        InvalidateRect(wgs.term_hwnd, NULL, true);
    }
}

void write_aclip(int clipboard, char *data, int len, bool must_deselect)
{
    HGLOBAL clipdata;
    void *lock;

    if (clipboard != CLIP_SYSTEM)
        return;

    clipdata = GlobalAlloc(GMEM_DDESHARE | GMEM_MOVEABLE, len + 1);
    if (!clipdata)
        return;
    lock = GlobalLock(clipdata);
    if (!lock)
        return;
    memcpy(lock, data, len);
    ((unsigned char *) lock)[len] = 0;
    GlobalUnlock(clipdata);

    if (!must_deselect)
        SendMessage(wgs.term_hwnd, WM_IGNORE_CLIP, true, 0);

    if (OpenClipboard(wgs.term_hwnd)) {
        EmptyClipboard();
        SetClipboardData(CF_TEXT, clipdata);
        CloseClipboard();
    } else
        GlobalFree(clipdata);

    if (!must_deselect)
        SendMessage(wgs.term_hwnd, WM_IGNORE_CLIP, false, 0);
}

typedef struct _rgbindex {
    int index;
    COLORREF ref;
} rgbindex;

int cmpCOLORREF(void *va, void *vb)
{
    COLORREF a = ((rgbindex *)va)->ref;
    COLORREF b = ((rgbindex *)vb)->ref;
    return (a < b) ? -1 : (a > b) ? +1 : 0;
}

/*
 * Note: unlike write_aclip() this will not append a nul.
 */
static void wintw_clip_write(
    TermWin *tw, int clipboard, wchar_t *data, int *attr,
    truecolour *truecolour, int len, bool must_deselect)
{
    HGLOBAL clipdata, clipdata2, clipdata3;
    int len2;
    void *lock, *lock2, *lock3;

    if (clipboard != CLIP_SYSTEM)
        return;

    len2 = WideCharToMultiByte(CP_ACP, 0, data, len, 0, 0, NULL, NULL);

    clipdata = GlobalAlloc(GMEM_DDESHARE | GMEM_MOVEABLE,
                           len * sizeof(wchar_t));
    clipdata2 = GlobalAlloc(GMEM_DDESHARE | GMEM_MOVEABLE, len2);

    if (!clipdata || !clipdata2) {
        if (clipdata)
            GlobalFree(clipdata);
        if (clipdata2)
            GlobalFree(clipdata2);
        return;
    }
    if (!(lock = GlobalLock(clipdata))) {
        GlobalFree(clipdata);
        GlobalFree(clipdata2);
        return;
    }
    if (!(lock2 = GlobalLock(clipdata2))) {
        GlobalUnlock(clipdata);
        GlobalFree(clipdata);
        GlobalFree(clipdata2);
        return;
    }

    memcpy(lock, data, len * sizeof(wchar_t));
    WideCharToMultiByte(CP_ACP, 0, data, len, lock2, len2, NULL, NULL);

    if (conf_get_bool(conf, CONF_rtf_paste)) {
        wchar_t unitab[256];
        strbuf *rtf = strbuf_new();
        unsigned char *tdata = (unsigned char *)lock2;
        wchar_t *udata = (wchar_t *)lock;
        int uindex = 0, tindex = 0;
        int multilen, blen, alen, totallen, i;
        char before[16], after[4];
        int fgcolour,  lastfgcolour  = -1;
        int bgcolour,  lastbgcolour  = -1;
        COLORREF fg,   lastfg = -1;
        COLORREF bg,   lastbg = -1;
        int attrBold,  lastAttrBold  = 0;
        int attrUnder, lastAttrUnder = 0;
        int palette[OSC4_NCOLOURS];
        int numcolours;
        tree234 *rgbtree = NULL;
        FontSpec *font = conf_get_fontspec(conf, CONF_font);

        get_unitab(CP_ACP, unitab, 0);

        put_fmt(
            rtf, "{\\rtf1\\ansi\\deff0{\\fonttbl\\f0\\fmodern %s;}\\f0\\fs%d",
            font->name, font->height*2);

        /*
         * Add colour palette
         * {\colortbl ;\red255\green0\blue0;\red0\green0\blue128;}
         */

        /*
         * First - Determine all colours in use
         *    o  Foregound and background colours share the same palette
         */
        if (attr) {
            memset(palette, 0, sizeof(palette));
            for (i = 0; i < (len-1); i++) {
                fgcolour = ((attr[i] & ATTR_FGMASK) >> ATTR_FGSHIFT);
                bgcolour = ((attr[i] & ATTR_BGMASK) >> ATTR_BGSHIFT);

                if (attr[i] & ATTR_REVERSE) {
                    int tmpcolour = fgcolour;   /* Swap foreground and background */
                    fgcolour = bgcolour;
                    bgcolour = tmpcolour;
                }

                if (bold_colours && (attr[i] & ATTR_BOLD)) {
                    if (fgcolour  <   8)        /* ANSI colours */
                        fgcolour +=   8;
                    else if (fgcolour >= 256)   /* Default colours */
                        fgcolour ++;
                }

                if ((attr[i] & ATTR_BLINK)) {
                    if (bgcolour  <   8)        /* ANSI colours */
                        bgcolour +=   8;
                    else if (bgcolour >= 256)   /* Default colours */
                        bgcolour ++;
                }

                palette[fgcolour]++;
                palette[bgcolour]++;
            }

            if (truecolour) {
                rgbtree = newtree234(cmpCOLORREF);
                for (i = 0; i < (len-1); i++) {
                    if (truecolour[i].fg.enabled) {
                        rgbindex *rgbp = snew(rgbindex);
                        rgbp->ref = RGB(truecolour[i].fg.r,
                                        truecolour[i].fg.g,
                                        truecolour[i].fg.b);
                        if (add234(rgbtree, rgbp) != rgbp)
                            sfree(rgbp);
                    }
                    if (truecolour[i].bg.enabled) {
                        rgbindex *rgbp = snew(rgbindex);
                        rgbp->ref = RGB(truecolour[i].bg.r,
                                        truecolour[i].bg.g,
                                        truecolour[i].bg.b);
                        if (add234(rgbtree, rgbp) != rgbp)
                            sfree(rgbp);
                    }
                }
            }

            /*
             * Next - Create a reduced palette
             */
            numcolours = 0;
            for (i = 0; i < OSC4_NCOLOURS; i++) {
                if (palette[i] != 0)
                    palette[i]  = ++numcolours;
            }

            if (rgbtree) {
                rgbindex *rgbp;
                for (i = 0; (rgbp = index234(rgbtree, i)) != NULL; i++)
                    rgbp->index = ++numcolours;
            }

            /*
             * Finally - Write the colour table
             */
            put_datapl(rtf, PTRLEN_LITERAL("{\\colortbl ;"));

            for (i = 0; i < OSC4_NCOLOURS; i++) {
                if (palette[i] != 0) {
                    const PALETTEENTRY *pe = &logpal->palPalEntry[i];
                    put_fmt(rtf, "\\red%d\\green%d\\blue%d;",
                            pe->peRed, pe->peGreen, pe->peBlue);
                }
            }
            if (rgbtree) {
                rgbindex *rgbp;
                for (i = 0; (rgbp = index234(rgbtree, i)) != NULL; i++)
                    put_fmt(rtf, "\\red%d\\green%d\\blue%d;",
                            GetRValue(rgbp->ref), GetGValue(rgbp->ref),
                            GetBValue(rgbp->ref));
            }
            put_datapl(rtf, PTRLEN_LITERAL("}"));
        }

        /*
         * We want to construct a piece of RTF that specifies the
         * same Unicode text. To do this we will read back in
         * parallel from the Unicode data in `udata' and the
         * non-Unicode data in `tdata'. For each character in
         * `tdata' which becomes the right thing in `udata' when
         * looked up in `unitab', we just copy straight over from
         * tdata. For each one that doesn't, we must WCToMB it
         * individually and produce a \u escape sequence.
         *
         * It would probably be more robust to just bite the bullet
         * and WCToMB each individual Unicode character one by one,
         * then MBToWC each one back to see if it was an accurate
         * translation; but that strikes me as a horrifying number
         * of Windows API calls so I want to see if this faster way
         * will work. If it screws up badly we can always revert to
         * the simple and slow way.
         */
        while (tindex < len2 && uindex < len &&
               tdata[tindex] && udata[uindex]) {
            if (tindex + 1 < len2 &&
                tdata[tindex] == '\r' &&
                tdata[tindex+1] == '\n') {
                tindex++;
                uindex++;
            }

            /*
             * Set text attributes
             */
            if (attr) {
                /*
                 * Determine foreground and background colours
                 */
                if (truecolour && truecolour[tindex].fg.enabled) {
                    fgcolour = -1;
                    fg = RGB(truecolour[tindex].fg.r,
                             truecolour[tindex].fg.g,
                             truecolour[tindex].fg.b);
                } else {
                    fgcolour = ((attr[tindex] & ATTR_FGMASK) >> ATTR_FGSHIFT);
                    fg = -1;
                }

                if (truecolour && truecolour[tindex].bg.enabled) {
                    bgcolour = -1;
                    bg = RGB(truecolour[tindex].bg.r,
                             truecolour[tindex].bg.g,
                             truecolour[tindex].bg.b);
                } else {
                    bgcolour = ((attr[tindex] & ATTR_BGMASK) >> ATTR_BGSHIFT);
                    bg = -1;
                }

                if (attr[tindex] & ATTR_REVERSE) {
                    int tmpcolour = fgcolour;       /* Swap foreground and background */
                    fgcolour = bgcolour;
                    bgcolour = tmpcolour;

                    COLORREF tmpref = fg;
                    fg = bg;
                    bg = tmpref;
                }

                if (bold_colours && (attr[tindex] & ATTR_BOLD) && (fgcolour >= 0)) {
                    if (fgcolour  <   8)            /* ANSI colours */
                        fgcolour +=   8;
                    else if (fgcolour >= 256)       /* Default colours */
                        fgcolour ++;
                }

                if ((attr[tindex] & ATTR_BLINK) && (bgcolour >= 0)) {
                    if (bgcolour  <   8)            /* ANSI colours */
                        bgcolour +=   8;
                    else if (bgcolour >= 256)       /* Default colours */
                        bgcolour ++;
                }

                /*
                 * Collect other attributes
                 */
                if (bold_font_mode != BOLD_NONE)
                    attrBold  = attr[tindex] & ATTR_BOLD;
                else
                    attrBold  = 0;

                attrUnder = attr[tindex] & ATTR_UNDER;

                /*
                 * Reverse video
                 *   o  If video isn't reversed, ignore colour attributes for default foregound
                 *      or background.
                 *   o  Special case where bolded text is displayed using the default foregound
                 *      and background colours - force to bolded RTF.
                 */
                if (!(attr[tindex] & ATTR_REVERSE)) {
                    if (bgcolour >= 256)            /* Default color */
                        bgcolour  = -1;             /* No coloring */

                    if (fgcolour >= 256) {          /* Default colour */
                        if (bold_colours && (fgcolour & 1) && bgcolour == -1)
                            attrBold = ATTR_BOLD;   /* Emphasize text with bold attribute */

                        fgcolour  = -1;             /* No coloring */
                    }
                }

                /*
                 * Write RTF text attributes
                 */
                if ((lastfgcolour != fgcolour) || (lastfg != fg)) {
                    lastfgcolour  = fgcolour;
                    lastfg        = fg;
                    if (fg == -1) {
                        put_fmt(rtf, "\\cf%d ",
                                (fgcolour >= 0) ? palette[fgcolour] : 0);
                    } else {
                        rgbindex rgb, *rgbp;
                        rgb.ref = fg;
                        if ((rgbp = find234(rgbtree, &rgb, NULL)) != NULL)
                            put_fmt(rtf, "\\cf%d ", rgbp->index);
                    }
                }

                if ((lastbgcolour != bgcolour) || (lastbg != bg)) {
                    lastbgcolour  = bgcolour;
                    lastbg        = bg;
                    if (bg == -1)
                        put_fmt(rtf, "\\highlight%d ",
                                (bgcolour >= 0) ? palette[bgcolour] : 0);
                    else {
                        rgbindex rgb, *rgbp;
                        rgb.ref = bg;
                        if ((rgbp = find234(rgbtree, &rgb, NULL)) != NULL)
                            put_fmt(rtf, "\\highlight%d ", rgbp->index);
                    }
                }

                if (lastAttrBold != attrBold) {
                    lastAttrBold  = attrBold;
                    put_datapl(rtf, attrBold ?
                               PTRLEN_LITERAL("\\b ") :
                               PTRLEN_LITERAL("\\b0 "));
                }

                if (lastAttrUnder != attrUnder) {
                    lastAttrUnder  = attrUnder;
                    put_datapl(rtf, attrUnder ?
                               PTRLEN_LITERAL("\\ul ") :
                               PTRLEN_LITERAL("\\ulnone "));
                }
            }

            if (unitab[tdata[tindex]] == udata[uindex]) {
                multilen = 1;
                before[0] = '\0';
                after[0] = '\0';
                blen = alen = 0;
            } else {
                multilen = WideCharToMultiByte(CP_ACP, 0, unitab+uindex, 1,
                                               NULL, 0, NULL, NULL);
                if (multilen != 1) {
                    blen = sprintf(before, "{\\uc%d\\u%d", (int)multilen,
                                   (int)udata[uindex]);
                    alen = 1; strcpy(after, "}");
                } else {
                    blen = sprintf(before, "\\u%d", (int)udata[uindex]);
                    alen = 0; after[0] = '\0';
                }
            }
            assert(tindex + multilen <= len2);
            totallen = blen + alen;
            for (i = 0; i < multilen; i++) {
                if (tdata[tindex+i] == '\\' ||
                    tdata[tindex+i] == '{' ||
                    tdata[tindex+i] == '}')
                    totallen += 2;
                else if (tdata[tindex+i] == 0x0D || tdata[tindex+i] == 0x0A)
                    totallen += 6;     /* \par\r\n */
                else if (tdata[tindex+i] > 0x7E || tdata[tindex+i] < 0x20)
                    totallen += 4;
                else
                    totallen++;
            }

            put_data(rtf, before, blen);
            for (i = 0; i < multilen; i++) {
                if (tdata[tindex+i] == '\\' ||
                    tdata[tindex+i] == '{' ||
                    tdata[tindex+i] == '}') {
                    put_byte(rtf, '\\');
                    put_byte(rtf, tdata[tindex+i]);
                } else if (tdata[tindex+i] == 0x0D || tdata[tindex+i] == 0x0A) {
                    put_datapl(rtf, PTRLEN_LITERAL("\\par\r\n"));
                } else if (tdata[tindex+i] > 0x7E || tdata[tindex+i] < 0x20) {
                    put_fmt(rtf, "\\'%02x", tdata[tindex+i]);
                } else {
                    put_byte(rtf, tdata[tindex+i]);
                }
            }
            put_data(rtf, after, alen);

            tindex += multilen;
            uindex++;
        }

        put_datapl(rtf, PTRLEN_LITERAL("}\0\0")); /* Terminate RTF stream */

        clipdata3 = GlobalAlloc(GMEM_DDESHARE | GMEM_MOVEABLE, rtf->len);
        if (clipdata3 && (lock3 = GlobalLock(clipdata3)) != NULL) {
            memcpy(lock3, rtf->u, rtf->len);
            GlobalUnlock(clipdata3);
        }
        strbuf_free(rtf);

        if (rgbtree) {
            rgbindex *rgbp;
            while ((rgbp = delpos234(rgbtree, 0)) != NULL)
                sfree(rgbp);
            freetree234(rgbtree);
        }
    } else
        clipdata3 = NULL;

    GlobalUnlock(clipdata);
    GlobalUnlock(clipdata2);

    if (!must_deselect)
        SendMessage(wgs.term_hwnd, WM_IGNORE_CLIP, true, 0);

    if (OpenClipboard(wgs.term_hwnd)) {
        EmptyClipboard();
        SetClipboardData(CF_UNICODETEXT, clipdata);
        SetClipboardData(CF_TEXT, clipdata2);
        if (clipdata3)
            SetClipboardData(RegisterClipboardFormat(CF_RTF), clipdata3);
        CloseClipboard();
    } else {
        GlobalFree(clipdata);
        GlobalFree(clipdata2);
    }

    if (!must_deselect)
        SendMessage(wgs.term_hwnd, WM_IGNORE_CLIP, false, 0);
}

static DWORD WINAPI clipboard_read_threadfunc(void *param)
{
    HWND hwnd = (HWND)param;
    HGLOBAL clipdata;

    if (OpenClipboard(NULL)) {
        if ((clipdata = GetClipboardData(CF_UNICODETEXT))) {
            SendMessage(hwnd, WM_GOT_CLIPDATA,
                        (WPARAM)true, (LPARAM)clipdata);
        } else if ((clipdata = GetClipboardData(CF_TEXT))) {
            SendMessage(hwnd, WM_GOT_CLIPDATA,
                        (WPARAM)false, (LPARAM)clipdata);
        }
        CloseClipboard();
    }

    return 0;
}

static void process_clipdata(HGLOBAL clipdata, bool unicode)
{
    wchar_t *clipboard_contents = NULL;
    size_t clipboard_length = 0;

    if (unicode) {
        wchar_t *p = GlobalLock(clipdata);
        wchar_t *p2;

        if (p) {
            /* Unwilling to rely on Windows having wcslen() */
            for (p2 = p; *p2; p2++);
            clipboard_length = p2 - p;
            clipboard_contents = snewn(clipboard_length + 1, wchar_t);
            memcpy(clipboard_contents, p, clipboard_length * sizeof(wchar_t));
            clipboard_contents[clipboard_length] = L'\0';
            term_do_paste(term, clipboard_contents, clipboard_length);
        }
    } else {
        char *s = GlobalLock(clipdata);
        int i;

        if (s) {
            i = MultiByteToWideChar(CP_ACP, 0, s, strlen(s) + 1, 0, 0);
            clipboard_contents = snewn(i, wchar_t);
            MultiByteToWideChar(CP_ACP, 0, s, strlen(s) + 1,
                                clipboard_contents, i);
            clipboard_length = i - 1;
            clipboard_contents[clipboard_length] = L'\0';
            term_do_paste(term, clipboard_contents, clipboard_length);
        }
    }

    sfree(clipboard_contents);
}

static void wintw_clip_request_paste(TermWin *tw, int clipboard)
{
    assert(clipboard == CLIP_SYSTEM);

    /*
     * I always thought pasting was synchronous in Windows; the
     * clipboard access functions certainly _look_ synchronous,
     * unlike the X ones. But in fact it seems that in some
     * situations the contents of the clipboard might not be
     * immediately available, and the clipboard-reading functions
     * may block. This leads to trouble if the application
     * delivering the clipboard data has to get hold of it by -
     * for example - talking over a network connection which is
     * forwarded through this very PuTTY.
     *
     * Hence, we spawn a subthread to read the clipboard, and do
     * our paste when it's finished. The thread will send a
     * message back to our main window when it terminates, and
     * that tells us it's OK to paste.
     */
    DWORD in_threadid; /* required for Win9x */
    HANDLE hThread = CreateThread(NULL, 0, clipboard_read_threadfunc,
                                  wgs.term_hwnd, 0, &in_threadid);
    if (hThread)
        CloseHandle(hThread);          /* we don't need the thread handle */
}

/*
 * Print a modal (Really Bad) message box and perform a fatal exit.
 */
void modalfatalbox(const char *fmt, ...)
{
    va_list ap;
    char *message, *title;

    va_start(ap, fmt);
    message = dupvprintf(fmt, ap);
    va_end(ap);
    show_mouseptr(true);
    title = dupprintf("%s Fatal Error", appname);
    MessageBox(wgs.term_hwnd, message, title,
               MB_SYSTEMMODAL | MB_ICONERROR | MB_OK);
    sfree(message);
    sfree(title);
    cleanup_exit(1);
}

/*
 * Print a message box and don't close the connection.
 */
void nonfatal(const char *fmt, ...)
{
    va_list ap;
    char *message, *title;

    va_start(ap, fmt);
    message = dupvprintf(fmt, ap);
    va_end(ap);
    show_mouseptr(true);
    title = dupprintf("%s Error", appname);
    MessageBox(wgs.term_hwnd, message, title, MB_ICONERROR | MB_OK);
    sfree(message);
    sfree(title);
}

static bool flash_window_ex(DWORD dwFlags, UINT uCount, DWORD dwTimeout)
{
    if (p_FlashWindowEx) {
        FLASHWINFO fi;
        fi.cbSize = sizeof(fi);
        fi.hwnd = wgs.term_hwnd;
        fi.dwFlags = dwFlags;
        fi.uCount = uCount;
        fi.dwTimeout = dwTimeout;
        return (*p_FlashWindowEx)(&fi);
    }
    else
        return false; /* shrug */
}

static void flash_window(int mode);
static long next_flash;
static bool flashing = false;

/*
 * Timer for platforms where we must maintain window flashing manually
 * (e.g., Win95).
 */
static void flash_window_timer(void *ctx, unsigned long now)
{
    if (flashing && now == next_flash) {
        flash_window(1);
    }
}

/*
 * Manage window caption / taskbar flashing, if enabled.
 * 0 = stop, 1 = maintain, 2 = start
 */
static void flash_window(int mode)
{
    int beep_ind = conf_get_int(conf, CONF_beep_ind);
    if ((mode == 0) || (beep_ind == B_IND_DISABLED)) {
        /* stop */
        if (flashing) {
            flashing = false;
            if (p_FlashWindowEx)
                flash_window_ex(FLASHW_STOP, 0, 0);
            else
                FlashWindow(wgs.term_hwnd, false);
        }

    } else if (mode == 2) {
        /* start */
        if (!flashing) {
            flashing = true;
            if (p_FlashWindowEx) {
                /* For so-called "steady" mode, we use uCount=2, which
                 * seems to be the traditional number of flashes used
                 * by user notifications (e.g., by Explorer).
                 * uCount=0 appears to enable continuous flashing, per
                 * "flashing" mode, although I haven't seen this
                 * documented. */
                flash_window_ex(FLASHW_ALL | FLASHW_TIMER,
                                (beep_ind == B_IND_FLASH ? 0 : 2),
                                0 /* system cursor blink rate */);
                /* No need to schedule timer */
            } else {
                FlashWindow(wgs.term_hwnd, true);
                next_flash = schedule_timer(450, flash_window_timer,
                                            wgs.term_hwnd);
            }
        }

    } else if ((mode == 1) && (beep_ind == B_IND_FLASH)) {
        /* maintain */
        if (flashing && !p_FlashWindowEx) {
            FlashWindow(wgs.term_hwnd, true);    /* toggle */
            next_flash = schedule_timer(450, flash_window_timer,
                                        wgs.term_hwnd);
        }
    }
}

/*
 * Beep.
 */
static void wintw_bell(TermWin *tw, int mode)
{
    if (mode == BELL_DEFAULT) {
        /*
         * For MessageBeep style bells, we want to be careful of
         * timing, because they don't have the nice property of
         * PlaySound bells that each one cancels the previous
         * active one. So we limit the rate to one per 50ms or so.
         */
        static long lastbeep = 0;
        long beepdiff;

        beepdiff = GetTickCount() - lastbeep;
        if (beepdiff >= 0 && beepdiff < 50)
            return;
        MessageBeep(MB_OK);
        /*
         * The above MessageBeep call takes time, so we record the
         * time _after_ it finishes rather than before it starts.
         */
        lastbeep = GetTickCount();
    } else if (mode == BELL_WAVEFILE) {
        Filename *bell_wavefile = conf_get_filename(conf, CONF_bell_wavefile);
        if (!p_PlaySound || !p_PlaySound(bell_wavefile->path, NULL,
                         SND_ASYNC | SND_FILENAME)) {
            char *buf, *otherbuf;
            show_mouseptr(true);
            buf = dupprintf(
                "Unable to play sound file\n%s\nUsing default sound instead",
                bell_wavefile->path);
            otherbuf = dupprintf("%s Sound Error", appname);
            MessageBox(wgs.term_hwnd, buf, otherbuf,
                       MB_OK | MB_ICONEXCLAMATION);
            sfree(buf);
            sfree(otherbuf);
            conf_set_int(conf, CONF_beep, BELL_DEFAULT);
        }
    } else if (mode == BELL_PCSPEAKER) {
        static long lastbeep = 0;
        long beepdiff;

        beepdiff = GetTickCount() - lastbeep;
        if (beepdiff >= 0 && beepdiff < 50)
            return;

        /*
         * We must beep in different ways depending on whether this
         * is a 95-series or NT-series OS.
         */
        if (osPlatformId == VER_PLATFORM_WIN32_NT)
            Beep(800, 100);
        else
            MessageBeep(-1);
        lastbeep = GetTickCount();
    }
    /* Otherwise, either visual bell or disabled; do nothing here */
    if (!term->has_focus) {
        flash_window(2);               /* start */
    }
}

/*
 * Minimise or restore the window in response to a server-side
 * request.
 */
static void wintw_set_minimised(TermWin *tw, bool minimised)
{
    if (IsIconic(wgs.term_hwnd)) {
        if (!minimised)
            ShowWindow(wgs.term_hwnd, SW_RESTORE);
    } else {
        if (minimised)
            ShowWindow(wgs.term_hwnd, SW_MINIMIZE);
    }
}

/*
 * Move the window in response to a server-side request.
 */
static void wintw_move(TermWin *tw, int x, int y)
{
    int resize_action = conf_get_int(conf, CONF_resize_action);
    if (resize_action == RESIZE_DISABLED ||
        resize_action == RESIZE_FONT ||
        IsZoomed(wgs.term_hwnd))
       return;

    SetWindowPos(wgs.term_hwnd, NULL, x, y, 0, 0, SWP_NOSIZE | SWP_NOZORDER);
}

/*
 * Move the window to the top or bottom of the z-order in response
 * to a server-side request.
 */
static void wintw_set_zorder(TermWin *tw, bool top)
{
    if (conf_get_bool(conf, CONF_alwaysontop))
        return;                        /* ignore */
    SetWindowPos(wgs.term_hwnd, top ? HWND_TOP : HWND_BOTTOM, 0, 0, 0, 0,
                 SWP_NOMOVE | SWP_NOSIZE);
}

/*
 * Refresh the window in response to a server-side request.
 */
static void wintw_refresh(TermWin *tw)
{
    InvalidateRect(wgs.term_hwnd, NULL, true);
}

/*
 * Maximise or restore the window in response to a server-side
 * request.
 */
static void wintw_set_maximised(TermWin *tw, bool maximised)
{
    if (IsZoomed(wgs.term_hwnd)) {
        if (!maximised)
            ShowWindow(wgs.term_hwnd, SW_RESTORE);
    } else {
        if (maximised)
            ShowWindow(wgs.term_hwnd, SW_MAXIMIZE);
    }
}

/*
 * See if we're in full-screen mode.
 */
static bool is_full_screen()
{
    if (!IsZoomed(wgs.term_hwnd))
        return false;
    if (GetWindowLongPtr(wgs.term_hwnd, GWL_STYLE) & WS_CAPTION)
        return false;
    return true;
}

/* Get the rect/size of a full screen window using the nearest available
 * monitor in multimon systems; default to something sensible if only
 * one monitor is present. */
static bool get_fullscreen_rect(RECT * ss)
{
#if defined(MONITOR_DEFAULTTONEAREST) && !defined(NO_MULTIMON)
    if (p_GetMonitorInfoA && p_MonitorFromWindow) {
        HMONITOR mon;
        MONITORINFO mi;
        mon = p_MonitorFromWindow(wgs.term_hwnd, MONITOR_DEFAULTTONEAREST);
        mi.cbSize = sizeof(mi);
        p_GetMonitorInfoA(mon, &mi);

        /* structure copy */
        *ss = mi.rcMonitor;
        return true;
    }
#endif
/* could also use code like this:
        ss->left = ss->top = 0;
        ss->right = GetSystemMetrics(SM_CXSCREEN);
        ss->bottom = GetSystemMetrics(SM_CYSCREEN);
*/
        return GetClientRect(GetDesktopWindow(), ss);
}


/*
 * Go full-screen. This should only be called when we are already
 * maximised.
 */
static void make_full_screen()
{
    DWORD style;
        RECT ss;

    assert(IsZoomed(wgs.term_hwnd));

        if (is_full_screen())
                return;

    /* Remove the window furniture. */
    style = GetWindowLongPtr(wgs.term_hwnd, GWL_STYLE);
    style &= ~(WS_CAPTION | WS_BORDER | WS_THICKFRAME);
    if (conf_get_bool(conf, CONF_scrollbar_in_fullscreen))
        style |= WS_VSCROLL;
    else
        style &= ~WS_VSCROLL;
    SetWindowLongPtr(wgs.term_hwnd, GWL_STYLE, style);

    /* Resize ourselves to exactly cover the nearest monitor. */
        get_fullscreen_rect(&ss);
    SetWindowPos(wgs.term_hwnd, HWND_TOP, ss.left, ss.top,
                 ss.right - ss.left, ss.bottom - ss.top, SWP_FRAMECHANGED);

    /* We may have changed size as a result */

    reset_window(0);

    /* Tick the menu item in the System and context menus. */
    {
        int i;
        for (i = 0; i < lenof(popup_menus); i++)
            CheckMenuItem(popup_menus[i].menu, IDM_FULLSCREEN, MF_CHECKED);
    }
}

/*
 * Clear the full-screen attributes.
 */
static void clear_full_screen()
{
    DWORD oldstyle, style;

    /* Reinstate the window furniture. */
    style = oldstyle = GetWindowLongPtr(wgs.term_hwnd, GWL_STYLE);
    style |= WS_CAPTION | WS_BORDER;
    if (conf_get_int(conf, CONF_resize_action) == RESIZE_DISABLED)
        style &= ~WS_THICKFRAME;
    else
        style |= WS_THICKFRAME;
    if (conf_get_bool(conf, CONF_scrollbar))
        style |= WS_VSCROLL;
    else
        style &= ~WS_VSCROLL;
    if (style != oldstyle) {
        SetWindowLongPtr(wgs.term_hwnd, GWL_STYLE, style);
        SetWindowPos(wgs.term_hwnd, NULL, 0, 0, 0, 0,
                     SWP_NOMOVE | SWP_NOSIZE | SWP_NOZORDER |
                     SWP_FRAMECHANGED);
    }

    /* Untick the menu item in the System and context menus. */
    {
        int i;
        for (i = 0; i < lenof(popup_menus); i++)
            CheckMenuItem(popup_menus[i].menu, IDM_FULLSCREEN, MF_UNCHECKED);
    }
}

/*
 * Toggle full-screen mode.
 */
static void flip_full_screen()
{
    if (is_full_screen()) {
        ShowWindow(wgs.term_hwnd, SW_RESTORE);
    } else if (IsZoomed(wgs.term_hwnd)) {
        make_full_screen();
    } else {
        SendMessage(wgs.term_hwnd, WM_FULLSCR_ON_MAX, 0, 0);
        ShowWindow(wgs.term_hwnd, SW_MAXIMIZE);
    }
}

static size_t win_seat_output(Seat *seat, SeatOutputType type,
                              const void *data, size_t len)
{
    return term_data(term, data, len);
}

static void wintw_unthrottle(TermWin *win, size_t bufsize)
{
    if (backend)
        backend_unthrottle(backend, bufsize);
}

static bool win_seat_eof(Seat *seat)
{
    return true;   /* do respond to incoming EOF with outgoing */
}

static SeatPromptResult win_seat_get_userpass_input(Seat *seat, prompts_t *p)
{
    SeatPromptResult spr;
    spr = cmdline_get_passwd_input(p);
    if (spr.kind == SPRK_INCOMPLETE)
        spr = term_get_userpass_input(term, p);
    return spr;
}

static void win_seat_set_trust_status(Seat *seat, bool trusted)
{
    term_set_trust_status(term, trusted);
}

static bool win_seat_can_set_trust_status(Seat *seat)
{
    return true;
}

static bool win_seat_get_cursor_position(Seat *seat, int *x, int *y)
{
    term_get_cursor_position(term, x, y);
    return true;
}

static bool win_seat_get_window_pixel_size(Seat *seat, int *x, int *y)
{
    RECT r;
    GetWindowRect(wgs.term_hwnd, &r);
    *x = r.right - r.left;
    *y = r.bottom - r.top;
    return true;
}<|MERGE_RESOLUTION|>--- conflicted
+++ resolved
@@ -652,20 +652,15 @@
         sw_DispatchMessage = DispatchMessageW;
         sw_DefWindowProc = DefWindowProcW;
         wgs.term_hwnd = CreateWindowExW(
-<<<<<<< HEAD
-            exwinmode, uappname, uappname, winmode, CW_USEDEFAULT,
-            CW_USEDEFAULT, guess_width, guess_height, NULL, NULL, inst, NULL);
+            exwinmode, terminal_window_class_w(), uappname,
+            winmode, CW_USEDEFAULT, CW_USEDEFAULT,
+            guess_width, guess_height, NULL, NULL, inst, NULL);
         /* {{{ winfrip */
         winfrip_transp_op(WINFRIP_TRANSP_OP_FOCUS_SET, conf, wgs.term_hwnd);
         /* winfrip }}} */
         /* {{{ winfrip */
         (void)winfrip_general_op(WINFRIP_GENERAL_OP_SYSTRAY_INIT, conf, inst, wgs.term_hwnd, -1, -1, -1);
         /* winfrip }}} */
-=======
-            exwinmode, terminal_window_class_w(), uappname,
-            winmode, CW_USEDEFAULT, CW_USEDEFAULT,
-            guess_width, guess_height, NULL, NULL, inst, NULL);
-#endif
 
 #if defined LEGACY_WINDOWS || defined TEST_ANSI_WINDOW
         if (!wgs.term_hwnd && GetLastError() == ERROR_CALL_NOT_IMPLEMENTED) {
@@ -686,7 +681,6 @@
             modalfatalbox("Unable to create terminal window: %s",
                           win_strerror(GetLastError()));
         }
->>>>>>> 386b094e
         memset(&dpi_info, 0, sizeof(struct _dpi_info));
         init_dpi_info();
         sfree(uappname);
@@ -3125,18 +3119,14 @@
             term_notify_window_size_pixels(
                 term, r.right - r.left, r.bottom - r.top);
         }
-        if (wParam == SIZE_MINIMIZED)
-<<<<<<< HEAD
-            SetWindowTextW(hwnd,
-                           conf_get_bool(conf, CONF_win_name_always) ?
-                           window_name : icon_name);
-        if (wParam == SIZE_MINIMIZED)
-	    (void)winfrip_general_op(WINFRIP_GENERAL_OP_SYSTRAY_MINIMISE, conf, hinst, hwnd, -1, -1, -1);
-=======
+        if (wParam == SIZE_MINIMIZED) {
             sw_SetWindowText(hwnd,
                              conf_get_bool(conf, CONF_win_name_always) ?
                              window_name : icon_name);
->>>>>>> 386b094e
+            if (wParam == SIZE_MINIMIZED) {
+                (void)winfrip_general_op(WINFRIP_GENERAL_OP_SYSTRAY_MINIMISE, conf, hinst, hwnd, -1, -1, -1);
+            }
+        }
         if (wParam == SIZE_RESTORED || wParam == SIZE_MAXIMIZED)
             sw_SetWindowText(hwnd, window_name);
         if (wParam == SIZE_RESTORED) {
