/*
 * window.c - the PuTTY(tel)/pterm main program, which runs a PuTTY
 * terminal emulator and backend in a window.
 */

#include <stdio.h>
#include <stdlib.h>
#include <ctype.h>
#include <time.h>
#include <limits.h>
#include <assert.h>
#include <wchar.h>

#define COMPILE_MULTIMON_STUBS

#include "putty.h"
#include "ssh.h"
#include "terminal.h"
#include "storage.h"
#include "putty-rc.h"
#include "security-api.h"
#include "win-gui-seat.h"
#include "tree234.h"

/* {{{ winfrip */
#include "PuTTie/winfrip_feature.h"
#include "PuTTie/winfrip_feature_bgimg.h"
#include "PuTTie/winfrip_feature_general.h"
#include "PuTTie/winfrip_feature_mouse.h"
#include "PuTTie/winfrip_feature_trans.h"
#include "PuTTie/winfrip_feature_urls.h"
#include "PuTTie/winfrip_rtl.h"
#include "PuTTie/winfrip_rtl_debug.h"
#include "PuTTie/winfrip_rtl_windows.h"
#include "PuTTie/winfrip_storage.h"
/* winfrip }}} */

#ifndef NO_MULTIMON
#include <multimon.h>
#endif

#include <imm.h>
#include <commctrl.h>
#include <richedit.h>
#include <mmsystem.h>

/* From MSDN: In the WM_SYSCOMMAND message, the four low-order bits of
 * wParam are used by Windows, and should be masked off, so we shouldn't
 * attempt to store information in them. Hence all these identifiers have
 * the low 4 bits clear. Also, identifiers should < 0xF000. */

#define IDM_SHOWLOG   0x0010
#define IDM_NEWSESS   0x0020
#define IDM_DUPSESS   0x0030
#define IDM_RESTART   0x0040
#define IDM_RECONF    0x0050
#define IDM_CLRSB     0x0060
#define IDM_RESET     0x0070
#define IDM_HELP      0x0140
#define IDM_ABOUT     0x0150
#define IDM_SAVEDSESS 0x0160
#define IDM_COPYALL   0x0170
#define IDM_FULLSCREEN  0x0180
#define IDM_COPY      0x0190
#define IDM_PASTE     0x01A0
#define IDM_SPECIALSEP 0x0200

#define IDM_SPECIAL_MIN 0x0400
#define IDM_SPECIAL_MAX 0x0800

#define IDM_SAVED_MIN 0x1000
#define IDM_SAVED_MAX 0x5000
#define MENU_SAVED_STEP 16
/* Maximum number of sessions on saved-session submenu */
#define MENU_SAVED_MAX ((IDM_SAVED_MAX-IDM_SAVED_MIN) / MENU_SAVED_STEP)

#define WM_IGNORE_CLIP (WM_APP + 2)
#define WM_FULLSCR_ON_MAX (WM_APP + 3)
#define WM_GOT_CLIPDATA (WM_APP + 4)

/* Needed for Chinese support and apparently not always defined. */
#ifndef VK_PROCESSKEY
#define VK_PROCESSKEY 0xE5
#endif

/* Mouse wheel support. */
#ifndef WM_MOUSEWHEEL
#define WM_MOUSEWHEEL 0x020A           /* not defined in earlier SDKs */
#endif
#ifndef WM_MOUSEHWHEEL
#define WM_MOUSEHWHEEL 0x020E          /* not defined in earlier SDKs */
#endif
#ifndef WHEEL_DELTA
#define WHEEL_DELTA 120
#endif

/* DPI awareness support */
#ifndef WM_DPICHANGED
#define WM_DPICHANGED 0x02E0
#define WM_DPICHANGED_BEFOREPARENT 0x02E2
#define WM_DPICHANGED_AFTERPARENT 0x02E3
#define WM_GETDPISCALEDSIZE 0x02E4
#endif

/* VK_PACKET, used to send Unicode characters in WM_KEYDOWNs */
#ifndef VK_PACKET
#define VK_PACKET 0xE7
#endif

static Mouse_Button translate_button(WinGuiSeat *wgs, Mouse_Button button);
static void show_mouseptr(WinGuiSeat *wgs, bool show);
static LRESULT CALLBACK WndProc(HWND, UINT, WPARAM, LPARAM);
static int TranslateKey(WinGuiSeat *wgs, UINT message, WPARAM wParam,
                        LPARAM lParam, unsigned char *output);
static void init_palette(WinGuiSeat *wgs);
static void init_fonts(WinGuiSeat *wgs, int, int);
static void init_dpi_info(WinGuiSeat *wgs);
static void another_font(WinGuiSeat *wgs, int);
static void deinit_fonts(WinGuiSeat *wgs);
static void set_input_locale(WinGuiSeat *wgs, HKL);
static void update_savedsess_menu(WinGuiSeat *wgs);
static void init_winfuncs(void);

static bool is_full_screen(WinGuiSeat *wgs);
static void make_full_screen(WinGuiSeat *wgs);
static void clear_full_screen(WinGuiSeat *wgs);
static void flip_full_screen(WinGuiSeat *wgs);
static void process_clipdata(WinGuiSeat *wgs, HGLOBAL clipdata, bool unicode);
static void setup_clipboards(Terminal *, Conf *);

/* Window layout information */
<<<<<<< HEAD
/* {{{ winfrip */
void reset_window(WinGuiSeat *, int);
/* winfrip }}} */
#if 0
static void reset_window(WinGuiSeat *, int);
#endif
static int extra_width, extra_height;
static int font_width, font_height;
static bool font_dualwidth, font_varpitch;
static int offset_width, offset_height;
static bool was_zoomed = false;
static int prev_rows, prev_cols;
=======
static void reset_window(WinGuiSeat *wgs, int reinit);
>>>>>>> 1cd0f178

static void flash_window(WinGuiSeat *wgs, int mode);
static void sys_cursor_update(WinGuiSeat *wgs);
static bool get_fullscreen_rect(WinGuiSeat *wgs, RECT *ss);

static void conf_cache_data(WinGuiSeat *wgs);

static struct sesslist sesslist;       /* for saved-session menu */

enum MONITOR_DPI_TYPE { MDT_EFFECTIVE_DPI, MDT_ANGULAR_DPI, MDT_RAW_DPI, MDT_DEFAULT };
DECL_WINDOWS_FUNCTION(static, BOOL, GetMonitorInfoA, (HMONITOR, LPMONITORINFO));
DECL_WINDOWS_FUNCTION(static, HMONITOR, MonitorFromPoint, (POINT, DWORD));
DECL_WINDOWS_FUNCTION(static, HMONITOR, MonitorFromWindow, (HWND, DWORD));
DECL_WINDOWS_FUNCTION(static, HRESULT, GetDpiForMonitor, (HMONITOR hmonitor, enum MONITOR_DPI_TYPE dpiType, UINT *dpiX, UINT *dpiY));
DECL_WINDOWS_FUNCTION(static, HRESULT, GetSystemMetricsForDpi, (int nIndex, UINT dpi));
DECL_WINDOWS_FUNCTION(static, HRESULT, AdjustWindowRectExForDpi, (LPRECT lpRect, DWORD dwStyle, BOOL bMenu, DWORD dwExStyle, UINT dpi));

static UINT wm_mousewheel = WM_MOUSEWHEEL;

struct WinGuiSeatListNode wgslisthead = {
    .next = &wgslisthead, .prev = &wgslisthead,
};

#define IS_HIGH_VARSEL(wch1, wch2) \
    ((wch1) == 0xDB40 && ((wch2) >= 0xDD00 && (wch2) <= 0xDDEF))
#define IS_LOW_VARSEL(wch) \
    (((wch) >= 0x180B && (wch) <= 0x180D) || /* MONGOLIAN FREE VARIATION SELECTOR */ \
     ((wch) >= 0xFE00 && (wch) <= 0xFE0F)) /* VARIATION SELECTOR 1-16 */

static bool wintw_setup_draw_ctx(TermWin *);
static void wintw_draw_text(TermWin *, int x, int y, wchar_t *text, int len,
                            unsigned long attrs, int lattrs, truecolour tc);
static void wintw_draw_cursor(TermWin *, int x, int y, wchar_t *text, int len,
                              unsigned long attrs, int lattrs, truecolour tc);
static void wintw_draw_trust_sigil(TermWin *, int x, int y);
static int wintw_char_width(TermWin *, int uc);
static void wintw_free_draw_ctx(TermWin *);
static void wintw_set_cursor_pos(TermWin *, int x, int y);
static void wintw_set_raw_mouse_mode(TermWin *, bool enable);
static void wintw_set_raw_mouse_mode_pointer(TermWin *, bool enable);
static void wintw_set_scrollbar(TermWin *, int total, int start, int page);
static void wintw_bell(TermWin *, int mode);
static void wintw_clip_write(
    TermWin *, int clipboard, wchar_t *text, int *attrs,
    truecolour *colours, int len, bool must_deselect);
static void wintw_clip_request_paste(TermWin *, int clipboard);
static void wintw_refresh(TermWin *);
static void wintw_request_resize(TermWin *, int w, int h);
static void wintw_set_title(TermWin *, const char *title, int codepage);
static void wintw_set_icon_title(TermWin *, const char *icontitle,
                                 int codepage);
static void wintw_set_minimised(TermWin *, bool minimised);
static void wintw_set_maximised(TermWin *, bool maximised);
static void wintw_move(TermWin *, int x, int y);
static void wintw_set_zorder(TermWin *, bool top);
static void wintw_palette_set(TermWin *, unsigned, unsigned, const rgb *);
static void wintw_palette_get_overrides(TermWin *, Terminal *);
static void wintw_unthrottle(TermWin *win, size_t bufsize);

static const TermWinVtable windows_termwin_vt = {
    .setup_draw_ctx = wintw_setup_draw_ctx,
    .draw_text = wintw_draw_text,
    .draw_cursor = wintw_draw_cursor,
    .draw_trust_sigil = wintw_draw_trust_sigil,
    .char_width = wintw_char_width,
    .free_draw_ctx = wintw_free_draw_ctx,
    .set_cursor_pos = wintw_set_cursor_pos,
    .set_raw_mouse_mode = wintw_set_raw_mouse_mode,
    .set_raw_mouse_mode_pointer = wintw_set_raw_mouse_mode_pointer,
    .set_scrollbar = wintw_set_scrollbar,
    .bell = wintw_bell,
    .clip_write = wintw_clip_write,
    .clip_request_paste = wintw_clip_request_paste,
    .refresh = wintw_refresh,
    .request_resize = wintw_request_resize,
    .set_title = wintw_set_title,
    .set_icon_title = wintw_set_icon_title,
    .set_minimised = wintw_set_minimised,
    .set_maximised = wintw_set_maximised,
    .move = wintw_move,
    .set_zorder = wintw_set_zorder,
    .palette_set = wintw_palette_set,
    .palette_get_overrides = wintw_palette_get_overrides,
    .unthrottle = wintw_unthrottle,
};

static HICON trust_icon = INVALID_HANDLE_VALUE;

const bool share_can_be_downstream = true;
const bool share_can_be_upstream = true;

static bool is_utf8(WinGuiSeat *wgs)
{
    return wgs->ucsdata.line_codepage == CP_UTF8;
}

static bool win_seat_is_utf8(Seat *seat)
{
    WinGuiSeat *wgs = container_of(seat, WinGuiSeat, seat);
    return is_utf8(wgs);
}

static char *win_seat_get_ttymode(Seat *seat, const char *mode)
{
    WinGuiSeat *wgs = container_of(seat, WinGuiSeat, seat);
    return term_get_ttymode(wgs->term, mode);
}

static StripCtrlChars *win_seat_stripctrl_new(
    Seat *seat, BinarySink *bs_out, SeatInteractionContext sic)
{
    WinGuiSeat *wgs = container_of(seat, WinGuiSeat, seat);
    return stripctrl_new_term(bs_out, false, 0, wgs->term);
}

static size_t win_seat_output(
    Seat *seat, SeatOutputType type, const void *, size_t);
static bool win_seat_eof(Seat *seat);
static SeatPromptResult win_seat_get_userpass_input(Seat *seat, prompts_t *p);
static void win_seat_notify_remote_exit(Seat *seat);
static void win_seat_connection_fatal(Seat *seat, const char *msg);
static void win_seat_nonfatal(Seat *seat, const char *msg);
static void win_seat_update_specials_menu(Seat *seat);
static void win_seat_set_busy_status(Seat *seat, BusyStatus status);
static void win_seat_set_trust_status(Seat *seat, bool trusted);
static bool win_seat_can_set_trust_status(Seat *seat);
static bool win_seat_get_cursor_position(Seat *seat, int *x, int *y);
static bool win_seat_get_window_pixel_size(Seat *seat, int *x, int *y);

static const SeatVtable win_seat_vt = {
    .output = win_seat_output,
    .eof = win_seat_eof,
    .sent = nullseat_sent,
    .banner = nullseat_banner_to_stderr,
    .get_userpass_input = win_seat_get_userpass_input,
    .notify_session_started = nullseat_notify_session_started,
    .notify_remote_exit = win_seat_notify_remote_exit,
    .notify_remote_disconnect = nullseat_notify_remote_disconnect,
    .connection_fatal = win_seat_connection_fatal,
    .nonfatal = win_seat_nonfatal,
    .update_specials_menu = win_seat_update_specials_menu,
    .get_ttymode = win_seat_get_ttymode,
    .set_busy_status = win_seat_set_busy_status,
    .confirm_ssh_host_key = win_seat_confirm_ssh_host_key,
    .confirm_weak_crypto_primitive = win_seat_confirm_weak_crypto_primitive,
    .confirm_weak_cached_hostkey = win_seat_confirm_weak_cached_hostkey,
    .prompt_descriptions = win_seat_prompt_descriptions,
    .is_utf8 = win_seat_is_utf8,
    .echoedit_update = nullseat_echoedit_update,
    .get_x_display = nullseat_get_x_display,
    .get_windowid = nullseat_get_windowid,
    .get_window_pixel_size = win_seat_get_window_pixel_size,
    .stripctrl_new = win_seat_stripctrl_new,
    .set_trust_status = win_seat_set_trust_status,
    .can_set_trust_status = win_seat_can_set_trust_status,
    .has_mixed_input_stream = nullseat_has_mixed_input_stream_yes,
    .verbose = nullseat_verbose_yes,
    .interactive = nullseat_interactive_yes,
    .get_cursor_position = win_seat_get_cursor_position,
};
/* {{{ winfrip */
WinGuiSeat wgs = { .seat.vt = &win_seat_vt, .logpolicy.vt = &win_gui_logpolicy_vt };
/* winfrip }}} */

static void start_backend(WinGuiSeat *wgs)
{
    const struct BackendVtable *vt;
    char *error, *realhost;
    int i;

    wgs->cmdline_get_passwd_state = cmdline_get_passwd_input_state_new;

    vt = backend_vt_from_conf(wgs->conf);

    seat_set_trust_status(&wgs->seat, true);
    error = backend_init(vt, &wgs->seat, &wgs->backend, wgs->logctx, wgs->conf,
                         conf_get_str(wgs->conf, CONF_host),
                         conf_get_int(wgs->conf, CONF_port),
                         &realhost,
                         conf_get_bool(wgs->conf, CONF_tcp_nodelay),
                         conf_get_bool(wgs->conf, CONF_tcp_keepalives));
    if (error) {
        char *str = dupprintf("%s Error", appname);
        char *msg;
        if (cmdline_tooltype & TOOLTYPE_NONNETWORK) {
            /* Special case for pterm. */
            msg = dupprintf("Unable to open terminal:\n%s", error);
        } else {
            msg = dupprintf("Unable to open connection to\n%s\n%s",
                            conf_dest(wgs->conf), error);
        }
        sfree(error);
        /* {{{ winfrip */
    #if 1
        WfrMessageBox(NULL, msg, str, MB_ICONERROR | MB_OK);
    #else
        /* winfrip }}} */
        MessageBox(NULL, msg, str, MB_ICONERROR | MB_OK);
        /* {{{ winfrip */
    #endif
        /* winfrip }}} */
        sfree(str);
        sfree(msg);
        exit(0);
    }
    term_setup_window_titles(wgs->term, realhost);
    sfree(realhost);

    /*
     * Connect the terminal to the backend for resize purposes.
     */
    term_provide_backend(wgs->term, wgs->backend);

    /*
     * Set up a line discipline.
     */
    wgs->ldisc = ldisc_create(wgs->conf, wgs->term, wgs->backend, &wgs->seat);

    /*
     * Destroy the Restart Session menu item. (This will return
     * failure if it's already absent, as it will be the very first
     * time we call this function. We ignore that, because as long
     * as the menu item ends up not being there, we don't care
     * whether it was us who removed it or not!)
     */
    for (i = 0; i < lenof(wgs->popup_menus); i++) {
        DeleteMenu(wgs->popup_menus[i].menu, IDM_RESTART, MF_BYCOMMAND);
    }

    wgs->session_closed = false;
}

static void close_session(void *vctx)
{
    WinGuiSeat *wgs = (WinGuiSeat *)vctx;
    char *newtitle;
    int i;

    wgs->session_closed = true;
    newtitle = dupprintf("%s (inactive)", appname);
    win_set_icon_title(&wgs->termwin, newtitle, DEFAULT_CODEPAGE);
    win_set_title(&wgs->termwin, newtitle, DEFAULT_CODEPAGE);
    sfree(newtitle);

    if (wgs->ldisc) {
        ldisc_free(wgs->ldisc);
        wgs->ldisc = NULL;
    }
    if (wgs->backend) {
        backend_free(wgs->backend);
        wgs->backend = NULL;
        term_provide_backend(wgs->term, NULL);
        seat_update_specials_menu(&wgs->seat);
    }

    /*
     * Show the Restart Session menu item. Do a precautionary
     * delete first to ensure we never end up with more than one.
     */
    for (i = 0; i < lenof(wgs->popup_menus); i++) {
        DeleteMenu(wgs->popup_menus[i].menu, IDM_RESTART, MF_BYCOMMAND);
        InsertMenu(wgs->popup_menus[i].menu, IDM_DUPSESS,
                   MF_BYCOMMAND | MF_ENABLED, IDM_RESTART, "&Restart Session");
    }
}

/*
 * Some machinery to deal with switching the window type between ANSI
 * and Unicode. We prefer Unicode, but some PuTTY builds still try to
 * run on machines so old that they don't support that mode. So we're
 * prepared to fall back to an ANSI window if we have to. For this
 * purpose, we swap out a few Windows API functions, and wrap
 * SetWindowText so that if we're not in Unicode mode we first convert
 * the wide string we're given.
 */
static bool unicode_window;
static BOOL (WINAPI *sw_PeekMessage)(LPMSG, HWND, UINT, UINT, UINT);
static LRESULT (WINAPI *sw_DispatchMessage)(const MSG *);
static LRESULT (WINAPI *sw_DefWindowProc)(HWND, UINT, WPARAM, LPARAM);
static void sw_SetWindowText(HWND hwnd, wchar_t *text)
{
    if (unicode_window) {
        SetWindowTextW(hwnd, text);
    } else {
        char *mb = dup_wc_to_mb(DEFAULT_CODEPAGE, 0, text, "?");
        SetWindowTextA(hwnd, mb);
        sfree(mb);
    }
}

static HINSTANCE hprev;

/*
 * Also, registering window classes has to be done in a fiddly way.
 */
#define SETUP_WNDCLASS(wndclass, classname) do {                        \
        wndclass.style = 0;                                             \
        wndclass.lpfnWndProc = WndProc;                                 \
        wndclass.cbClsExtra = 0;                                        \
        wndclass.cbWndExtra = 0;                                        \
        wndclass.hInstance = hinst;                                     \
        wndclass.hIcon = LoadIcon(hinst, MAKEINTRESOURCE(IDI_MAINICON)); \
        wndclass.hCursor = LoadCursor(NULL, IDC_IBEAM);                 \
        wndclass.hbrBackground = NULL;                                  \
        wndclass.lpszMenuName = NULL;                                   \
        wndclass.lpszClassName = classname;                             \
    } while (0)
wchar_t *terminal_window_class_w(void)
{
    static wchar_t *classname = NULL;
    if (!classname)
        classname = dup_mb_to_wc(DEFAULT_CODEPAGE, 0, appname);
    if (!hprev) {
        WNDCLASSW wndclassw;
        SETUP_WNDCLASS(wndclassw, classname);
        RegisterClassW(&wndclassw);
    }
    return classname;
}
char *terminal_window_class_a(void)
{
    static char *classname = NULL;
    if (!classname)
        classname = dupcat(appname, ".ansi");
    if (!hprev) {
        WNDCLASSA wndclassa;
        SETUP_WNDCLASS(wndclassa, classname);
        RegisterClassA(&wndclassa);
    }
    return classname;
}

HINSTANCE hinst;

int WINAPI WinMain(HINSTANCE inst, HINSTANCE prev, LPSTR cmdline, int show)
{
    MSG msg;
    HRESULT hr;
    int guess_width, guess_height;

    /* {{{ winfrip */
    WfrStatus   status;


    WfrDebugInit();
    if (WFR_FAILURE(status = WfsInit())) {
        WFR_IF_STATUS_FAILURE_MESSAGEBOX1(NULL, "PuTTie", status, "initialising storage");
        exit(1);
    } else if (WFR_FAILURE(status = WfrGetCommandLineAsUtf8(&cmdline))) {
        WFR_IF_STATUS_FAILURE_MESSAGEBOX1(NULL, "PuTTie", status, "initialising command line");
        exit(1);
    }
    /* winfrip }}} */

    dll_hijacking_protection();

    hinst = inst;
    hprev = prev;

    sk_init();

    init_common_controls();

    /* Set Explicit App User Model Id so that jump lists don't cause
       PuTTY to hang on to removable media. */

    set_explicit_app_user_model_id();

    /* Ensure a Maximize setting in Explorer doesn't maximise the
     * config box. */
    defuse_showwindow();

    init_winver();

    /*
     * If we're running a version of Windows that doesn't support
     * WM_MOUSEWHEEL, find out what message number we should be
     * using instead.
     */
    if (osMajorVersion < 4 ||
        (osMajorVersion == 4 && osPlatformId != VER_PLATFORM_WIN32_NT))
        wm_mousewheel = RegisterWindowMessage("MSWHEEL_ROLLMSG");

    init_help();

    init_winfuncs();

    setup_gui_timing();

    WinGuiSeat *wgs = snew(WinGuiSeat);
    memset(wgs, 0, sizeof(*wgs));
    wgs_link(wgs);

    wgs->seat.vt = &win_seat_vt;
    wgs->logpolicy.vt = &win_gui_logpolicy_vt;
    wgs->termwin.vt = &windows_termwin_vt;

    wgs->caret_x = wgs->caret_y = -1;
    wgs->busy_status = BUSY_NOT;

    wgs->conf = conf_new();

    /*
     * Initialize COM.
     */
    hr = CoInitialize(NULL);
    if (hr != S_OK && hr != S_FALSE) {
        char *str = dupprintf("%s Fatal Error", appname);
        /* {{{ winfrip */
    #if 1
        WfrMessageBox(NULL, "Failed to initialize COM subsystem",
                      str, MB_OK | MB_ICONEXCLAMATION);
    #else
        /* winfrip }}} */
        MessageBox(NULL, "Failed to initialize COM subsystem",
                   str, MB_OK | MB_ICONEXCLAMATION);
        /* {{{ winfrip */
    #endif
        /* winfrip }}} */
        sfree(str);
        return 1;
    }

    /*
     * Process the command line.
     * (If the command line doesn't provide enough info to start a
     * session, this will detour via the config box.)
     */
    gui_term_process_cmdline(wgs->conf, cmdline);

    memset(&wgs->ucsdata, 0, sizeof(wgs->ucsdata));

    conf_cache_data(wgs);

    /*
     * Guess some defaults for the window size. This all gets
     * updated later, so we don't really care too much. However, we
     * do want the font width/height guesses to correspond to a
     * large font rather than a small one...
     */

    wgs->font_width = 10;
    wgs->font_height = 20;
    wgs->extra_width = 25;
    wgs->extra_height = 28;
    guess_width = wgs->extra_width + wgs->font_width * conf_get_int(
        wgs->conf, CONF_width);
    guess_height = wgs->extra_height + wgs->font_height * conf_get_int(
        wgs->conf, CONF_height);
    {
        RECT r;
        get_fullscreen_rect(wgs, &r);
        if (guess_width > r.right - r.left)
            guess_width = r.right - r.left;
        if (guess_height > r.bottom - r.top)
            guess_height = r.bottom - r.top;
    }

    {
        int winmode = WS_OVERLAPPEDWINDOW | WS_VSCROLL;
        int exwinmode = 0;
        const struct BackendVtable *vt =
            backend_vt_from_proto(be_default_protocol);
        bool resize_forbidden = false;
        if (vt && vt->flags & BACKEND_RESIZE_FORBIDDEN)
            resize_forbidden = true;
        wchar_t *uappname = dup_mb_to_wc(DEFAULT_CODEPAGE, 0, appname);
        wgs->window_name = dup_mb_to_wc(DEFAULT_CODEPAGE, 0, appname);
        wgs->icon_name = dup_mb_to_wc(DEFAULT_CODEPAGE, 0, appname);
        if (!conf_get_bool(wgs->conf, CONF_scrollbar))
            winmode &= ~(WS_VSCROLL);
        if (conf_get_int(wgs->conf, CONF_resize_action) == RESIZE_DISABLED ||
            resize_forbidden)
            winmode &= ~(WS_THICKFRAME | WS_MAXIMIZEBOX);
        if (conf_get_bool(wgs->conf, CONF_alwaysontop))
            exwinmode |= WS_EX_TOPMOST;
        if (conf_get_bool(wgs->conf, CONF_sunken_edge))
            exwinmode |= WS_EX_CLIENTEDGE;

#ifdef TEST_ANSI_WINDOW
        /* For developer testing of ANSI window support, pretend
         * CreateWindowExW failed */
        wgs->term_hwnd = NULL;
        SetLastError(ERROR_CALL_NOT_IMPLEMENTED);
#else
        unicode_window = true;
        sw_PeekMessage = PeekMessageW;
        sw_DispatchMessage = DispatchMessageW;
        sw_DefWindowProc = DefWindowProcW;
        wgs->term_hwnd = CreateWindowExW(
            exwinmode, terminal_window_class_w(), uappname,
            winmode, CW_USEDEFAULT, CW_USEDEFAULT,
            guess_width, guess_height, NULL, NULL, inst, NULL);
        /* {{{ winfrip */
        WffTransOperation(WFF_TRANS_OP_FOCUS_SET, wgs->conf, wgs->term_hwnd);
        /* winfrip }}} */
        /* {{{ winfrip */
        (void)WffGeneralOperation(WFF_GENERAL_OP_SYSTRAY_INIT, wgs->conf, inst, wgs->term_hwnd, -1, -1, -1);
        /* winfrip }}} */
#endif

#if defined LEGACY_WINDOWS || defined TEST_ANSI_WINDOW
        if (!wgs->term_hwnd && GetLastError() == ERROR_CALL_NOT_IMPLEMENTED) {
            /* Fall back to an ANSI window, swapping in all the ANSI
             * window message handling functions */
            unicode_window = false;
            sw_PeekMessage = PeekMessageA;
            sw_DispatchMessage = DispatchMessageA;
            sw_DefWindowProc = DefWindowProcA;
            wgs->term_hwnd = CreateWindowExA(
                exwinmode, terminal_window_class_a(), appname,
                winmode, CW_USEDEFAULT, CW_USEDEFAULT,
                guess_width, guess_height, NULL, NULL, inst, NULL);
        }
#endif

        if (!wgs->term_hwnd) {
            modalfatalbox("Unable to create terminal window: %s",
                          win_strerror(GetLastError()));
        }
        memset(&wgs->dpi_info, 0, sizeof(struct _dpi_info));
        init_dpi_info(wgs);
        sfree(uappname);
    }

    SetWindowLongPtr(wgs->term_hwnd, GWLP_USERDATA, (LONG_PTR)wgs);

    /*
     * Initialise the fonts, simultaneously correcting the guesses
     * for font_{width,height}.
     */
    init_fonts(wgs, 0, 0);

    /*
     * Prepare a logical palette.
     */
    init_palette(wgs);

    /*
     * Initialise the terminal. (We have to do this _after_
     * creating the window, since the terminal is the first thing
     * which will call schedule_timer(), which will in turn call
     * timer_change_notify() which will expect hwnd to exist.)
     */
    wgs->term = term_init(wgs->conf, &wgs->ucsdata, &wgs->termwin);
    setup_clipboards(wgs->term, wgs->conf);
    wgs->logctx = log_init(&wgs->logpolicy, wgs->conf);
    term_provide_logctx(wgs->term, wgs->logctx);
    term_size(wgs->term, conf_get_int(wgs->conf, CONF_height),
              conf_get_int(wgs->conf, CONF_width),
              conf_get_int(wgs->conf, CONF_savelines));

    /*
     * Correct the guesses for extra_{width,height}.
     */
    {
        RECT cr, wr;
        GetWindowRect(wgs->term_hwnd, &wr);
        GetClientRect(wgs->term_hwnd, &cr);
        wgs->offset_width = wgs->offset_height =
            conf_get_int(wgs->conf, CONF_window_border);
        wgs->extra_width =
            wr.right - wr.left - cr.right + cr.left + wgs->offset_width*2;
        wgs->extra_height =
            wr.bottom - wr.top - cr.bottom + cr.top +wgs->offset_height*2;
    }

    /*
     * Resize the window, now we know what size we _really_ want it
     * to be.
     */
    guess_width = wgs->extra_width + wgs->font_width * wgs->term->cols;
    guess_height = wgs->extra_height + wgs->font_height * wgs->term->rows;
    SetWindowPos(wgs->term_hwnd, NULL, 0, 0, guess_width, guess_height,
                 SWP_NOMOVE | SWP_NOREDRAW | SWP_NOZORDER);

    /*
     * Set up a caret bitmap, with no content.
     */
    {
        char *bits;
        int size = (wgs->font_width + 15) / 16 * 2 * wgs->font_height;
        bits = snewn(size, char);
        memset(bits, 0, size);
        wgs->caretbm = CreateBitmap(wgs->font_width, wgs->font_height,
                                    1, 1, bits);
        sfree(bits);
    }
    CreateCaret(wgs->term_hwnd, wgs->caretbm,
                wgs->font_width, wgs->font_height);

    /*
     * Initialise the scroll bar.
     */
    {
        SCROLLINFO si;

        si.cbSize = sizeof(si);
        si.fMask = SIF_ALL | SIF_DISABLENOSCROLL;
        si.nMin = 0;
        si.nMax = wgs->term->rows - 1;
        si.nPage = wgs->term->rows;
        si.nPos = 0;
        SetScrollInfo(wgs->term_hwnd, SB_VERT, &si, false);
    }

    /*
     * Prepare the mouse handler.
     */
    wgs->lastact = MA_NOTHING;
    wgs->lastbtn = MBT_NOTHING;
    wgs->dbltime = GetDoubleClickTime();

    /*
     * Set up the session-control options on the system menu.
     */
    {
        HMENU m;
        int j;
        char *str;

        wgs->popup_menus[SYSMENU].menu = GetSystemMenu(wgs->term_hwnd, false);
        wgs->popup_menus[CTXMENU].menu = CreatePopupMenu();
        AppendMenu(wgs->popup_menus[CTXMENU].menu, MF_ENABLED,
                   IDM_COPY, "&Copy");
        AppendMenu(wgs->popup_menus[CTXMENU].menu, MF_ENABLED,
                   IDM_PASTE, "&Paste");

        wgs->savedsess_menu = CreateMenu();
        get_sesslist(&sesslist, true);
        update_savedsess_menu(wgs);

        for (j = 0; j < lenof(wgs->popup_menus); j++) {
            m = wgs->popup_menus[j].menu;

            AppendMenu(m, MF_SEPARATOR, 0, 0);
            AppendMenu(m, MF_ENABLED, IDM_SHOWLOG, "&Event Log");
            AppendMenu(m, MF_SEPARATOR, 0, 0);
            AppendMenu(m, MF_ENABLED, IDM_NEWSESS, "Ne&w Session...");
            AppendMenu(m, MF_ENABLED, IDM_DUPSESS, "&Duplicate Session");
            AppendMenu(m, MF_POPUP | MF_ENABLED, (UINT_PTR)wgs->savedsess_menu,
                       "Sa&ved Sessions");
            AppendMenu(m, MF_ENABLED, IDM_RECONF, "Chan&ge Settings...");
            AppendMenu(m, MF_SEPARATOR, 0, 0);
            AppendMenu(m, MF_ENABLED, IDM_COPYALL, "C&opy All to Clipboard");
            AppendMenu(m, MF_ENABLED, IDM_CLRSB, "C&lear Scrollback");
            AppendMenu(m, MF_ENABLED, IDM_RESET, "Rese&t Terminal");
            AppendMenu(m, MF_SEPARATOR, 0, 0);
            AppendMenu(m, (conf_get_int(wgs->conf, CONF_resize_action)
                           == RESIZE_DISABLED) ? MF_GRAYED : MF_ENABLED,
                       IDM_FULLSCREEN, "&Full Screen");
            AppendMenu(m, MF_SEPARATOR, 0, 0);
            if (has_help())
                AppendMenu(m, MF_ENABLED, IDM_HELP, "&Help");
            str = dupprintf("&About %s", appname);
            AppendMenu(m, MF_ENABLED, IDM_ABOUT, str);
            sfree(str);
        }
    }

    if (restricted_acl()) {
        lp_eventlog(&wgs->logpolicy, "Running with restricted process ACL");
    }

    winselgui_set_hwnd(wgs->term_hwnd);
    start_backend(wgs);

    /*
     * Set up the initial input locale.
     */
    set_input_locale(wgs, GetKeyboardLayout(0));

    /*
     * Finally show the window!
     */
    ShowWindow(wgs->term_hwnd, show);
    SetForegroundWindow(wgs->term_hwnd);

    term_set_focus(wgs->term, GetForegroundWindow() == wgs->term_hwnd);
    UpdateWindow(wgs->term_hwnd);

    gui_terminal_ready(wgs->term_hwnd, &wgs->seat, wgs->backend);

    while (1) {
        int n;
        DWORD timeout;

        if (toplevel_callback_pending() ||
            PeekMessage(&msg, NULL, 0, 0, PM_NOREMOVE)) {
            /*
             * If we have anything we'd like to do immediately, set
             * the timeout for MsgWaitForMultipleObjects to zero so
             * that we'll only do a quick check of our handles and
             * then get on with whatever that was.
             *
             * One such option is a pending toplevel callback. The
             * other is a non-empty Windows message queue, which you'd
             * think we could leave to MsgWaitForMultipleObjects to
             * check for us along with all the handles, but in fact we
             * can't because once PeekMessage in one iteration of this
             * loop has removed a message from the queue, the whole
             * queue is considered uninteresting by the next
             * invocation of MWFMO. So we check ourselves whether the
             * message queue is non-empty, and if so, set this timeout
             * to zero to ensure MWFMO doesn't block.
             */
            timeout = 0;
        } else {
            timeout = INFINITE;
            /* The messages seem unreliable; especially if we're being tricky */
            term_set_focus(wgs->term, GetForegroundWindow() == wgs->term_hwnd);
        }

        HandleWaitList *hwl = get_handle_wait_list();

        n = MsgWaitForMultipleObjects(hwl->nhandles, hwl->handles, false,
                                      timeout, QS_ALLINPUT);

        if ((unsigned)(n - WAIT_OBJECT_0) < (unsigned)hwl->nhandles)
            handle_wait_activate(hwl, n - WAIT_OBJECT_0);
        handle_wait_list_free(hwl);

        while (sw_PeekMessage(&msg, NULL, 0, 0, PM_REMOVE)) {
            if (msg.message == WM_QUIT)
                goto finished;         /* two-level break */

            HWND logbox = event_log_window();
            if (!(IsWindow(logbox) && IsDialogMessage(logbox, &msg)))
                sw_DispatchMessage(&msg);

            /*
             * WM_NETEVENT messages seem to jump ahead of others in
             * the message queue. I'm not sure why; the docs for
             * PeekMessage mention that messages are prioritised in
             * some way, but I'm unclear on which priorities go where.
             *
             * Anyway, in practice I observe that WM_NETEVENT seems to
             * jump to the head of the queue, which means that if we
             * were to only process one message every time round this
             * loop, we'd get nothing but NETEVENTs if the server
             * flooded us with data, and stop responding to any other
             * kind of window message. So instead, we keep on round
             * this loop until we've consumed at least one message
             * that _isn't_ a NETEVENT, or run out of messages
             * completely (whichever comes first). And we don't go to
             * run_toplevel_callbacks (which is where the netevents
             * are actually processed, causing fresh NETEVENT messages
             * to appear) until we've done this.
             */
            if (msg.message != WM_NETEVENT)
                break;
        }

        run_toplevel_callbacks();
    }

  finished:
    cleanup_exit(msg.wParam);          /* this doesn't return... */
    return msg.wParam;                 /* ... but optimiser doesn't know */
}

static void wgs_cleanup(WinGuiSeat *wgs)
{
    deinit_fonts(wgs);
    sfree(wgs->logpal);
    if (wgs->pal)
        DeleteObject(wgs->pal);
    wgs_unlink(wgs);
    sfree(wgs);
}

char *handle_restrict_acl_cmdline_prefix(char *p)
{
    /*
     * Process the &R prefix on a command line, which is equivalent to
     * -restrict-acl but lexically easier to prepend when another
     * instance of ourself automatically constructs a command line.
     *
     * If successful, restricts the process ACL and advances the input
     * pointer past the prefix. Returns the updated pointer (whether
     * it moved or not).
     */
    while (*p && isspace((unsigned char)*p))
        p++;
    if (*p == '&' && p[1] == 'R' &&
        (!p[2] || p[2] == '@' || p[2] == '&')) {
        /* &R restrict-acl prefix */
        restrict_process_acl();
        p += 2;
    }
    return p;
}

bool handle_special_sessionname_cmdline(char *p, Conf *conf)
{
    /*
     * Process the special form of command line with an initial @
     * followed by the name of a saved session with _no quoting or
     * escaping_. This is a very convenient means of automated
     * saved-session launching, via IDM_SAVEDSESS or Windows 7 jump
     * lists.
     *
     * If successful, the whole command line has been interpreted in
     * this way, so there's nothing left to parse into other arguments.
     */
    if (*p != '@')
        return false;

    ptrlen sessionname = ptrlen_from_asciz(p + 1);
    while (sessionname.len > 0 &&
           isspace(((unsigned char *)sessionname.ptr)[sessionname.len-1]))
        sessionname.len--;

    char *dup = mkstr(sessionname);
    bool loaded = do_defaults(dup, conf);
    sfree(dup);

    return loaded;
}

bool handle_special_filemapping_cmdline(char *p, Conf *conf)
{
    /*
     * Process the special form of command line with an initial &
     * followed by the hex value of a HANDLE for a file mapping object
     * and the size of the data contained in it, which we must
     * interpret as a serialised Conf.
     *
     * If successful, the whole command line has been interpreted in
     * this way, so there's nothing left to parse into other arguments.
     */

    if (*p != '&')
        return false;

    HANDLE filemap;
    unsigned cpsize;
    if (sscanf(p + 1, "%p:%u", &filemap, &cpsize) != 2)
        return false;

    void *cp = MapViewOfFile(filemap, FILE_MAP_READ, 0, 0, cpsize);
    if (!cp)
        return false;

    BinarySource src[1];
    BinarySource_BARE_INIT(src, cp, cpsize);
    if (!conf_deserialise(conf, src))
        modalfatalbox("Serialised configuration data was invalid");
    UnmapViewOfFile(cp);
    CloseHandle(filemap);
    return true;
}

static void setup_clipboards(Terminal *term, Conf *conf)
{
    assert(term->mouse_select_clipboards[0] == CLIP_LOCAL);

    term->n_mouse_select_clipboards = 1;

    if (conf_get_bool(conf, CONF_mouseautocopy)) {
        term->mouse_select_clipboards[
            term->n_mouse_select_clipboards++] = CLIP_SYSTEM;
    }

    switch (conf_get_int(conf, CONF_mousepaste)) {
      case CLIPUI_IMPLICIT:
        term->mouse_paste_clipboard = CLIP_LOCAL;
        break;
      case CLIPUI_EXPLICIT:
        term->mouse_paste_clipboard = CLIP_SYSTEM;
        break;
      default:
        term->mouse_paste_clipboard = CLIP_NULL;
        break;
    }
}

/*
 * Clean up and exit.
 */
void cleanup_exit(int code)
{
    /*
     * Clean up.
     */
    while (wgslisthead.next != &wgslisthead) {
        WinGuiSeat *wgs = container_of(
            wgslisthead.next, WinGuiSeat, wgslistnode);
        wgs_cleanup(wgs);
    }
    sk_cleanup();

    random_save_seed();
    shutdown_help();

    /* Clean up COM. */
    CoUninitialize();

    exit(code);
}

/*
 * Refresh the saved-session submenu from `sesslist'.
 */
static void update_savedsess_menu(WinGuiSeat *wgs)
{
    int i;
    while (DeleteMenu(wgs->savedsess_menu, 0, MF_BYPOSITION)) ;
    /* skip sesslist.sessions[0] == Default Settings */
    for (i = 1;
         i < ((sesslist.nsessions <= MENU_SAVED_MAX+1) ? sesslist.nsessions
                                                       : MENU_SAVED_MAX+1);
         i++)
        AppendMenu(wgs->savedsess_menu, MF_ENABLED,
                   IDM_SAVED_MIN + (i-1)*MENU_SAVED_STEP,
                   sesslist.sessions[i]);
    if (sesslist.nsessions <= 1)
        AppendMenu(wgs->savedsess_menu, MF_GRAYED, IDM_SAVED_MIN,
                   "(No sessions)");
}

/*
 * Update the Special Commands submenu.
 */
static void win_seat_update_specials_menu(Seat *seat)
{
    WinGuiSeat *wgs = container_of(seat, WinGuiSeat, seat);
    HMENU new_menu;
    int i, j;

    if (wgs->backend)
        wgs->specials = backend_get_specials(wgs->backend);
    else
        wgs->specials = NULL;

    if (wgs->specials) {
        /* We can't use Windows to provide a stack for submenus, so
         * here's a lame "stack" that will do for now. */
        HMENU saved_menu = NULL;
        int nesting = 1;
        new_menu = CreatePopupMenu();
        for (i = 0; nesting > 0; i++) {
            assert(IDM_SPECIAL_MIN + 0x10 * i < IDM_SPECIAL_MAX);
            switch (wgs->specials[i].code) {
              case SS_SEP:
                AppendMenu(new_menu, MF_SEPARATOR, 0, 0);
                break;
              case SS_SUBMENU:
                assert(nesting < 2);
                nesting++;
                saved_menu = new_menu; /* XXX lame stacking */
                new_menu = CreatePopupMenu();
                AppendMenu(saved_menu, MF_POPUP | MF_ENABLED,
                           (UINT_PTR) new_menu, wgs->specials[i].name);
                break;
              case SS_EXITMENU:
                nesting--;
                if (nesting) {
                    new_menu = saved_menu; /* XXX lame stacking */
                    saved_menu = NULL;
                }
                break;
              default:
                AppendMenu(new_menu, MF_ENABLED, IDM_SPECIAL_MIN + 0x10 * i,
                           wgs->specials[i].name);
                break;
            }
        }
        /* Squirrel the highest special. */
        wgs->n_specials = i - 1;
    } else {
        new_menu = NULL;
        wgs->n_specials = 0;
    }

    for (j = 0; j < lenof(wgs->popup_menus); j++) {
        if (wgs->specials_menu) {
            /* XXX does this free up all submenus? */
            DeleteMenu(wgs->popup_menus[j].menu, (UINT_PTR)wgs->specials_menu,
                       MF_BYCOMMAND);
            DeleteMenu(wgs->popup_menus[j].menu, IDM_SPECIALSEP, MF_BYCOMMAND);
        }
        if (new_menu) {
            InsertMenu(wgs->popup_menus[j].menu, IDM_SHOWLOG,
                       MF_BYCOMMAND | MF_POPUP | MF_ENABLED,
                       (UINT_PTR) new_menu, "S&pecial Command");
            InsertMenu(wgs->popup_menus[j].menu, IDM_SHOWLOG,
                       MF_BYCOMMAND | MF_SEPARATOR, IDM_SPECIALSEP, 0);
        }
    }
    wgs->specials_menu = new_menu;
}

static void update_mouse_pointer(WinGuiSeat *wgs)
{
    LPTSTR curstype = NULL;
    bool force_visible = false;
    static bool forced_visible = false;
    switch (wgs->busy_status) {
      case BUSY_NOT:
        if (wgs->pointer_indicates_raw_mouse)
            curstype = IDC_ARROW;
        else
            curstype = IDC_IBEAM;
        break;
      case BUSY_WAITING:
        curstype = IDC_APPSTARTING; /* this may be an abuse */
        force_visible = true;
        break;
      case BUSY_CPU:
        curstype = IDC_WAIT;
        force_visible = true;
        break;
      default:
        unreachable("Bad busy_status");
    }
    {
        HCURSOR cursor = LoadCursor(NULL, curstype);
        SetClassLongPtr(wgs->term_hwnd, GCLP_HCURSOR, (LONG_PTR)cursor);
        SetCursor(cursor); /* force redraw of cursor at current posn */
    }
    if (force_visible != forced_visible) {
        /* We want some cursor shapes to be visible always.
         * Along with show_mouseptr(), this manages the ShowCursor()
         * counter such that if we switch back to a non-force_visible
         * cursor, the previous visibility state is restored. */
        ShowCursor(force_visible);
        forced_visible = force_visible;
    }
}

static void win_seat_set_busy_status(Seat *seat, BusyStatus status)
{
    WinGuiSeat *wgs = container_of(seat, WinGuiSeat, seat);
    wgs->busy_status = status;
    update_mouse_pointer(wgs);
}

static void wintw_set_raw_mouse_mode(TermWin *tw, bool activate)
{
    WinGuiSeat *wgs = container_of(tw, WinGuiSeat, termwin);
    wgs->send_raw_mouse = activate;
}

static void wintw_set_raw_mouse_mode_pointer(TermWin *tw, bool activate)
{
    WinGuiSeat *wgs = container_of(tw, WinGuiSeat, termwin);
    wgs->pointer_indicates_raw_mouse = activate;
    update_mouse_pointer(wgs);
}

/*
 * Print a message box and close the connection.
 */
static void win_seat_connection_fatal(Seat *seat, const char *msg)
{
    WinGuiSeat *wgs = container_of(seat, WinGuiSeat, seat);
    char *title = dupprintf("%s Fatal Error", appname);
    show_mouseptr(wgs, true);
    /* {{{ winfrip */
#if 1
    WfrMessageBox(wgs->term_hwnd, msg, title, MB_ICONERROR | MB_OK);
#else
    /* winfrip }}} */
    MessageBox(wgs->term_hwnd, msg, title, MB_ICONERROR | MB_OK);
    /* {{{ winfrip */
#endif
    /* winfrip }}} */
    sfree(title);

    if (conf_get_int(wgs->conf, CONF_close_on_exit) == FORCE_ON)
        PostQuitMessage(1);
    else {
        queue_toplevel_callback(close_session, wgs);
    }
}

/*
 * Print a message box and don't close the connection.
 */
static void win_seat_nonfatal(Seat *seat, const char *msg)
{
    WinGuiSeat *wgs = container_of(seat, WinGuiSeat, seat);
    char *title = dupprintf("%s Error", appname);
    show_mouseptr(wgs, true);
    /* {{{ winfrip */
#if 1
    WfrMessageBox(wgs->term_hwnd, msg, title, MB_ICONERROR | MB_OK);
#else
    /* winfrip }}} */
    MessageBox(wgs->term_hwnd, msg, title, MB_ICONERROR | MB_OK);
    /* {{{ winfrip */
#endif
    /* winfrip }}} */
    sfree(title);
}

static HWND find_window_for_msgbox(void)
{
    if (wgslisthead.next != &wgslisthead) {
        WinGuiSeat *wgs = container_of(
            wgslisthead.next, WinGuiSeat, wgslistnode);
        return wgs->term_hwnd;
    }
    return NULL;
}

/*
 * Report an error at the command-line parsing stage.
 */
void cmdline_error(const char *fmt, ...)
{
    va_list ap;
    char *message, *title;

    va_start(ap, fmt);
    message = dupvprintf(fmt, ap);
    va_end(ap);
    title = dupprintf("%s Command Line Error", appname);
    /* {{{ winfrip */
#if 1
    WfrMessageBox(find_window_for_msgbox(), message, title, MB_ICONERROR | MB_OK);
#else
    /* winfrip }}} */
    MessageBox(find_window_for_msgbox(), message, title, MB_ICONERROR | MB_OK);
    /* {{{ winfrip */
#endif
    /* winfrip }}} */
    sfree(message);
    sfree(title);
    exit(1);
}

static inline rgb rgb_from_colorref(COLORREF cr)
{
    rgb toret;
    toret.r = GetRValue(cr);
    toret.g = GetGValue(cr);
    toret.b = GetBValue(cr);
    return toret;
}

static void wintw_palette_get_overrides(TermWin *tw, Terminal *term)
{
    WinGuiSeat *wgs = container_of(tw, WinGuiSeat, termwin);
    if (conf_get_bool(wgs->conf, CONF_system_colour)) {
        rgb rgb;

        rgb = rgb_from_colorref(GetSysColor(COLOR_WINDOWTEXT));
        term_palette_override(term, OSC4_COLOUR_fg, rgb);
        term_palette_override(term, OSC4_COLOUR_fg_bold, rgb);

        rgb = rgb_from_colorref(GetSysColor(COLOR_WINDOW));
        term_palette_override(term, OSC4_COLOUR_bg, rgb);
        term_palette_override(term, OSC4_COLOUR_bg_bold, rgb);

        rgb = rgb_from_colorref(GetSysColor(COLOR_HIGHLIGHTTEXT));
        term_palette_override(term, OSC4_COLOUR_cursor_fg, rgb);

        rgb = rgb_from_colorref(GetSysColor(COLOR_HIGHLIGHT));
        term_palette_override(term, OSC4_COLOUR_cursor_bg, rgb);
    }
}

/*
 * This is a wrapper to ExtTextOut() to force Windows to display
 * the precise glyphs we give it. Otherwise it would do its own
 * bidi and Arabic shaping, and we would end up uncertain which
 * characters it had put where.
 */
static void exact_textout(HDC hdc, int x, int y, CONST RECT *lprc,
                          unsigned short *lpString, UINT cbCount,
                          CONST INT *lpDx, bool opaque)
{
#if HAVE_GCP_RESULTSW
    GCP_RESULTSW gcpr;
#else
    /*
     * If building against old enough headers that the GCP_RESULTSW
     * type isn't available, we can make do with GCP_RESULTS proper:
     * the differences aren't important to us (the only variable-width
     * string parameter is one we don't use anyway).
     */
    GCP_RESULTS gcpr;
#endif
    char *buffer = snewn(cbCount*2+2, char);
    char *classbuffer = snewn(cbCount, char);
    memset(&gcpr, 0, sizeof(gcpr));
    memset(buffer, 0, cbCount*2+2);
    memset(classbuffer, GCPCLASS_NEUTRAL, cbCount);

    gcpr.lStructSize = sizeof(gcpr);
    gcpr.lpGlyphs = (void *)buffer;
    gcpr.lpClass = (void *)classbuffer;
    gcpr.nGlyphs = cbCount;
    GetCharacterPlacementW(hdc, lpString, cbCount, 0, &gcpr,
                           FLI_MASK | GCP_CLASSIN | GCP_DIACRITIC);

    ExtTextOut(hdc, x, y,
               ETO_GLYPH_INDEX | ETO_CLIPPED | (opaque ? ETO_OPAQUE : 0),
               lprc, buffer, cbCount, lpDx);
}

/*
 * The exact_textout() wrapper, unfortunately, destroys the useful
 * Windows `font linking' behaviour: automatic handling of Unicode
 * code points not supported in this font by falling back to a font
 * which does contain them. Therefore, we adopt a multi-layered
 * approach: for any potentially-bidi text, we use exact_textout(),
 * and for everything else we use a simple ExtTextOut as we did
 * before exact_textout() was introduced.
 */
static void general_textout(
    WinGuiSeat *wgs, HDC hdc, int x, int y, CONST RECT *lprc,
    unsigned short *lpString, UINT cbCount, CONST INT *lpDx, bool opaque)
{
    int i, j, xp, xn;
    int bkmode = 0;
    bool got_bkmode = false;

    xp = xn = x;

    for (i = 0; i < (int)cbCount ;) {
        bool rtl = is_rtl(lpString[i]);

        xn += lpDx[i];

        for (j = i+1; j < (int)cbCount; j++) {
            if (rtl != is_rtl(lpString[j]))
                break;
            xn += lpDx[j];
        }

        /*
         * Now [i,j) indicates a maximal substring of lpString
         * which should be displayed using the same textout
         * function.
         */
        if (rtl) {
            exact_textout(hdc, xp, y, lprc, lpString+i, j-i,
                          wgs->font_varpitch ? NULL : lpDx+i, opaque);
        } else {
            ExtTextOutW(hdc, xp, y, ETO_CLIPPED | (opaque ? ETO_OPAQUE : 0),
                        lprc, lpString+i, j-i,
                        wgs->font_varpitch ? NULL : lpDx+i);
        }

        i = j;
        xp = xn;

        bkmode = GetBkMode(hdc);
        got_bkmode = true;
        SetBkMode(hdc, TRANSPARENT);
        opaque = false;
    }

    if (got_bkmode)
        SetBkMode(hdc, bkmode);
}

static int get_font_width(WinGuiSeat *wgs, HDC hdc, const TEXTMETRIC *tm)
{
    int ret;
    /* Note that the TMPF_FIXED_PITCH bit is defined upside down :-( */
    if (!(tm->tmPitchAndFamily & TMPF_FIXED_PITCH)) {
        ret = tm->tmAveCharWidth;
    } else {
#define FIRST '0'
#define LAST '9'
        ABCFLOAT widths[LAST-FIRST + 1];
        int j;

        wgs->font_varpitch = true;
        wgs->font_dualwidth = true;
        if (GetCharABCWidthsFloat(hdc, FIRST, LAST, widths)) {
            ret = 0;
            for (j = 0; j < lenof(widths); j++) {
                int width = (int)(0.5 + widths[j].abcfA +
                                  widths[j].abcfB + widths[j].abcfC);
                if (ret < width)
                    ret = width;
            }
        } else {
            ret = tm->tmMaxCharWidth;
        }
#undef FIRST
#undef LAST
    }
    return ret;
}

static void init_dpi_info(WinGuiSeat *wgs)
{
    if (wgs->dpi_info.cur_dpi.x == 0 || wgs->dpi_info.cur_dpi.y == 0) {
        if (p_GetDpiForMonitor && p_MonitorFromWindow) {
            UINT dpiX, dpiY;
            HMONITOR currentMonitor = p_MonitorFromWindow(
                wgs->term_hwnd, MONITOR_DEFAULTTOPRIMARY);
            if (p_GetDpiForMonitor(currentMonitor, MDT_EFFECTIVE_DPI,
                                   &dpiX, &dpiY) == S_OK) {
                wgs->dpi_info.cur_dpi.x = (int)dpiX;
                wgs->dpi_info.cur_dpi.y = (int)dpiY;
            }
        }

        /* Fall back to system DPI */
        if (wgs->dpi_info.cur_dpi.x == 0 || wgs->dpi_info.cur_dpi.y == 0) {
            HDC hdc = GetDC(wgs->term_hwnd);
            wgs->dpi_info.cur_dpi.x = GetDeviceCaps(hdc, LOGPIXELSX);
            wgs->dpi_info.cur_dpi.y = GetDeviceCaps(hdc, LOGPIXELSY);
            ReleaseDC(wgs->term_hwnd, hdc);
        }
    }
}

/*
 * Initialise all the fonts we will need initially. There may be as many as
 * three or as few as one.  The other (potentially) twenty-one fonts are done
 * if/when they are needed.
 *
 * We also:
 *
 * - check the font width and height, correcting our guesses if
 *   necessary.
 *
 * - verify that the bold font is the same width as the ordinary
 *   one, and engage shadow bolding if not.
 *
 * - verify that the underlined font is the same width as the
 *   ordinary one (manual underlining by means of line drawing can
 *   be done in a pinch).
 *
 * - find a trust sigil icon that will look OK with the chosen font.
 */
static void init_fonts(WinGuiSeat *wgs, int pick_width, int pick_height)
{
    TEXTMETRIC tm;
    OUTLINETEXTMETRIC otm;
    CPINFO cpinfo;
    FontSpec *font;
    int fontsize[3];
    int i;
    int quality;
    HDC hdc;
    int fw_dontcare, fw_bold;

    for (i = 0; i < FONT_MAXNO; i++)
        wgs->fonts[i] = NULL;

    wgs->bold_font_mode =
        conf_get_int(wgs->conf, CONF_bold_style) & BOLD_STYLE_FONT ?
        BOLD_FONT : BOLD_NONE;
    wgs->bold_colours =
        conf_get_int(wgs->conf, CONF_bold_style) & BOLD_STYLE_COLOUR ?
        true : false;
    wgs->und_mode = UND_FONT;

    font = conf_get_fontspec(wgs->conf, CONF_font);
    if (font->isbold) {
        fw_dontcare = FW_BOLD;
        fw_bold = FW_HEAVY;
    } else {
        fw_dontcare = FW_DONTCARE;
        fw_bold = FW_BOLD;
    }

    hdc = GetDC(wgs->term_hwnd);

    if (pick_height)
        wgs->font_height = pick_height;
    else {
        wgs->font_height = font->height;
        if (wgs->font_height > 0) {
            wgs->font_height = -MulDiv(
                wgs->font_height, wgs->dpi_info.cur_dpi.y, 72);
        }
    }
    wgs->font_width = pick_width;

    quality = conf_get_int(wgs->conf, CONF_font_quality);
#define f(i,c,w,u)                                                      \
    wgs->fonts[i] = CreateFont(                                         \
        wgs->font_height, wgs->font_width, 0, 0, w, false, u, false, c, \
        OUT_DEFAULT_PRECIS, CLIP_DEFAULT_PRECIS, FONT_QUALITY(quality), \
        FIXED_PITCH | FF_DONTCARE, font->name)

    f(FONT_NORMAL, font->charset, fw_dontcare, false);

    SelectObject(hdc, wgs->fonts[FONT_NORMAL]);
    GetTextMetrics(hdc, &tm);
    if (GetOutlineTextMetrics(hdc, sizeof(otm), &otm))
        wgs->font_strikethrough_y = tm.tmAscent - otm.otmsStrikeoutPosition;
    else
        wgs->font_strikethrough_y = tm.tmAscent - (tm.tmAscent * 3 / 8);

    GetObject(wgs->fonts[FONT_NORMAL], sizeof(LOGFONT), &wgs->lfont);

    /* Note that the TMPF_FIXED_PITCH bit is defined upside down :-( */
    if (!(tm.tmPitchAndFamily & TMPF_FIXED_PITCH)) {
        wgs->font_varpitch = false;
        wgs->font_dualwidth = (tm.tmAveCharWidth != tm.tmMaxCharWidth);
    } else {
        wgs->font_varpitch = true;
        wgs->font_dualwidth = true;
    }
    if (pick_width == 0 || pick_height == 0) {
        wgs->font_height = tm.tmHeight;
        wgs->font_width = get_font_width(wgs, hdc, &tm);
    }

#ifdef RDB_DEBUG_PATCH
    debug("Primary font H=%d, AW=%d, MW=%d\n",
          tm.tmHeight, tm.tmAveCharWidth, tm.tmMaxCharWidth);
#endif

    {
        CHARSETINFO info;
        DWORD cset = tm.tmCharSet;
        memset(&info, 0xFF, sizeof(info));

        /* !!! Yes the next line is right */
        if (cset == OEM_CHARSET)
            wgs->ucsdata.font_codepage = GetOEMCP();
        else if (TranslateCharsetInfo ((DWORD *)(ULONG_PTR)cset,
                                       &info, TCI_SRCCHARSET))
            wgs->ucsdata.font_codepage = info.ciACP;
        else
            wgs->ucsdata.font_codepage = -1;

        GetCPInfo(wgs->ucsdata.font_codepage, &cpinfo);
        wgs->ucsdata.dbcs_screenfont = (cpinfo.MaxCharSize > 1);
    }

    f(FONT_UNDERLINE, font->charset, fw_dontcare, true);

    /*
     * Some fonts, e.g. 9-pt Courier, draw their underlines
     * outside their character cell. We successfully prevent
     * screen corruption by clipping the text output, but then
     * we lose the underline completely. Here we try to work
     * out whether this is such a font, and if it is, we set a
     * flag that causes underlines to be drawn by hand.
     *
     * Having tried other more sophisticated approaches (such
     * as examining the TEXTMETRIC structure or requesting the
     * height of a string), I think we'll do this the brute
     * force way: we create a small bitmap, draw an underlined
     * space on it, and test to see whether any pixels are
     * foreground-coloured. (Since we expect the underline to
     * go all the way across the character cell, we only search
     * down a single column of the bitmap, half way across.)
     */
    {
        HDC und_dc;
        HBITMAP und_bm, und_oldbm;
        int i;
        bool gotit;
        COLORREF c;

        und_dc = CreateCompatibleDC(hdc);
        und_bm = CreateCompatibleBitmap(
            hdc, wgs->font_width, wgs->font_height);
        und_oldbm = SelectObject(und_dc, und_bm);
        SelectObject(und_dc, wgs->fonts[FONT_UNDERLINE]);
        SetTextAlign(und_dc, TA_TOP | TA_LEFT | TA_NOUPDATECP);
        SetTextColor(und_dc, RGB(255, 255, 255));
        SetBkColor(und_dc, RGB(0, 0, 0));
        SetBkMode(und_dc, OPAQUE);
        ExtTextOut(und_dc, 0, 0, ETO_OPAQUE, NULL, " ", 1, NULL);
        gotit = false;
        for (i = 0; i < wgs->font_height; i++) {
            c = GetPixel(und_dc, wgs->font_width / 2, i);
            if (c != RGB(0, 0, 0))
                gotit = true;
        }
        SelectObject(und_dc, und_oldbm);
        DeleteObject(und_bm);
        DeleteDC(und_dc);
        if (!gotit) {
            wgs->und_mode = UND_LINE;
            DeleteObject(wgs->fonts[FONT_UNDERLINE]);
            wgs->fonts[FONT_UNDERLINE] = 0;
        }
    }

    if (wgs->bold_font_mode == BOLD_FONT) {
        f(FONT_BOLD, font->charset, fw_bold, false);
    }
#undef f

    wgs->descent = tm.tmAscent + 1;
    if (wgs->descent >= wgs->font_height)
        wgs->descent = wgs->font_height - 1;

    for (i = 0; i < 3; i++) {
        if (wgs->fonts[i]) {
            if (SelectObject(hdc, wgs->fonts[i]) && GetTextMetrics(hdc, &tm))
                fontsize[i] = (get_font_width(wgs, hdc, &tm) +
                               256 * tm.tmHeight);
            else
                fontsize[i] = -i;
        } else
            fontsize[i] = -i;
    }

    ReleaseDC(wgs->term_hwnd, hdc);

    if (trust_icon != INVALID_HANDLE_VALUE) {
        DestroyIcon(trust_icon);
    }
    trust_icon = LoadImage(hinst, MAKEINTRESOURCE(IDI_MAINICON),
                           IMAGE_ICON, wgs->font_width*2, wgs->font_height,
                           LR_DEFAULTCOLOR);

    if (fontsize[FONT_UNDERLINE] != fontsize[FONT_NORMAL]) {
        wgs->und_mode = UND_LINE;
        DeleteObject(wgs->fonts[FONT_UNDERLINE]);
        wgs->fonts[FONT_UNDERLINE] = 0;
    }

    if (wgs->bold_font_mode == BOLD_FONT &&
        fontsize[FONT_BOLD] != fontsize[FONT_NORMAL]) {
        wgs->bold_font_mode = BOLD_SHADOW;
        DeleteObject(wgs->fonts[FONT_BOLD]);
        wgs->fonts[FONT_BOLD] = 0;
    }
    wgs->fontflag[0] = true;
    wgs->fontflag[1] = true;
    wgs->fontflag[2] = true;

    init_ucs(wgs->conf, &wgs->ucsdata);
}

static void another_font(WinGuiSeat *wgs, int fontno)
{
    int basefont;
    int fw_dontcare, fw_bold, quality;
    int c, w, x;
    bool u;
    char *s;
    FontSpec *font;

    if (fontno < 0 || fontno >= FONT_MAXNO || wgs->fontflag[fontno])
        return;

    basefont = (fontno & ~(FONT_BOLDUND));
    if (basefont != fontno && !wgs->fontflag[basefont])
        another_font(wgs, basefont);

    font = conf_get_fontspec(wgs->conf, CONF_font);

    if (font->isbold) {
        fw_dontcare = FW_BOLD;
        fw_bold = FW_HEAVY;
    } else {
        fw_dontcare = FW_DONTCARE;
        fw_bold = FW_BOLD;
    }

    c = font->charset;
    w = fw_dontcare;
    u = false;
    s = font->name;
    x = wgs->font_width;

    if (fontno & FONT_WIDE)
        x *= 2;
    if (fontno & FONT_NARROW)
        x = (x+1)/2;
    if (fontno & FONT_OEM)
        c = OEM_CHARSET;
    if (fontno & FONT_BOLD)
        w = fw_bold;
    if (fontno & FONT_UNDERLINE)
        u = true;

    quality = conf_get_int(wgs->conf, CONF_font_quality);

    wgs->fonts[fontno] =
        CreateFont(wgs->font_height * (1 + !!(fontno & FONT_HIGH)), x, 0, 0, w,
                   false, u, false, c, OUT_DEFAULT_PRECIS,
                   CLIP_DEFAULT_PRECIS, FONT_QUALITY(quality),
                   DEFAULT_PITCH | FF_DONTCARE, s);

    wgs->fontflag[fontno] = true;
}

static void deinit_fonts(WinGuiSeat *wgs)
{
    int i;
    for (i = 0; i < FONT_MAXNO; i++) {
        if (wgs->fonts[i])
            DeleteObject(wgs->fonts[i]);
        wgs->fonts[i] = 0;
        wgs->fontflag[i] = false;
    }

    if (trust_icon != INVALID_HANDLE_VALUE) {
        DestroyIcon(trust_icon);
    }
    trust_icon = INVALID_HANDLE_VALUE;
}

static void wintw_request_resize(TermWin *tw, int w, int h)
{
    WinGuiSeat *wgs = container_of(tw, WinGuiSeat, termwin);
    const struct BackendVtable *vt;
    int width, height;
    int resize_action = conf_get_int(wgs->conf, CONF_resize_action);
    bool deny_resize = false;

    /* Suppress server-originated resizing attempts if local resizing
     * is disabled entirely, or if it's supposed to change
     * rows/columns but the window is maximised. */
    if (resize_action == RESIZE_DISABLED
        || (resize_action == RESIZE_TERM && IsZoomed(wgs->term_hwnd))) {
        deny_resize = true;
    }

    vt = backend_vt_from_proto(be_default_protocol);
    if (vt && vt->flags & BACKEND_RESIZE_FORBIDDEN)
        deny_resize = true;
    if (h == wgs->term->rows && w == wgs->term->cols) deny_resize = true;

    /* We still need to acknowledge a suppressed resize attempt. */
    if (deny_resize) {
        term_resize_request_completed(wgs->term);
        return;
    }

    /* Sanity checks ... */
    {
        RECT ss;
        if (get_fullscreen_rect(wgs, &ss)) {
            /* Make sure the values aren't too big */
            width = (ss.right - ss.left - wgs->extra_width) / 4;
            height = (ss.bottom - ss.top - wgs->extra_height) / 6;

            if (w > width || h > height) {
                term_resize_request_completed(wgs->term);
                return;
            }
            if (w < 15)
                w = 15;
            if (h < 1)
                h = 1;
        }
    }

    if (resize_action != RESIZE_FONT && !IsZoomed(wgs->term_hwnd)) {
        width = wgs->extra_width + wgs->font_width * w;
        height = wgs->extra_height + wgs->font_height * h;

        SetWindowPos(wgs->term_hwnd, NULL, 0, 0, width, height,
                     SWP_NOACTIVATE | SWP_NOCOPYBITS |
                     SWP_NOMOVE | SWP_NOZORDER);
    } else {
        /*
         * If we're resizing by changing the font, we must tell the
         * terminal the new size immediately, so that reset_window
         * will know what to do.
         */
        term_size(wgs->term, h, w, conf_get_int(wgs->conf, CONF_savelines));
        reset_window(wgs, 0);
    }

    term_resize_request_completed(wgs->term);
    InvalidateRect(wgs->term_hwnd, NULL, true);
}

static void recompute_window_offset(WinGuiSeat *wgs)
{
    RECT cr;
    GetClientRect(wgs->term_hwnd, &cr);

    int win_width  = cr.right - cr.left;
    int win_height = cr.bottom - cr.top;

    int new_offset_width = (win_width-wgs->font_width*wgs->term->cols)/2;
    int new_offset_height = (win_height-wgs->font_height*wgs->term->rows)/2;

    if (wgs->offset_width != new_offset_width ||
        wgs->offset_height != new_offset_height) {
        wgs->offset_width = new_offset_width;
        wgs->offset_height = new_offset_height;
        InvalidateRect(wgs->term_hwnd, NULL, true);
    }
}

/* {{{ winfrip */
void reset_window(WinGuiSeat *wgs, int reinit) {
/* winfrip }}} */
#if 0
static void reset_window(WinGuiSeat *wgs, int reinit)
#endif
    /*
     * This function decides how to resize or redraw when the
     * user changes something.
     *
     * This function doesn't like to change the terminal size but if the
     * font size is locked that may be it's only soluion.
     */
    int win_width, win_height, resize_action, window_border;
    RECT cr, wr;

#ifdef RDB_DEBUG_PATCH
    debug("reset_window()\n");
#endif

    /* Current window sizes ... */
    GetWindowRect(wgs->term_hwnd, &wr);
    GetClientRect(wgs->term_hwnd, &cr);

    win_width  = cr.right - cr.left;
    win_height = cr.bottom - cr.top;

    resize_action = conf_get_int(wgs->conf, CONF_resize_action);
    window_border = conf_get_int(wgs->conf, CONF_window_border);

    if (resize_action == RESIZE_DISABLED)
        reinit = 2;

    /* Are we being forced to reload the fonts ? */
    if (reinit>1) {
#ifdef RDB_DEBUG_PATCH
        debug("reset_window() -- Forced deinit\n");
#endif
        deinit_fonts(wgs);
        init_fonts(wgs, 0, 0);
    }

    /* Oh, looks like we're minimised */
    if (win_width == 0 || win_height == 0)
        return;

    /* Is the window out of position ? */
    if (!reinit) {
        recompute_window_offset(wgs);
#ifdef RDB_DEBUG_PATCH
        debug("reset_window() -> Reposition terminal\n");
#endif
    }

    if (IsZoomed(wgs->term_hwnd)) {
        /* We're fullscreen, this means we must not change the size of
         * the window so it's the font size or the terminal itself.
         */

        wgs->extra_width = wr.right - wr.left - cr.right + cr.left;
        wgs->extra_height = wr.bottom - wr.top - cr.bottom + cr.top;

        if (resize_action != RESIZE_TERM) {
            if (wgs->font_width != win_width/wgs->term->cols ||
                wgs->font_height != win_height/wgs->term->rows) {
                deinit_fonts(wgs);
                init_fonts(wgs, win_width/wgs->term->cols,
                           win_height/wgs->term->rows);
                wgs->offset_width =
                    (win_width - wgs->font_width*wgs->term->cols) / 2;
                wgs->offset_height =
                    (win_height - wgs->font_height*wgs->term->rows) / 2;
                InvalidateRect(wgs->term_hwnd, NULL, true);
#ifdef RDB_DEBUG_PATCH
                debug("reset_window() -> Z font resize to (%d, %d)\n",
                      wgs->font_width, wgs->font_height);
#endif
            }
        } else {
            if (wgs->font_width * wgs->term->cols != win_width ||
                wgs->font_height * wgs->term->rows != win_height) {
                /* Our only choice at this point is to change the
                 * size of the terminal; Oh well.
                 */
                term_size(wgs->term, win_height / wgs->font_height,
                          win_width / wgs->font_width,
                          conf_get_int(wgs->conf, CONF_savelines));
                wgs->offset_width =
                    (win_width - wgs->font_width*wgs->term->cols) / 2;
                wgs->offset_height =
                    (win_height - wgs->font_height*wgs->term->rows) / 2;
                InvalidateRect(wgs->term_hwnd, NULL, true);
#ifdef RDB_DEBUG_PATCH
                debug("reset_window() -> Zoomed term_size\n");
#endif
            }
        }
        return;
    }

    /* Resize window after DPI change */
    if (reinit == 3 && p_GetSystemMetricsForDpi && p_AdjustWindowRectExForDpi) {
        RECT rect;
        rect.left = rect.top = 0;
        rect.right = (wgs->font_width * wgs->term->cols);
        if (conf_get_bool(wgs->conf, CONF_scrollbar))
            rect.right += p_GetSystemMetricsForDpi(SM_CXVSCROLL,
                                                   wgs->dpi_info.cur_dpi.x);
        rect.bottom = (wgs->font_height * wgs->term->rows);
        p_AdjustWindowRectExForDpi(
            &rect, GetWindowLongPtr(wgs->term_hwnd, GWL_STYLE),
            FALSE, GetWindowLongPtr(wgs->term_hwnd, GWL_EXSTYLE),
            wgs->dpi_info.cur_dpi.x);
        rect.right += (window_border * 2);
        rect.bottom += (window_border * 2);
        OffsetRect(&wgs->dpi_info.new_wnd_rect,
                   ((wgs->dpi_info.new_wnd_rect.right -
                     wgs->dpi_info.new_wnd_rect.left) -
                    (rect.right - rect.left)) / 2,
                   ((wgs->dpi_info.new_wnd_rect.bottom -
                     wgs->dpi_info.new_wnd_rect.top) -
                    (rect.bottom - rect.top)) / 2);
        SetWindowPos(wgs->term_hwnd, NULL,
                     wgs->dpi_info.new_wnd_rect.left,
                     wgs->dpi_info.new_wnd_rect.top,
                     rect.right - rect.left, rect.bottom - rect.top,
                     SWP_NOZORDER);

        InvalidateRect(wgs->term_hwnd, NULL, true);
        return;
    }

    /* Hmm, a force re-init means we should ignore the current window
     * so we resize to the default font size.
     */
    if (reinit>0) {
#ifdef RDB_DEBUG_PATCH
        debug("reset_window() -> Forced re-init\n");
#endif

        wgs->offset_width = wgs->offset_height = window_border;
        wgs->extra_width =
            wr.right - wr.left - cr.right + cr.left + wgs->offset_width*2;
        wgs->extra_height =
            wr.bottom - wr.top - cr.bottom + cr.top + wgs->offset_height*2;

        if (win_width != (wgs->font_width*wgs->term->cols +
                          wgs->offset_width*2) ||
            win_height != (wgs->font_height*wgs->term->rows +
                           wgs->offset_height*2)) {

            /* If this is too large windows will resize it to the maximum
             * allowed window size, we will then be back in here and resize
             * the font or terminal to fit.
             */
            SetWindowPos(wgs->term_hwnd, NULL, 0, 0,
                         wgs->font_width*wgs->term->cols + wgs->extra_width,
                         wgs->font_height*wgs->term->rows + wgs->extra_height,
                         SWP_NOMOVE | SWP_NOZORDER);
        }

        InvalidateRect(wgs->term_hwnd, NULL, true);
        return;
    }

    /* Okay the user doesn't want us to change the font so we try the
     * window. But that may be too big for the screen which forces us
     * to change the terminal.
     */
    if ((resize_action == RESIZE_TERM && reinit<=0) ||
        (resize_action == RESIZE_EITHER && reinit<0) ||
        reinit>0) {
        wgs->offset_width = wgs->offset_height = window_border;
        wgs->extra_width =
            wr.right - wr.left - cr.right + cr.left + wgs->offset_width*2;
        wgs->extra_height =
            wr.bottom - wr.top - cr.bottom + cr.top + wgs->offset_height*2;

        if (win_width != (wgs->font_width*wgs->term->cols +
                          wgs->offset_width*2) ||
            win_height != (wgs->font_height*wgs->term->rows +
                           wgs->offset_height*2)) {

            RECT ss;
            int width, height;

            get_fullscreen_rect(wgs, &ss);

            width = (ss.right - ss.left - wgs->extra_width) / wgs->font_width;
            height = (ss.bottom - ss.top - wgs->extra_height)/wgs->font_height;

            /* Grrr too big */
            if ( wgs->term->rows > height || wgs->term->cols > width ) {
                if (resize_action == RESIZE_EITHER) {
                    /* Make the font the biggest we can */
                    if (wgs->term->cols > width)
                        wgs->font_width =
                            (ss.right - ss.left - wgs->extra_width) /
                            wgs->term->cols;
                    if (wgs->term->rows > height)
                        wgs->font_height =
                            (ss.bottom - ss.top - wgs->extra_height) /
                            wgs->term->rows;

                    deinit_fonts(wgs);
                    init_fonts(wgs, wgs->font_width, wgs->font_height);

                    width = (ss.right - ss.left - wgs->extra_width) /
                        wgs->font_width;
                    height = (ss.bottom - ss.top - wgs->extra_height) /
                        wgs->font_height;
                } else {
                    if ( height > wgs->term->rows ) height = wgs->term->rows;
                    if ( width > wgs->term->cols )  width = wgs->term->cols;
                    term_size(wgs->term, height, width,
                              conf_get_int(wgs->conf, CONF_savelines));
#ifdef RDB_DEBUG_PATCH
                    debug("reset_window() -> term resize to (%d,%d)\n",
                          height, width);
#endif
                }
            }

            SetWindowPos(wgs->term_hwnd, NULL, 0, 0,
                         wgs->font_width*wgs->term->cols + wgs->extra_width,
                         wgs->font_height*wgs->term->rows + wgs->extra_height,
                         SWP_NOMOVE | SWP_NOZORDER);

            InvalidateRect(wgs->term_hwnd, NULL, true);
#ifdef RDB_DEBUG_PATCH
            debug("reset_window() -> window resize to (%d,%d)\n",
                  wgs->font_width*term->cols + wgs->extra_width,
                  wgs->font_height*term->rows + wgs->extra_height);
#endif
        }
        return;
    }

    /* We're allowed to or must change the font but do we want to ?  */

    if (wgs->font_width != (win_width-window_border*2)/wgs->term->cols ||
        wgs->font_height != (win_height-window_border*2)/wgs->term->rows) {

        deinit_fonts(wgs);
        init_fonts(wgs, (win_width-window_border*2)/wgs->term->cols,
                   (win_height-window_border*2)/wgs->term->rows);
        wgs->offset_width = (win_width-wgs->font_width*wgs->term->cols)/2;
        wgs->offset_height = (win_height-wgs->font_height*wgs->term->rows)/2;

        wgs->extra_width =
            wr.right - wr.left - cr.right + cr.left + wgs->offset_width*2;
        wgs->extra_height =
            wr.bottom - wr.top - cr.bottom + cr.top + wgs->offset_height*2;

        InvalidateRect(wgs->term_hwnd, NULL, true);
#ifdef RDB_DEBUG_PATCH
        debug("reset_window() -> font resize to (%d,%d)\n",
              wgs->font_width, wgs->font_height);
#endif
    }
}

static void set_input_locale(WinGuiSeat *wgs, HKL kl)
{
    char lbuf[20];

    GetLocaleInfo(LOWORD(kl), LOCALE_IDEFAULTANSICODEPAGE,
                  lbuf, sizeof(lbuf));

    wgs->kbd_codepage = atoi(lbuf);
}

static void click(WinGuiSeat *wgs, Mouse_Button b, int x, int y,
                  bool shift, bool ctrl, bool alt)
{
    int thistime = GetMessageTime();

    if (wgs->send_raw_mouse &&
        !(shift && conf_get_bool(wgs->conf, CONF_mouse_override))) {
        wgs->lastbtn = MBT_NOTHING;
        term_mouse(wgs->term, b, translate_button(wgs, b), MA_CLICK,
                   x, y, shift, ctrl, alt);
        return;
    }

    if (wgs->lastbtn == b && thistime - wgs->lasttime < wgs->dbltime) {
        wgs->lastact = (wgs->lastact == MA_CLICK ? MA_2CLK :
                   wgs->lastact == MA_2CLK ? MA_3CLK :
                   wgs->lastact == MA_3CLK ? MA_CLICK : MA_NOTHING);
    } else {
        wgs->lastbtn = b;
        wgs->lastact = MA_CLICK;
    }
    if (wgs->lastact != MA_NOTHING)
        term_mouse(wgs->term, b, translate_button(wgs, b), wgs->lastact,
                   x, y, shift, ctrl, alt);
    wgs->lasttime = thistime;
}

/*
 * Translate a raw mouse button designation (LEFT, MIDDLE, RIGHT)
 * into a cooked one (SELECT, EXTEND, PASTE).
 */
static Mouse_Button translate_button(WinGuiSeat *wgs, Mouse_Button button)
{
    if (button == MBT_LEFT)
        return MBT_SELECT;
    if (button == MBT_MIDDLE)
        return conf_get_int(wgs->conf, CONF_mouse_is_xterm) == MOUSE_XTERM ?
            MBT_PASTE : MBT_EXTEND;
    if (button == MBT_RIGHT)
        return conf_get_int(wgs->conf, CONF_mouse_is_xterm) == MOUSE_XTERM ?
            MBT_EXTEND : MBT_PASTE;
    return 0;                          /* shouldn't happen */
}

static void show_mouseptr(WinGuiSeat *wgs, bool show)
{
    /* NB that the counter in ShowCursor() is also frobbed by
     * update_mouse_pointer() */
    static bool cursor_visible = true;
    if (wgs) {
        if (!conf_get_bool(wgs->conf, CONF_hide_mouseptr))
            show = true; /* hiding mouse pointer disabled in Conf */
    } else {
        /*
         * You can pass wgs==NULL if you want to _show_ the pointer
         * rather than hiding it, because that's never disallowed.
         */
        assert(show);
    }
    if (cursor_visible && !show)
        ShowCursor(false);
    else if (!cursor_visible && show)
        ShowCursor(true);
    cursor_visible = show;
}

static bool is_alt_pressed(void)
{
    BYTE keystate[256];
    int r = GetKeyboardState(keystate);
    if (!r)
        return false;
    if (keystate[VK_MENU] & 0x80)
        return true;
    if (keystate[VK_RMENU] & 0x80)
        return true;
    return false;
}

static void exit_callback(void *vctx)
{
    WinGuiSeat *wgs = (WinGuiSeat *)vctx;
    int exitcode, close_on_exit;

    if (!wgs->session_closed &&
        (exitcode = backend_exitcode(wgs->backend)) >= 0) {
        close_on_exit = conf_get_int(wgs->conf, CONF_close_on_exit);
        /* Abnormal exits will already have set session_closed and taken
         * appropriate action. */
        if (close_on_exit == FORCE_ON ||
            (close_on_exit == AUTO && exitcode != INT_MAX)) {
            PostQuitMessage(0);
        } else {
            queue_toplevel_callback(close_session, wgs);
            wgs->session_closed = true;
            /* exitcode == INT_MAX indicates that the connection was closed
             * by a fatal error, so an error box will be coming our way and
             * we should not generate this informational one. */
            if (exitcode != INT_MAX) {
                show_mouseptr(wgs, true);
                /* {{{ winfrip */
            #if 1
                WfrMessageBox(wgs->term_hwnd, "Connection closed by remote host",
                              appname, MB_OK | MB_ICONINFORMATION);
            #else
                /* winfrip }}} */
                MessageBox(wgs->term_hwnd, "Connection closed by remote host",
                           appname, MB_OK | MB_ICONINFORMATION);
                /* {{{ winfrip */
            #endif
                /* winfrip }}} */
            }
        }
    }
}

static void win_seat_notify_remote_exit(Seat *seat)
{
    WinGuiSeat *wgs = container_of(seat, WinGuiSeat, seat);
    queue_toplevel_callback(exit_callback, wgs);
}

static void conf_cache_data(WinGuiSeat *wgs)
{
    /* Cache some items from conf to speed lookups in very hot code */
    wgs->cursor_type = conf_get_int(wgs->conf, CONF_cursor_type);
    wgs->vtmode = conf_get_int(wgs->conf, CONF_vtmode);
}

static const int clips_system[] = { CLIP_SYSTEM };

static HDC make_hdc(WinGuiSeat *wgs)
{
    HDC hdc;

    if (!wgs->term_hwnd)
        return NULL;

    hdc = GetDC(wgs->term_hwnd);
    if (!hdc)
        return NULL;

    SelectPalette(hdc, wgs->pal, false);
    return hdc;
}

static void free_hdc(WinGuiSeat *wgs, HDC hdc)
{
    assert(wgs->term_hwnd);
    SelectPalette(hdc, GetStockObject(DEFAULT_PALETTE), false);
    ReleaseDC(wgs->term_hwnd, hdc);
}

static void wm_size_resize_term(WinGuiSeat *wgs, LPARAM lParam, bool border)
{
    int width = LOWORD(lParam);
    int height = HIWORD(lParam);
    int border_size = border ? conf_get_int(wgs->conf, CONF_window_border) : 0;

    int w = (width - border_size*2) / wgs->font_width;
    int h = (height - border_size*2) / wgs->font_height;

    if (w < 1) w = 1;
    if (h < 1) h = 1;

    if (wgs->resizing) {
        /*
         * If we're in the middle of an interactive resize, we don't
         * call term_size. This means that, firstly, the user can drag
         * the size back and forth indecisively without wiping out any
         * actual terminal contents, and secondly, the Terminal
         * doesn't call back->size in turn for each increment of the
         * resizing drag, so we don't spam the server with huge
         * numbers of resize events.
         */
        wgs->need_backend_resize = true;
        conf_set_int(wgs->conf, CONF_height, h);
        conf_set_int(wgs->conf, CONF_width, w);
    } else {
        term_size(wgs->term, h, w,
                  conf_get_int(wgs->conf, CONF_savelines));
    }
}

static LRESULT CALLBACK WndProc(HWND hwnd, UINT message,
                                WPARAM wParam, LPARAM lParam)
{
    HDC hdc;
    int resize_action;
    WinGuiSeat *wgs = (WinGuiSeat *)GetWindowLongPtr(hwnd, GWLP_USERDATA);

    switch (message) {
      /* {{{ winfrip */
      case WM_SHOWWINDOW:
        (void)WffBgImgOperation(WFF_BGIMG_OP_INIT, NULL, wgs->conf,
                                NULL, hwnd, -1, -1, -1, -1, -1, -1, -1);
        (void)WffUrlsOperation(WFF_URLS_OP_INIT, wgs->conf, hwnd, -1,
                               NULL, NULL, -1, 0, 0);
        break;
      /* winfrip }}} */
      /* {{{ winfrip */
      case WFF_BGIMG_WM_CHANGEREQUEST:
        (void)WffBgImgOperation(WFF_BGIMG_OP_DIRCHANGE, NULL, wgs->conf,
                                NULL, hwnd, -1, -1, -1, -1, -1, -1, -1);
        break;
      /* winfrip }}} */
      case WM_CLOSE: {
        char *title, *msg, *additional = NULL;
        show_mouseptr(wgs, true);
        title = dupprintf("%s Exit Confirmation", appname);
        if (wgs->backend && wgs->backend->vt->close_warn_text) {
            additional = wgs->backend->vt->close_warn_text(wgs->backend);
        }
        msg = dupprintf("Are you sure you want to close this session?%s%s",
                        additional ? "\n" : "",
                        additional ? additional : "");
        if (wgs->session_closed ||
            !conf_get_bool(wgs->conf, CONF_warn_on_close) ||
            /* {{{ winfrip */
        #if 1
            WfrMessageBox(hwnd, msg, title,
                          MB_ICONWARNING | MB_OKCANCEL | MB_DEFBUTTON1)
        #else
            /* winfrip }}} */
            MessageBox(hwnd, msg, title,
                       MB_ICONWARNING | MB_OKCANCEL | MB_DEFBUTTON1)
            /* {{{ winfrip */
        #endif
            /* winfrip }}} */
            == IDOK)
            DestroyWindow(hwnd);
        sfree(title);
        sfree(msg);
        sfree(additional);
        return 0;
      }
      case WM_DESTROY:
        show_mouseptr(wgs, true);
        PostQuitMessage(0);
        return 0;
      case WM_INITMENUPOPUP:
        if ((HMENU)wParam == wgs->savedsess_menu) {
            /* About to pop up Saved Sessions sub-menu.
             * Refresh the session list. */
            get_sesslist(&sesslist, false); /* free */
            get_sesslist(&sesslist, true);
            update_savedsess_menu(wgs);
            return 0;
        }
        break;
      case WM_COMMAND:
      case WM_SYSCOMMAND:
        switch (wParam & ~0xF) {       /* low 4 bits reserved to Windows */
          case SC_VSCROLL:
          case SC_HSCROLL:
            if (message == WM_SYSCOMMAND) {
                /* As per the long comment in WM_VSCROLL handler: give
                 * this message the default handling, which starts a
                 * subsidiary message loop, but set a flag so that
                 * when we're re-entered from that loop, scroll events
                 * within an interactive scrollbar-drag can be handled
                 * differently. */
                wgs->in_scrollbar_loop = true;
                LRESULT result = sw_DefWindowProc(
                    hwnd, message, wParam, lParam);
                wgs->in_scrollbar_loop = false;
                return result;
            }
            break;
          case IDM_SHOWLOG:
            showeventlog(hwnd);
            break;
          case IDM_NEWSESS:
          case IDM_DUPSESS:
          case IDM_SAVEDSESS: {
            char b[2048];
            char *cl;
            const char *argprefix;
            bool inherit_handles;
            STARTUPINFO si;
            PROCESS_INFORMATION pi;
            HANDLE filemap = NULL;

            if (restricted_acl())
                argprefix = "&R";
            else
                argprefix = "";

            if (wParam == IDM_DUPSESS) {
                /*
                 * Allocate a file-mapping memory chunk for the
                 * config structure.
                 */
                SECURITY_ATTRIBUTES sa;
                strbuf *serbuf;
                void *p;
                int size;

                serbuf = strbuf_new();
                conf_serialise(BinarySink_UPCAST(serbuf), wgs->conf);
                size = serbuf->len;

                sa.nLength = sizeof(sa);
                sa.lpSecurityDescriptor = NULL;
                sa.bInheritHandle = true;
                filemap = CreateFileMapping(INVALID_HANDLE_VALUE,
                                            &sa,
                                            PAGE_READWRITE,
                                            0, size, NULL);
                if (filemap && filemap != INVALID_HANDLE_VALUE) {
                    p = MapViewOfFile(filemap, FILE_MAP_WRITE, 0, 0, size);
                    if (p) {
                        memcpy(p, serbuf->s, size);
                        UnmapViewOfFile(p);
                    }
                }

                strbuf_free(serbuf);
                inherit_handles = true;
                /* {{{ winfrip */
                char *backend_arg_string = "";
                WfrStatus status;

                status = WfsGetBackendArgString(&backend_arg_string);
                WFR_IF_STATUS_FAILURE_MESSAGEBOX(status, NULL, "getting backend argument string");
            #if 1
                cl = dupprintf("putty%s%s%s &%p:%u",
                               argprefix,
                               backend_arg_string ? " " : "",
                               backend_arg_string,
                               filemap, (unsigned)size);
            #else
                /* winfrip }}} */
                cl = dupprintf("putty %s&%p:%u", argprefix,
                               filemap, (unsigned)size);
                /* {{{ winfrip */
            #endif
                /* winfrip }}} */
            } else if (wParam == IDM_SAVEDSESS) {
                unsigned int sessno = ((lParam - IDM_SAVED_MIN)
                                       / MENU_SAVED_STEP) + 1;
                if (sessno < (unsigned)sesslist.nsessions) {
                    const char *session = sesslist.sessions[sessno];
                    /* {{{ winfrip */
                    char *backend_arg_string = "";
                    WfrStatus status;

                    status = WfsGetBackendArgString(&backend_arg_string);
                    WFR_IF_STATUS_FAILURE_MESSAGEBOX(status, NULL, "getting backend argument string");
                #if 1
                    cl = dupprintf("putty%s%s%s @%s",
                                   argprefix,
                                   backend_arg_string ? " ": "",
                                   backend_arg_string,
                                   session);
                #else
                    /* winfrip }}} */
                    cl = dupprintf("putty %s@%s", argprefix, session);
                    /* {{{ winfrip */
                #endif
                    /* winfrip }}} */
                    inherit_handles = false;
                } else
                    break;
            } else /* IDM_NEWSESS */ {
                /* {{{ winfrip */
            #if 1
                char *backend_arg_string = "";
                WfrStatus status;

                status = WfsGetBackendArgString(&backend_arg_string);
                WFR_IF_STATUS_FAILURE_MESSAGEBOX(status, NULL, "getting backend argument string");
                cl = dupprintf("putty%s%s%s%s",
                               *argprefix ? " " : "",
                               argprefix,
                               backend_arg_string ? " " : "",
                               backend_arg_string);
            #else
                /* winfrip }}} */
                cl = dupprintf("putty%s%s",
                               *argprefix ? " " : "",
                               argprefix);
                /* {{{ winfrip */
            #endif
                /* winfrip }}} */
                inherit_handles = false;
            }

            GetModuleFileName(NULL, b, sizeof(b) - 1);
            si.cb = sizeof(si);
            si.lpReserved = NULL;
            si.lpDesktop = NULL;
            si.lpTitle = NULL;
            si.dwFlags = 0;
            si.cbReserved2 = 0;
            si.lpReserved2 = NULL;
            CreateProcess(b, cl, NULL, NULL, inherit_handles,
                          NORMAL_PRIORITY_CLASS, NULL, NULL, &si, &pi);
            CloseHandle(pi.hProcess);
            CloseHandle(pi.hThread);

            if (filemap)
                CloseHandle(filemap);
            sfree(cl);
            break;
          }
          case IDM_RESTART:
            if (!wgs->backend) {
                lp_eventlog(&wgs->logpolicy, "----- Session restarted -----");
                term_pwron(wgs->term, false);
                start_backend(wgs);
            }

            break;
          case IDM_RECONF: {
            Conf *prev_conf;
            int init_lvl = 1;
            bool reconfig_result;

            if (wgs->reconfiguring)
                break;
            else
                wgs->reconfiguring = true;

            term_pre_reconfig(wgs->term, wgs->conf);
            prev_conf = conf_copy(wgs->conf);

            /* {{{ winfrip */
            (void)WffGeneralOperation(WFF_GENERAL_OP_CONFIG_DIALOG, wgs->conf, hinst, hwnd, -1, -1, -1);
            /* winfrip }}} */
            reconfig_result = do_reconfig(
                hwnd, wgs->conf,
                wgs->backend ? backend_cfg_info(wgs->backend) : 0, NULL);
            /* {{{ winfrip */
            bool breakfl = false;
            do {
                switch (WffUrlsOperation(WFF_URLS_OP_RECONFIG, wgs->conf, NULL, -1, NULL, NULL, 0, 0, 0)) {
                default:
                case WF_RETURN_CANCEL:
                    conf_copy_into(wgs->conf, prev_conf); breakfl = true; reconfig_result = false; break;
                case WF_RETURN_CONTINUE:
                    breakfl = true; break;
                case WF_RETURN_RETRY:
                    reconfig_result = do_reconfig(
                        hwnd, wgs->conf, wgs->backend ? backend_cfg_info(wgs->backend) : 0,
                        "Frippery/URLs"); break;
                }
            } while (!breakfl);
            /* winfrip }}} */
            wgs->reconfiguring = false;
            if (!reconfig_result) {
              /* {{{ winfrip */
              (void)WffGeneralOperation(WFF_GENERAL_OP_FOCUS_SET, wgs->conf, hinst, hwnd, -1, false, -1);
              /* winfrip }}} */
              conf_free(prev_conf);
              break;
            }

            conf_cache_data(wgs);

            resize_action = conf_get_int(wgs->conf, CONF_resize_action);
            {
                /* Disable full-screen if resizing forbidden */
                int i;
                for (i = 0; i < lenof(wgs->popup_menus); i++)
                    EnableMenuItem(wgs->popup_menus[i].menu, IDM_FULLSCREEN,
                                   MF_BYCOMMAND |
                                   (resize_action == RESIZE_DISABLED
                                    ? MF_GRAYED : MF_ENABLED));
                /* Gracefully unzoom if necessary */
                if (IsZoomed(hwnd) && (resize_action == RESIZE_DISABLED))
                    ShowWindow(hwnd, SW_RESTORE);
            }

            /* Pass new config data to the logging module */
            log_reconfig(wgs->logctx, wgs->conf);

            sfree(wgs->logpal);
            /*
             * Flush the line discipline's edit buffer in the
             * case where local editing has just been disabled.
             */
            if (wgs->ldisc) {
                ldisc_configure(wgs->ldisc, wgs->conf);
                ldisc_echoedit_update(wgs->ldisc);
            }

            if (conf_get_bool(wgs->conf, CONF_system_colour) !=
                conf_get_bool(prev_conf, CONF_system_colour))
                term_notify_palette_changed(wgs->term);

            /* Pass new config data to the terminal */
            term_reconfig(wgs->term, wgs->conf);
            setup_clipboards(wgs->term, wgs->conf);

            /* Reinitialise the colour palette, in case the terminal
             * just read new settings out of Conf */
            if (wgs->pal)
                DeleteObject(wgs->pal);
            wgs->logpal = NULL;
            wgs->pal = NULL;
            init_palette(wgs);

            /* Pass new config data to the back end */
            if (wgs->backend)
                backend_reconfig(wgs->backend, wgs->conf);

            /* Screen size changed ? */
            if (conf_get_int(wgs->conf, CONF_height) !=
                conf_get_int(prev_conf, CONF_height) ||
                conf_get_int(wgs->conf, CONF_width) !=
                conf_get_int(prev_conf, CONF_width) ||
                conf_get_int(wgs->conf, CONF_savelines) !=
                conf_get_int(prev_conf, CONF_savelines) ||
                resize_action == RESIZE_FONT ||
                (resize_action == RESIZE_EITHER && IsZoomed(hwnd)) ||
                resize_action == RESIZE_DISABLED)
                term_size(wgs->term, conf_get_int(wgs->conf, CONF_height),
                          conf_get_int(wgs->conf, CONF_width),
                          conf_get_int(wgs->conf, CONF_savelines));

            /* Enable or disable the scroll bar, etc */
            {
                LONG nflg, flag = GetWindowLongPtr(hwnd, GWL_STYLE);
                LONG nexflag, exflag =
                    GetWindowLongPtr(hwnd, GWL_EXSTYLE);

                nexflag = exflag;
                if (conf_get_bool(wgs->conf, CONF_alwaysontop) !=
                    conf_get_bool(prev_conf, CONF_alwaysontop)) {
                    if (conf_get_bool(wgs->conf, CONF_alwaysontop)) {
                        nexflag |= WS_EX_TOPMOST;
                        SetWindowPos(hwnd, HWND_TOPMOST, 0, 0, 0, 0,
                                     SWP_NOMOVE | SWP_NOSIZE);
                    } else {
                        nexflag &= ~(WS_EX_TOPMOST);
                        SetWindowPos(hwnd, HWND_NOTOPMOST, 0, 0, 0, 0,
                                     SWP_NOMOVE | SWP_NOSIZE);
                    }
                }
                if (conf_get_bool(wgs->conf, CONF_sunken_edge))
                    nexflag |= WS_EX_CLIENTEDGE;
                else
                    nexflag &= ~(WS_EX_CLIENTEDGE);

                nflg = flag;
                if (conf_get_bool(wgs->conf, is_full_screen(wgs) ?
                                  CONF_scrollbar_in_fullscreen :
                                  CONF_scrollbar))
                    nflg |= WS_VSCROLL;
                else
                    nflg &= ~WS_VSCROLL;

                if (resize_action == RESIZE_DISABLED ||
                    is_full_screen(wgs))
                    nflg &= ~WS_THICKFRAME;
                else
                    nflg |= WS_THICKFRAME;

                if (resize_action == RESIZE_DISABLED)
                    nflg &= ~WS_MAXIMIZEBOX;
                else
                    nflg |= WS_MAXIMIZEBOX;

                if (nflg != flag || nexflag != exflag) {
                    if (nflg != flag)
                        SetWindowLongPtr(hwnd, GWL_STYLE, nflg);
                    if (nexflag != exflag)
                        SetWindowLongPtr(hwnd, GWL_EXSTYLE, nexflag);

                    SetWindowPos(hwnd, NULL, 0, 0, 0, 0,
                                 SWP_NOACTIVATE | SWP_NOCOPYBITS |
                                 SWP_NOMOVE | SWP_NOSIZE | SWP_NOZORDER |
                                 SWP_FRAMECHANGED);

                    init_lvl = 2;
                }
              /* {{{ winfrip */
              WffBgImgOperation(WFF_BGIMG_OP_RECONF, NULL, wgs->conf,
                               NULL, hwnd, -1, -1, -1, -1, -1, -1, -1);
              WffTransOperation(WFF_TRANS_OP_FOCUS_SET, wgs->conf, hwnd);
              /* winfrip }}} */
            }

            /* Oops */
            if (resize_action == RESIZE_DISABLED && IsZoomed(hwnd)) {
                force_normal(hwnd);
                init_lvl = 2;
            }

            {
                FontSpec *font = conf_get_fontspec(wgs->conf, CONF_font);
                FontSpec *prev_font = conf_get_fontspec(prev_conf,
                                                        CONF_font);

                if (!strcmp(font->name, prev_font->name) ||
                    !strcmp(conf_get_str(wgs->conf, CONF_line_codepage),
                            conf_get_str(prev_conf, CONF_line_codepage)) ||
                    font->isbold != prev_font->isbold ||
                    font->height != prev_font->height ||
                    font->charset != prev_font->charset ||
                    conf_get_int(wgs->conf, CONF_font_quality) !=
                    conf_get_int(prev_conf, CONF_font_quality) ||
                    conf_get_int(wgs->conf, CONF_vtmode) !=
                    conf_get_int(prev_conf, CONF_vtmode) ||
                    conf_get_int(wgs->conf, CONF_bold_style) !=
                    conf_get_int(prev_conf, CONF_bold_style) ||
                    resize_action == RESIZE_DISABLED ||
                    resize_action == RESIZE_EITHER ||
                    resize_action != conf_get_int(prev_conf,
                                                  CONF_resize_action))
                    init_lvl = 2;
            }

            InvalidateRect(hwnd, NULL, true);
            reset_window(wgs, init_lvl);

            conf_free(prev_conf);
            /* {{{ winfrip */
            (void)WffGeneralOperation(WFF_GENERAL_OP_FOCUS_SET, wgs->conf, hinst, hwnd, -1, false, -1);
            /* winfrip }}} */
            break;
          }
          case IDM_COPYALL:
            term_copyall(wgs->term, clips_system, lenof(clips_system));
            break;
          case IDM_COPY:
            term_request_copy(wgs->term, clips_system, lenof(clips_system));
            break;
          case IDM_PASTE:
            term_request_paste(wgs->term, CLIP_SYSTEM);
            break;
          case IDM_CLRSB:
            term_clrsb(wgs->term);
            break;
          case IDM_RESET:
            term_pwron(wgs->term, true);
            if (wgs->ldisc)
                ldisc_echoedit_update(wgs->ldisc);
            break;
          case IDM_ABOUT:
            showabout(hwnd);
            break;
          case IDM_HELP:
            launch_help(hwnd, NULL);
            break;
          case SC_MOUSEMENU:
            /*
             * We get this if the System menu has been activated
             * using the mouse.
             */
            show_mouseptr(wgs, true);
            break;
          case SC_KEYMENU:
            /*
             * We get this if the System menu has been activated
             * using the keyboard. This might happen from within
             * TranslateKey, in which case it really wants to be
             * followed by a `space' character to actually _bring
             * the menu up_ rather than just sitting there in
             * `ready to appear' state.
             */
            show_mouseptr(wgs, true);    /* make sure pointer is visible */
            if (lParam == 0)
                PostMessage(hwnd, WM_CHAR, ' ', 0);
            break;
          case IDM_FULLSCREEN:
            flip_full_screen(wgs);
            break;
          default:
            /* {{{ winfrip */
            if (WffGeneralOperation(WFF_GENERAL_OP_SYSTRAY_WM_MENU, wgs->conf, hinst, hwnd, -1, -1, wParam) == WF_RETURN_BREAK) {
                break;
            }
            /* winfrip }}} */
            if (wParam >= IDM_SAVED_MIN && wParam < IDM_SAVED_MAX) {
                SendMessage(hwnd, WM_SYSCOMMAND, IDM_SAVEDSESS, wParam);
            }
            if (wParam >= IDM_SPECIAL_MIN && wParam <= IDM_SPECIAL_MAX) {
                int i = (wParam - IDM_SPECIAL_MIN) / 0x10;
                /*
                 * Ensure we haven't been sent a bogus SYSCOMMAND
                 * which would cause us to reference invalid memory
                 * and crash. Perhaps I'm just too paranoid here.
                 */
                if (i >= wgs->n_specials)
                    break;
                if (wgs->backend)
                    backend_special(wgs->backend, wgs->specials[i].code,
                                    wgs->specials[i].arg);
            }
        }
        break;

#define X_POS(l) ((int)(short)LOWORD(l))
#define Y_POS(l) ((int)(short)HIWORD(l))

#define TO_CHR_X(x) ((((x)<0 ? (x)-wgs->font_width+1 :                  \
                       (x))-wgs->offset_width) / wgs->font_width)
#define TO_CHR_Y(y) ((((y)<0 ? (y)-wgs->font_height+1 :                 \
                       (y))-wgs->offset_height) / wgs->font_height)
      case WM_LBUTTONDOWN:
      case WM_MBUTTONDOWN:
      case WM_RBUTTONDOWN:
      case WM_LBUTTONUP:
      case WM_MBUTTONUP:
      case WM_RBUTTONUP:
        /* {{{ winfrip */
        if (WffUrlsOperation(WFF_URLS_OP_MOUSE_BUTTON_EVENT, wgs->conf, NULL, message, NULL, wgs->term,
                            wParam, TO_CHR_X(X_POS(lParam)), TO_CHR_Y(Y_POS(lParam))) == WF_RETURN_BREAK) {
            break;
        }
        /* winfrip }}} */
        if (message == WM_RBUTTONDOWN &&
            ((wParam & MK_CONTROL) ||
             (conf_get_int(wgs->conf, CONF_mouse_is_xterm) == MOUSE_WINDOWS))) {
            POINT cursorpos;

            /* Just in case this happened in mid-select */
            term_cancel_selection_drag(wgs->term);

            show_mouseptr(wgs, true);    /* make sure pointer is visible */
            GetCursorPos(&cursorpos);
            TrackPopupMenu(wgs->popup_menus[CTXMENU].menu,
                           TPM_LEFTALIGN | TPM_TOPALIGN | TPM_RIGHTBUTTON,
                           cursorpos.x, cursorpos.y,
                           0, hwnd, NULL);
            break;
        }
        {
            int button;
            bool press;

            switch (message) {
              case WM_LBUTTONDOWN:
                button = MBT_LEFT;
                wParam |= MK_LBUTTON;
                press = true;
                break;
              case WM_MBUTTONDOWN:
                button = MBT_MIDDLE;
                wParam |= MK_MBUTTON;
                press = true;
                break;
              case WM_RBUTTONDOWN:
                button = MBT_RIGHT;
                wParam |= MK_RBUTTON;
                press = true;
                break;
              case WM_LBUTTONUP:
                button = MBT_LEFT;
                wParam &= ~MK_LBUTTON;
                press = false;
                break;
              case WM_MBUTTONUP:
                button = MBT_MIDDLE;
                wParam &= ~MK_MBUTTON;
                press = false;
                break;
              case WM_RBUTTONUP:
                button = MBT_RIGHT;
                wParam &= ~MK_RBUTTON;
                press = false;
                break;
              default: /* shouldn't happen */
                button = 0;
                press = false;
            }
            show_mouseptr(wgs, true);
            /*
             * Special case: in full-screen mode, if the left
             * button is clicked in the very top left corner of the
             * window, we put up the System menu instead of doing
             * selection.
             */
            {
                bool mouse_on_hotspot = false;
                POINT pt;

                GetCursorPos(&pt);
#ifndef NO_MULTIMON
                if (p_GetMonitorInfoA && p_MonitorFromPoint) {
                    HMONITOR mon;
                    MONITORINFO mi;

                    mon = p_MonitorFromPoint(pt, MONITOR_DEFAULTTONULL);

                    if (mon != NULL) {
                        mi.cbSize = sizeof(MONITORINFO);
                        p_GetMonitorInfoA(mon, &mi);

                        if (mi.rcMonitor.left == pt.x &&
                            mi.rcMonitor.top == pt.y) {
                            mouse_on_hotspot = true;
                        }
                    }
                } else
#endif
                if (pt.x == 0 && pt.y == 0) {
                    mouse_on_hotspot = true;
                }
                if (is_full_screen(wgs) && press &&
                    button == MBT_LEFT && mouse_on_hotspot) {
                    SendMessage(hwnd, WM_SYSCOMMAND, SC_MOUSEMENU,
                                MAKELPARAM(pt.x, pt.y));
                    return 0;
                }
            }

            if (press) {
                click(wgs, button,
                      TO_CHR_X(X_POS(lParam)), TO_CHR_Y(Y_POS(lParam)),
                      wParam & MK_SHIFT, wParam & MK_CONTROL,
                      is_alt_pressed());
                SetCapture(hwnd);
            } else {
                term_mouse(wgs->term, button, translate_button(wgs, button),
                           MA_RELEASE, TO_CHR_X(X_POS(lParam)),
                           TO_CHR_Y(Y_POS(lParam)), wParam & MK_SHIFT,
                           wParam & MK_CONTROL, is_alt_pressed());
                if (!(wParam & (MK_LBUTTON | MK_MBUTTON | MK_RBUTTON)))
                    ReleaseCapture();
            }
        }
        return 0;
      case WM_MOUSEMOVE:
        /*
         * Windows seems to like to occasionally send MOUSEMOVE
         * events even if the mouse hasn't moved. Don't unhide
         * the mouse pointer in this case.
         */
        if (wgs->last_mousemove != WM_MOUSEMOVE ||
            wParam != wgs->last_wm_mousemove_wParam ||
            lParam != wgs->last_wm_mousemove_lParam) {
            show_mouseptr(wgs, true);
            wgs->last_mousemove = WM_MOUSEMOVE;
            wgs->last_wm_mousemove_wParam = wParam;
            wgs->last_wm_mousemove_lParam = lParam;
        }
        /*
         * Add the mouse position and message time to the random
         * number noise.
         */
        noise_ultralight(NOISE_SOURCE_MOUSEPOS, lParam);

        /* {{{ winfrip */
        if (WffUrlsOperation(WFF_URLS_OP_MOUSE_MOTION_EVENT, wgs->conf, NULL, message, NULL, wgs->term,
                            wParam, TO_CHR_X(X_POS(lParam)), TO_CHR_Y(Y_POS(lParam))) == WF_RETURN_BREAK) {
            return 0;
        }
        /* winfrip }}} */

        if (wParam & (MK_LBUTTON | MK_MBUTTON | MK_RBUTTON) &&
            GetCapture() == hwnd) {
            Mouse_Button b;
            if (wParam & MK_LBUTTON)
                b = MBT_LEFT;
            else if (wParam & MK_MBUTTON)
                b = MBT_MIDDLE;
            else
                b = MBT_RIGHT;
            term_mouse(wgs->term, b, translate_button(wgs, b), MA_DRAG,
                       TO_CHR_X(X_POS(lParam)),
                       TO_CHR_Y(Y_POS(lParam)), wParam & MK_SHIFT,
                       wParam & MK_CONTROL, is_alt_pressed());
        } else {
            term_mouse(wgs->term, MBT_NOTHING, MBT_NOTHING, MA_MOVE,
                       TO_CHR_X(X_POS(lParam)),
                       TO_CHR_Y(Y_POS(lParam)), false,
                       false, false);
        }
        return 0;
      case WM_NCMOUSEMOVE:
        if (wgs->last_mousemove != WM_NCMOUSEMOVE ||
            wParam != wgs->last_wm_ncmousemove_wParam ||
            lParam != wgs->last_wm_ncmousemove_lParam) {
            show_mouseptr(wgs, true);
            wgs->last_mousemove = WM_NCMOUSEMOVE;
            wgs->last_wm_ncmousemove_wParam = wParam;
            wgs->last_wm_ncmousemove_lParam = lParam;
        }
        noise_ultralight(NOISE_SOURCE_MOUSEPOS, lParam);
        break;
      case WM_IGNORE_CLIP:
        wgs->ignore_clip = wParam; /* don't panic on DESTROYCLIPBOARD */
        break;
      case WM_DESTROYCLIPBOARD:
        if (!wgs->ignore_clip)
            term_lost_clipboard_ownership(wgs->term, CLIP_SYSTEM);
        wgs->ignore_clip = false;
        return 0;
      case WM_PAINT: {
        PAINTSTRUCT p;

        HideCaret(hwnd);
        hdc = BeginPaint(hwnd, &p);
        if (wgs->pal) {
            SelectPalette(hdc, wgs->pal, true);
            RealizePalette(hdc);
        }

        /*
         * We have to be careful about term_paint(). It will
         * set a bunch of character cells to INVALID and then
         * call do_paint(), which will redraw those cells and
         * _then mark them as done_. This may not be accurate:
         * when painting in WM_PAINT context we are restricted
         * to the rectangle which has just been exposed - so if
         * that only covers _part_ of a character cell and the
         * rest of it was already visible, that remainder will
         * not be redrawn at all. Accordingly, we must not
         * paint any character cell in a WM_PAINT context which
         * already has a pending update due to terminal output.
         * The simplest solution to this - and many, many
         * thanks to Hung-Te Lin for working all this out - is
         * not to do any actual painting at _all_ if there's a
         * pending terminal update: just mark the relevant
         * character cells as INVALID and wait for the
         * scheduled full update to sort it out.
         *
         * I have a suspicion this isn't the _right_ solution.
         * An alternative approach would be to have terminal.c
         * separately track what _should_ be on the terminal
         * screen and what _is_ on the terminal screen, and
         * have two completely different types of redraw (one
         * for full updates, which syncs the former with the
         * terminal itself, and one for WM_PAINT which syncs
         * the latter with the former); yet another possibility
         * would be to have the Windows front end do what the
         * GTK one already does, and maintain a bitmap of the
         * current terminal appearance so that WM_PAINT becomes
         * completely trivial. However, this should do for now.
         */
        assert(!wgs->wintw_hdc);
        wgs->wintw_hdc = hdc;
        term_paint(wgs->term,
                   (p.rcPaint.left-wgs->offset_width)/wgs->font_width,
                   (p.rcPaint.top-wgs->offset_height)/wgs->font_height,
                   (p.rcPaint.right-wgs->offset_width-1)/wgs->font_width,
                   (p.rcPaint.bottom-wgs->offset_height-1)/wgs->font_height,
                   !wgs->term->window_update_pending);
        wgs->wintw_hdc = NULL;

        if (p.fErase ||
            p.rcPaint.left  < wgs->offset_width  ||
            p.rcPaint.top   < wgs->offset_height ||
            p.rcPaint.right >= (wgs->offset_width +
                                wgs->font_width*wgs->term->cols) ||
            p.rcPaint.bottom>= (wgs->offset_height +
                                wgs->font_height*wgs->term->rows)) {
            HBRUSH fillcolour, oldbrush;
            HPEN   edge, oldpen;
            fillcolour = CreateSolidBrush (
                wgs->colours[ATTR_DEFBG>>ATTR_BGSHIFT]);
            oldbrush = SelectObject(hdc, fillcolour);
            edge = CreatePen(PS_SOLID, 0,
                             wgs->colours[ATTR_DEFBG>>ATTR_BGSHIFT]);
            oldpen = SelectObject(hdc, edge);

            /*
             * Jordan Russell reports that this apparently
             * ineffectual IntersectClipRect() call masks a
             * Windows NT/2K bug causing strange display
             * problems when the PuTTY window is taller than
             * the primary monitor. It seems harmless enough...
             */
            IntersectClipRect(hdc,
                              p.rcPaint.left, p.rcPaint.top,
                              p.rcPaint.right, p.rcPaint.bottom);

            ExcludeClipRect(
                hdc, wgs->offset_width, wgs->offset_height,
                wgs->offset_width+wgs->font_width*wgs->term->cols,
                wgs->offset_height+wgs->font_height*wgs->term->rows);

            Rectangle(hdc, p.rcPaint.left, p.rcPaint.top,
                      p.rcPaint.right, p.rcPaint.bottom);

            /* SelectClipRgn(hdc, NULL); */

            SelectObject(hdc, oldbrush);
            DeleteObject(fillcolour);
            SelectObject(hdc, oldpen);
            DeleteObject(edge);
        }
        SelectObject(hdc, GetStockObject(SYSTEM_FONT));
        SelectObject(hdc, GetStockObject(WHITE_PEN));
        EndPaint(hwnd, &p);
        ShowCaret(hwnd);
        return 0;
      }
      case WM_NETEVENT:
        winselgui_response(wParam, lParam);
        return 0;
      case WM_SETFOCUS:
        /* {{{ winfrip */
        WffTransOperation(WFF_TRANS_OP_FOCUS_SET, wgs->conf, hwnd);
        (void)WffGeneralOperation(WFF_GENERAL_OP_FOCUS_SET, wgs->conf, hinst, hwnd, -1, wgs->reconfiguring, -1);
        /* winfrip }}} */
        term_set_focus(wgs->term, true);
        CreateCaret(hwnd, wgs->caretbm, wgs->font_width, wgs->font_height);
        ShowCaret(hwnd);
        flash_window(wgs, 0);               /* stop */
        wgs->compose_state = 0;
        term_update(wgs->term);
        break;
      case WM_KILLFOCUS:
        /* {{{ winfrip */
        WffTransOperation(WFF_TRANS_OP_FOCUS_KILL, wgs->conf, hwnd);
        WffUrlsOperation(WFF_URLS_OP_FOCUS_KILL, wgs->conf, NULL, message, NULL, wgs->term, wParam, -1, -1);
        /* winfrip }}} */
        show_mouseptr(wgs, true);
        term_set_focus(wgs->term, false);
        DestroyCaret();
        wgs->caret_x = wgs->caret_y = -1; /* ensure caret replaced next time */
        term_update(wgs->term);
        break;
      case WM_ENTERSIZEMOVE:
#ifdef RDB_DEBUG_PATCH
        debug("WM_ENTERSIZEMOVE\n");
#endif
        EnableSizeTip(true);
        wgs->resizing = true;
        wgs->need_backend_resize = false;
        break;
      case WM_EXITSIZEMOVE:
        EnableSizeTip(false);
        wgs->resizing = false;
#ifdef RDB_DEBUG_PATCH
        debug("WM_EXITSIZEMOVE\n");
#endif
        if (wgs->need_backend_resize) {
            term_size(wgs->term, conf_get_int(wgs->conf, CONF_height),
                      conf_get_int(wgs->conf, CONF_width),
                      conf_get_int(wgs->conf, CONF_savelines));
            InvalidateRect(hwnd, NULL, true);
        }
        recompute_window_offset(wgs);
        break;
      case WM_SIZING:
        /*
         * This does two jobs:
         * 1) Keep the sizetip uptodate
         * 2) Make sure the window size is _stepped_ in units of the font size.
         */
        resize_action = conf_get_int(wgs->conf, CONF_resize_action);
        if (resize_action == RESIZE_TERM ||
            (resize_action == RESIZE_EITHER && !is_alt_pressed())) {
            int width, height, w, h, ew, eh;
            LPRECT r = (LPRECT) lParam;

            if (!wgs->need_backend_resize && resize_action == RESIZE_EITHER &&
                (conf_get_int(wgs->conf, CONF_height) != wgs->term->rows ||
                 conf_get_int(wgs->conf, CONF_width) != wgs->term->cols)) {
                /*
                 * Great! It seems that both the terminal size and the
                 * font size have been changed and the user is now dragging.
                 *
                 * It will now be difficult to get back to the configured
                 * font size!
                 *
                 * This would be easier but it seems to be too confusing.
                 */
                conf_set_int(wgs->conf, CONF_height, wgs->term->rows);
                conf_set_int(wgs->conf, CONF_width, wgs->term->cols);

                InvalidateRect(hwnd, NULL, true);
                wgs->need_backend_resize = true;
            }

            width = r->right - r->left - wgs->extra_width;
            height = r->bottom - r->top - wgs->extra_height;
            w = (width + wgs->font_width / 2) / wgs->font_width;
            if (w < 1)
                w = 1;
            h = (height + wgs->font_height / 2) / wgs->font_height;
            if (h < 1)
                h = 1;
            UpdateSizeTip(hwnd, w, h);
            ew = width - w * wgs->font_width;
            eh = height - h * wgs->font_height;
            if (ew != 0) {
                if (wParam == WMSZ_LEFT ||
                    wParam == WMSZ_BOTTOMLEFT || wParam == WMSZ_TOPLEFT)
                    r->left += ew;
                else
                    r->right -= ew;
            }
            if (eh != 0) {
                if (wParam == WMSZ_TOP ||
                    wParam == WMSZ_TOPRIGHT || wParam == WMSZ_TOPLEFT)
                    r->top += eh;
                else
                    r->bottom -= eh;
            }
            if (ew || eh)
                return 1;
            else
                return 0;
        } else {
            int width, height, w, h, rv = 0;
            int window_border = conf_get_int(wgs->conf, CONF_window_border);
            int ex_width = wgs->extra_width +
                (window_border - wgs->offset_width) * 2;
            int ex_height = wgs->extra_height +
                (window_border - wgs->offset_height) * 2;
            LPRECT r = (LPRECT) lParam;

            width = r->right - r->left - ex_width;
            height = r->bottom - r->top - ex_height;

            w = (width + wgs->term->cols/2)/wgs->term->cols;
            h = (height + wgs->term->rows/2)/wgs->term->rows;
            if ( r->right != r->left + w*wgs->term->cols + ex_width)
                rv = 1;

            if (wParam == WMSZ_LEFT ||
                wParam == WMSZ_BOTTOMLEFT || wParam == WMSZ_TOPLEFT)
                r->left = r->right - w*wgs->term->cols - ex_width;
            else
                r->right = r->left + w*wgs->term->cols + ex_width;

            if (r->bottom != r->top + h*wgs->term->rows + ex_height)
                rv = 1;

            if (wParam == WMSZ_TOP ||
                wParam == WMSZ_TOPRIGHT || wParam == WMSZ_TOPLEFT)
                r->top = r->bottom - h*wgs->term->rows - ex_height;
            else
                r->bottom = r->top + h*wgs->term->rows + ex_height;

            return rv;
        }
        /* break;  (never reached) */
      case WM_FULLSCR_ON_MAX:
        wgs->fullscr_on_max = true;
        break;
      case WM_MOVE:
        term_notify_window_pos(wgs->term, LOWORD(lParam), HIWORD(lParam));
        sys_cursor_update(wgs);
        break;
      case WM_SIZE:
        resize_action = conf_get_int(wgs->conf, CONF_resize_action);
#ifdef RDB_DEBUG_PATCH
        debug("WM_SIZE %s (%d,%d)\n",
              (wParam == SIZE_MINIMIZED) ? "SIZE_MINIMIZED":
              (wParam == SIZE_MAXIMIZED) ? "SIZE_MAXIMIZED":
              (wParam == SIZE_RESTORED && resizing) ? "to":
              (wParam == SIZE_RESTORED) ? "SIZE_RESTORED":
              "...",
              LOWORD(lParam), HIWORD(lParam));
#endif
        term_notify_minimised(wgs->term, wParam == SIZE_MINIMIZED);
        {
            /*
             * WM_SIZE's lParam tells us the size of the client area.
             * But historic PuTTY practice is that we want to tell the
             * terminal the size of the overall window.
             */
            RECT r;
            GetWindowRect(hwnd, &r);
            term_notify_window_size_pixels(
                wgs->term, r.right - r.left, r.bottom - r.top);
        }
        if (wParam == SIZE_MINIMIZED) {
            sw_SetWindowText(hwnd,
                             conf_get_bool(wgs->conf, CONF_win_name_always) ?
                             wgs->window_name : wgs->icon_name);
            if (wParam == SIZE_MINIMIZED) {
                (void)WffGeneralOperation(WFF_GENERAL_OP_SYSTRAY_MINIMISE, wgs->conf, hinst, hwnd, -1, -1, -1);
            }
        }
        if (wParam == SIZE_RESTORED || wParam == SIZE_MAXIMIZED)
            sw_SetWindowText(hwnd, wgs->window_name);
        if (wParam == SIZE_RESTORED) {
            wgs->processed_resize = false;
            clear_full_screen(wgs);
            if (wgs->processed_resize) {
                /*
                 * Inhibit normal processing of this WM_SIZE; a
                 * secondary one was triggered just now by
                 * clear_full_screen which contained the correct
                 * client area size.
                 */
                return 0;
            }
        }
        if (wParam == SIZE_MAXIMIZED && wgs->fullscr_on_max) {
            wgs->fullscr_on_max = false;
            wgs->processed_resize = false;
            make_full_screen(wgs);
            if (wgs->processed_resize) {
                /*
                 * Inhibit normal processing of this WM_SIZE; a
                 * secondary one was triggered just now by
                 * make_full_screen which contained the correct client
                 * area size.
                 */
                return 0;
            }
        }

        wgs->processed_resize = true;

        if (resize_action == RESIZE_DISABLED) {
            /* A resize, well it better be a minimize. */
            reset_window(wgs, -1);
        } else {
            if (wParam == SIZE_MAXIMIZED) {
                wgs->was_zoomed = true;
                wgs->prev_rows = wgs->term->rows;
                wgs->prev_cols = wgs->term->cols;
                if (resize_action == RESIZE_TERM)
                    wm_size_resize_term(wgs, lParam, false);
                reset_window(wgs, 0);
            } else if (wParam == SIZE_RESTORED && wgs->was_zoomed) {
                wgs->was_zoomed = false;
                if (resize_action == RESIZE_TERM) {
                    wm_size_resize_term(wgs, lParam, true);
                    reset_window(wgs, 2);
                } else if (resize_action != RESIZE_FONT)
                    reset_window(wgs, 2);
                else
                    reset_window(wgs, 0);
            } else if (wParam == SIZE_MINIMIZED) {
                /* do nothing */
            } else if (resize_action == RESIZE_TERM ||
                       (resize_action == RESIZE_EITHER &&
                        !is_alt_pressed())) {
                wm_size_resize_term(wgs, lParam, true);

                /*
                 * Sometimes, we can get a spontaneous resize event
                 * outside a WM_SIZING interactive drag which wants to
                 * set us to a new specific SIZE_RESTORED size. An
                 * example is what happens if you press Windows+Right
                 * and then Windows+Up: the first operation fits the
                 * window to the right-hand half of the screen, and
                 * the second one changes that for the top right
                 * quadrant. In that situation, if we've responded
                 * here by resizing the terminal, we may still need to
                 * recompute the border around the window and do a
                 * full redraw to clear the new border.
                 */
                if (!wgs->resizing)
                    recompute_window_offset(wgs);
            } else {
                reset_window(wgs, 0);
            }
        }
        /* {{{ winfrip */
        WffBgImgOperation(WFF_BGIMG_OP_SIZE, NULL, wgs->conf,
                         NULL, hwnd, -1, -1, -1, -1, -1, -1, -1);
        /* winfrip }}} */
        sys_cursor_update(wgs);
        return 0;
      case WM_DPICHANGED:
        wgs->dpi_info.cur_dpi.x = LOWORD(wParam);
        wgs->dpi_info.cur_dpi.y = HIWORD(wParam);
        wgs->dpi_info.new_wnd_rect = *(RECT*)(lParam);
        reset_window(wgs, 3);
        return 0;
      case WM_VSCROLL:
        switch (LOWORD(wParam)) {
          case SB_BOTTOM:
            term_scroll(wgs->term, -1, 0);
            break;
          case SB_TOP:
            term_scroll(wgs->term, +1, 0);
            break;
          case SB_LINEDOWN:
            term_scroll(wgs->term, 0, +1);
            break;
          case SB_LINEUP:
            term_scroll(wgs->term, 0, -1);
            break;
          case SB_PAGEDOWN:
            term_scroll(wgs->term, 0, +wgs->term->rows / 2);
            break;
          case SB_PAGEUP:
            term_scroll(wgs->term, 0, -wgs->term->rows / 2);
            break;
          case SB_THUMBPOSITION:
          case SB_THUMBTRACK: {
            /*
             * Use GetScrollInfo instead of HIWORD(wParam) to get
             * 32-bit scroll position.
             */
            SCROLLINFO si;

            si.cbSize = sizeof(si);
            si.fMask = SIF_TRACKPOS;
            if (GetScrollInfo(hwnd, SB_VERT, &si) == 0)
                si.nTrackPos = HIWORD(wParam);
            term_scroll(wgs->term, 1, si.nTrackPos);
            break;
          }
        }

        if (wgs->in_scrollbar_loop) {
            /*
             * Allow window updates to happen during interactive
             * scroll.
             *
             * When the user takes hold of our window's scrollbar and
             * wobbles it interactively back and forth, or presses on
             * one of the arrow buttons at the ends, the first thing
             * that happens is that this window procedure receives
             * WM_SYSCOMMAND / SC_VSCROLL. [1] The default handler for
             * that window message starts a subsidiary message loop,
             * which continues to run until the user lets go of the
             * scrollbar again. All WM_VSCROLL / SB_THUMBTRACK
             * messages are generated by the handlers within that
             * subsidiary message loop.
             *
             * So, during that time, _our_ message loop is not
             * running, which means toplevel callbacks and timers and
             * so forth are not happening, which means that when we
             * redraw the window and set a timer to clear the cooldown
             * flag 20ms later, that timer never fires, and we aren't
             * able to keep redrawing the window.
             *
             * The 'obvious' answer would be to seize that SYSCOMMAND
             * ourselves and inhibit the default handler, so that our
             * message loop carries on running. But that would mean
             * we'd have to reimplement the whole of the scrollbar
             * handler!
             *
             * So instead we apply a bodge: set a static variable that
             * indicates that we're _in_ that sub-loop, and if so,
             * decide it's OK to manually call term_update() proper,
             * bypassing the timer and cooldown and rate-limiting
             * systems completely, whenever we see an SB_THUMBTRACK.
             * This shouldn't cause a rate overload, because we're
             * only doing it once per UI event!
             *
             * [1] Actually, there's an extra oddity where SC_HSCROLL
             * and SC_VSCROLL have their documented values the wrong
             * way round. Many people on the Internet have noticed
             * this, e.g. https://stackoverflow.com/q/55528397
             */
            term_update(wgs->term);
        }
        break;
      case WM_PALETTECHANGED:
        if ((HWND) wParam != hwnd && wgs->pal != NULL) {
            HDC hdc = make_hdc(wgs);
            if (hdc) {
                if (RealizePalette(hdc) > 0)
                    UpdateColors(hdc);
                free_hdc(wgs, hdc);
            }
        }
        break;
      case WM_QUERYNEWPALETTE:
        if (wgs->pal != NULL) {
            HDC hdc = make_hdc(wgs);
            if (hdc) {
                if (RealizePalette(hdc) > 0)
                    UpdateColors(hdc);
                free_hdc(wgs, hdc);
                return true;
            }
        }
        return false;
      case WM_KEYDOWN:
      case WM_SYSKEYDOWN:
      case WM_KEYUP:
      case WM_SYSKEYUP:
        /*
         * Add the scan code and keypress timing to the random
         * number noise.
         */
        noise_ultralight(NOISE_SOURCE_KEY, lParam);

        /*
         * We don't do TranslateMessage since it disassociates the
         * resulting CHAR message from the KEYDOWN that sparked it,
         * which we occasionally don't want. Instead, we process
         * KEYDOWN, and call the Win32 translator functions so that
         * we get the translations under _our_ control.
         */
        {
            unsigned char buf[20];
            int len;

            if (wParam == VK_PROCESSKEY || /* IME PROCESS key */
                wParam == VK_PACKET) {     /* 'this key is a Unicode char' */
                if (message == WM_KEYDOWN) {
                    MSG m;
                    m.hwnd = hwnd;
                    m.message = WM_KEYDOWN;
                    m.wParam = wParam;
                    m.lParam = lParam & 0xdfff;
                    TranslateMessage(&m);
                } else break; /* pass to Windows for default processing */
            } else {
                len = TranslateKey(wgs, message, wParam, lParam, buf);
                if (len == -1)
                    return sw_DefWindowProc(hwnd, message, wParam, lParam);

                if (len != 0) {
                    /*
                     * We need not bother about stdin backlogs
                     * here, because in GUI PuTTY we can't do
                     * anything about it anyway; there's no means
                     * of asking Windows to hold off on KEYDOWN
                     * messages. We _have_ to buffer everything
                     * we're sent.
                     */
                    term_keyinput(wgs->term, -1, buf, len);
                    show_mouseptr(wgs, false);
                }
            }
        }
        return 0;
      case WM_INPUTLANGCHANGE:
        /* wParam == Font number */
        /* lParam == Locale */
        set_input_locale(wgs, (HKL)lParam);
        sys_cursor_update(wgs);
        break;
      case WM_IME_STARTCOMPOSITION: {
        HIMC hImc = ImmGetContext(hwnd);
        ImmSetCompositionFont(hImc, &wgs->lfont);
        ImmReleaseContext(hwnd, hImc);
        break;
      }
      case WM_IME_COMPOSITION: {
        HIMC hIMC;
        int n;
        char *buff;

        if (osPlatformId == VER_PLATFORM_WIN32_WINDOWS ||
            osPlatformId == VER_PLATFORM_WIN32s)
            break; /* no Unicode */

        if ((lParam & GCS_RESULTSTR) == 0) /* Composition unfinished. */
            break; /* fall back to DefWindowProc */

        hIMC = ImmGetContext(hwnd);
        n = ImmGetCompositionStringW(hIMC, GCS_RESULTSTR, NULL, 0);

        if (n > 0) {
            int i;
            buff = snewn(n, char);
            ImmGetCompositionStringW(hIMC, GCS_RESULTSTR, buff, n);
            /*
             * Jaeyoun Chung reports that Korean character
             * input doesn't work correctly if we do a single
             * term_keyinputw covering the whole of buff. So
             * instead we send the characters one by one.
             */
            /* don't divide SURROGATE PAIR */
            if (wgs->ldisc) {
                for (i = 0; i < n; i += 2) {
                    WCHAR hs = *(unsigned short *)(buff+i);
                    if (IS_HIGH_SURROGATE(hs) && i+2 < n) {
                        WCHAR ls = *(unsigned short *)(buff+i+2);
                        if (IS_LOW_SURROGATE(ls)) {
                            term_keyinputw(
                                wgs->term, (unsigned short *)(buff+i), 2);
                            i += 2;
                            continue;
                        }
                    }
                    term_keyinputw(
                        wgs->term, (unsigned short *)(buff+i), 1);
                }
            }
            free(buff);
        }
        ImmReleaseContext(hwnd, hIMC);
        return 1;
      }

      case WM_IME_CHAR:
        if (wParam & 0xFF00) {
            char buf[2];

            buf[1] = wParam;
            buf[0] = wParam >> 8;
            term_keyinput(wgs->term, wgs->kbd_codepage, buf, 2);
        } else {
            char c = (unsigned char) wParam;
            term_seen_key_event(wgs->term);
            term_keyinput(wgs->term, wgs->kbd_codepage, &c, 1);
        }
        return (0);
      case WM_CHAR:
      case WM_SYSCHAR:
        /*
         * Nevertheless, we are prepared to deal with WM_CHAR
         * messages, should they crop up. So if someone wants to
         * post the things to us as part of a macro manoeuvre,
         * we're ready to cope.
         */
        if (unicode_window) {
            wchar_t c = wParam;

            if (IS_HIGH_SURROGATE(c)) {
                wgs->pending_surrogate = c;
            } else if (IS_SURROGATE_PAIR(wgs->pending_surrogate, c)) {
                wchar_t pair[2];
                pair[0] = wgs->pending_surrogate;
                pair[1] = c;
                term_keyinputw(wgs->term, pair, 2);
            } else if (!IS_SURROGATE(c)) {
                term_keyinputw(wgs->term, &c, 1);
            }
        } else {
            char c = (unsigned char)wParam;
            term_seen_key_event(wgs->term);
            if (wgs->ldisc)
                term_keyinput(wgs->term, CP_ACP, &c, 1);
        }
        return 0;
      case WM_SYSCOLORCHANGE:
        if (conf_get_bool(wgs->conf, CONF_system_colour)) {
            /* Refresh palette from system colours. */
            term_notify_palette_changed(wgs->term);
            init_palette(wgs);
            /* Force a repaint of the terminal window. */
            term_invalidate(wgs->term);
        }
        break;
      case WM_GOT_CLIPDATA:
        process_clipdata(wgs, (HGLOBAL)lParam, wParam);
        return 0;
      /* {{{ winfrip */
      case WM_DISPLAYCHANGE:
        WffBgImgOperation(WFF_BGIMG_OP_RECONF, NULL, wgs->conf,
                         NULL, hwnd, -1, -1, -1, -1, -1, -1, -1);
        return 0;
      /* winfrip }}} */
      default:
        /* {{{ winfrip */
        if (message == WffGeneralGetWmSysTray()) {
            (void)WffGeneralOperation(WFF_GENERAL_OP_SYSTRAY_WM_OTHER, wgs->conf, hinst, wgs->term_hwnd, lParam, -1, -1);
            break;
        }
        /* winfrip }}} */
        if (message == wm_mousewheel || message == WM_MOUSEWHEEL
                                                || message == WM_MOUSEHWHEEL) {
            bool shift_pressed = false, control_pressed = false;

            if (message == WM_MOUSEWHEEL || message == WM_MOUSEHWHEEL) {
                /* {{{ winfrip */
                if (WffUrlsOperation(
                            WFF_URLS_OP_MOUSE_WHEEL_EVENT, wgs->conf, wgs->term_hwnd,
                            message, NULL, wgs->term, wParam, TO_CHR_X(X_POS(lParam)),
                            TO_CHR_Y(Y_POS(lParam))) == WF_RETURN_BREAK)
                {
                    return 0;
                }

                if (WffMouseOperation(
                            WFF_MOUSE_OP_MOUSE_EVENT, wgs->conf,
                            message, wParam) == WF_RETURN_BREAK_RESET_WINDOW)
                {
                    reset_window(wgs, 2);
                    return 0;
                }
                /* winfrip }}} */
                wgs->wheel_accumulator += (short)HIWORD(wParam);
                shift_pressed=LOWORD(wParam) & MK_SHIFT;
                control_pressed=LOWORD(wParam) & MK_CONTROL;
            } else {
                BYTE keys[256];
                wgs->wheel_accumulator += (int)wParam;
                if (GetKeyboardState(keys)!=0) {
                    shift_pressed=keys[VK_SHIFT]&0x80;
                    control_pressed=keys[VK_CONTROL]&0x80;
                }
            }

            /* process events when the threshold is reached */
            while (abs(wgs->wheel_accumulator) >= WHEEL_DELTA) {
                int b;

                /* reduce amount for next time */
                if (wgs->wheel_accumulator > 0) {
                    b = message == WM_MOUSEHWHEEL ? MBT_WHEEL_RIGHT : MBT_WHEEL_UP;
                    wgs->wheel_accumulator -= WHEEL_DELTA;
                } else if (wgs->wheel_accumulator < 0) {
                    b =  message == WM_MOUSEHWHEEL ? MBT_WHEEL_LEFT : MBT_WHEEL_DOWN;
                    wgs->wheel_accumulator += WHEEL_DELTA;
                } else
                    break;

                if (wgs->send_raw_mouse &&
                    !(conf_get_bool(wgs->conf, CONF_mouse_override) &&
                      shift_pressed)) {
                    /* Mouse wheel position is in screen coordinates for
                     * some reason */
                    POINT p;
                    p.x = X_POS(lParam); p.y = Y_POS(lParam);
                    if (ScreenToClient(hwnd, &p)) {
                        /* send a mouse-down followed by a mouse up */
                        term_mouse(wgs->term, b, translate_button(wgs, b),
                                   MA_CLICK,
                                   TO_CHR_X(p.x),
                                   TO_CHR_Y(p.y), shift_pressed,
                                   control_pressed, is_alt_pressed());
                    } /* else: not sure when this can fail */
                } else if (message != WM_MOUSEHWHEEL) {
                    /* trigger a scroll */
                    term_scroll(wgs->term, 0,
                                b == MBT_WHEEL_UP ?
                                -wgs->term->rows / 2 : wgs->term->rows / 2);
                }
            }
            return 0;
        }
    }

    /*
     * Any messages we don't process completely above are passed through to
     * DefWindowProc() for default processing.
     */
    return sw_DefWindowProc(hwnd, message, wParam, lParam);
}

/*
 * Move the system caret. (We maintain one, even though it's
 * invisible, for the benefit of blind people: apparently some
 * helper software tracks the system caret, so we should arrange to
 * have one.)
 */
static void wintw_set_cursor_pos(TermWin *tw, int x, int y)
{
    WinGuiSeat *wgs = container_of(tw, WinGuiSeat, termwin);
    int cx, cy;

    if (!wgs->term->has_focus) return;

    /*
     * Avoid gratuitously re-updating the cursor position and IMM
     * window if there's no actual change required.
     */
    cx = x * wgs->font_width + wgs->offset_width;
    cy = y * wgs->font_height + wgs->offset_height;
    if (cx == wgs->caret_x && cy == wgs->caret_y)
        return;
    wgs->caret_x = cx;
    wgs->caret_y = cy;

    sys_cursor_update(wgs);
}

static void sys_cursor_update(WinGuiSeat *wgs)
{
    COMPOSITIONFORM cf;
    HIMC hIMC;

    if (!wgs->term->has_focus) return;

    if (wgs->caret_x < 0 || wgs->caret_y < 0)
        return;

    SetCaretPos(wgs->caret_x, wgs->caret_y);

    /* IMM calls on Win98 and beyond only */
    if (osPlatformId == VER_PLATFORM_WIN32s) return; /* 3.11 */

    if (osPlatformId == VER_PLATFORM_WIN32_WINDOWS &&
        osMinorVersion == 0) return; /* 95 */

    /* we should have the IMM functions */
    hIMC = ImmGetContext(wgs->term_hwnd);
    cf.dwStyle = CFS_POINT;
    cf.ptCurrentPos.x = wgs->caret_x;
    cf.ptCurrentPos.y = wgs->caret_y;
    ImmSetCompositionWindow(hIMC, &cf);

    ImmReleaseContext(wgs->term_hwnd, hIMC);
}

static void draw_horizontal_line_on_text(
    WinGuiSeat *wgs, int y, int lattr, RECT line_box, COLORREF colour)
{
    if (lattr == LATTR_TOP || lattr == LATTR_BOT) {
        y *= 2;
        if (lattr == LATTR_BOT)
            y -= wgs->font_height;
    }

    if (!(0 <= y && y < wgs->font_height))
        return;

    HPEN oldpen = SelectObject(wgs->wintw_hdc, CreatePen(PS_SOLID, 0, colour));
    MoveToEx(wgs->wintw_hdc, line_box.left, line_box.top + y, NULL);
    LineTo(wgs->wintw_hdc, line_box.right, line_box.top + y);
    oldpen = SelectObject(wgs->wintw_hdc, oldpen);
    DeleteObject(oldpen);
}

/*
 * Draw a line of text in the window, at given character
 * coordinates, in given attributes.
 *
 * We are allowed to fiddle with the contents of `text'.
 */
static void do_text_internal(
    WinGuiSeat *wgs, int x, int y, wchar_t *text, int len,
    unsigned long attr, int lattr, truecolour truecolour)
{
    COLORREF fg, bg, t;
    int nfg, nbg, nfont;
    RECT line_box;
    bool force_manual_underline = false;
    int fnt_width, char_width;
    int text_adjust = 0;
    int xoffset = 0;
    int maxlen, remaining;
    bool opaque;
    bool is_cursor = false;
    int *lpDx = NULL;
    size_t lpDx_len = 0;
    bool use_lpDx;
    wchar_t *wbuf = NULL;
    char *cbuf = NULL;
    size_t wbuflen = 0, cbuflen = 0;
    int len2; /* for SURROGATE PAIR */
    int rc_width = 0;
    /* {{{ winfrip */
    bool bgfl = false;
    /* winfrip }}} */

    lattr &= LATTR_MODE;

    char_width = fnt_width = wgs->font_width * (1 + (lattr != LATTR_NORM));

    if (attr & ATTR_WIDE)
        char_width *= 2;

    /* Only want the left half of double width lines */
    if (lattr != LATTR_NORM && x*2 >= wgs->term->cols)
        return;

    x *= fnt_width;
    y *= wgs->font_height;
    x += wgs->offset_width;
    y += wgs->offset_height;

    if ((attr & TATTR_ACTCURS) &&
        (wgs->cursor_type == CURSOR_BLOCK || wgs->term->big_cursor)) {
        truecolour.fg = truecolour.bg = optionalrgb_none;
        attr &= ~(ATTR_REVERSE|ATTR_BLINK|ATTR_COLOURS|ATTR_DIM);
        /* cursor fg and bg */
        attr |= (260 << ATTR_FGSHIFT) | (261 << ATTR_BGSHIFT);
        is_cursor = true;
    }

    nfont = 0;
    if (wgs->vtmode == VT_POORMAN && lattr != LATTR_NORM) {
        /* Assume a poorman font is borken in other ways too. */
        lattr = LATTR_WIDE;
    } else
        switch (lattr) {
          case LATTR_NORM:
            break;
          case LATTR_WIDE:
            nfont |= FONT_WIDE;
            break;
          default:
            nfont |= FONT_WIDE + FONT_HIGH;
            break;
        }
    if (attr & ATTR_NARROW)
        nfont |= FONT_NARROW;

#ifdef USES_VTLINE_HACK
    /* Special hack for the VT100 linedraw glyphs. */
    if (text[0] >= 0x23BA && text[0] <= 0x23BD) {
        switch ((unsigned char) (text[0])) {
          case 0xBA:
            text_adjust = -2 * wgs->font_height / 5;
            break;
          case 0xBB:
            text_adjust = -1 * wgs->font_height / 5;
            break;
          case 0xBC:
            text_adjust = wgs->font_height / 5;
            break;
          case 0xBD:
            text_adjust = 2 * wgs->font_height / 5;
            break;
        }
        if (lattr == LATTR_TOP || lattr == LATTR_BOT)
            text_adjust *= 2;
        text[0] = wgs->ucsdata.unitab_xterm['q'];
        if (attr & ATTR_UNDER) {
            attr &= ~ATTR_UNDER;
            force_manual_underline = true;
        }
    }
#endif

    /* Anything left as an original character set is unprintable. */
    if (DIRECT_CHAR(text[0]) &&
        (len < 2 || !IS_SURROGATE_PAIR(text[0], text[1]))) {
        int i;
        for (i = 0; i < len; i++)
            text[i] = 0xFFFD;
    }

    /* OEM CP */
    if ((text[0] & CSET_MASK) == CSET_OEMCP)
        nfont |= FONT_OEM;

    nfg = ((attr & ATTR_FGMASK) >> ATTR_FGSHIFT);
    nbg = ((attr & ATTR_BGMASK) >> ATTR_BGSHIFT);
    if (wgs->bold_font_mode == BOLD_FONT && (attr & ATTR_BOLD))
        nfont |= FONT_BOLD;
    if (wgs->und_mode == UND_FONT && (attr & ATTR_UNDER))
        nfont |= FONT_UNDERLINE;
    another_font(wgs, nfont);
    if (!wgs->fonts[nfont]) {
        if (nfont & FONT_UNDERLINE)
            force_manual_underline = true;
        /* Don't do the same for manual bold, it could be bad news. */

        nfont &= ~(FONT_BOLD | FONT_UNDERLINE);
    }
    another_font(wgs, nfont);
    if (!wgs->fonts[nfont])
        nfont = FONT_NORMAL;
    if (attr & ATTR_REVERSE) {
        struct optionalrgb trgb;

        t = nfg;
        nfg = nbg;
        nbg = t;

        trgb = truecolour.fg;
        truecolour.fg = truecolour.bg;
        truecolour.bg = trgb;
    }
    if (wgs->bold_colours && (attr & ATTR_BOLD) && !is_cursor) {
        if (nfg < 16) nfg |= 8;
        else if (nfg >= 256) nfg |= 1;
    }
    if (wgs->bold_colours && (attr & ATTR_BLINK)) {
        if (nbg < 16) nbg |= 8;
        else if (nbg >= 256) nbg |= 1;
    }
    if (!wgs->pal && truecolour.fg.enabled)
        fg = RGB(truecolour.fg.r, truecolour.fg.g, truecolour.fg.b);
    else
        fg = wgs->colours[nfg];

    if (!wgs->pal && truecolour.bg.enabled)
        bg = RGB(truecolour.bg.r, truecolour.bg.g, truecolour.bg.b);
    else
        bg = wgs->colours[nbg];

    if (!wgs->pal && (attr & ATTR_DIM)) {
        fg = RGB(GetRValue(fg) * 2 / 3,
                 GetGValue(fg) * 2 / 3,
                 GetBValue(fg) * 2 / 3);
    }

    SelectObject(wgs->wintw_hdc, wgs->fonts[nfont]);
    SetTextColor(wgs->wintw_hdc, fg);
    SetBkColor(wgs->wintw_hdc, bg);
    if (attr & TATTR_COMBINING)
        SetBkMode(wgs->wintw_hdc, TRANSPARENT);
    else
        SetBkMode(wgs->wintw_hdc, OPAQUE);
    line_box.left = x;
    line_box.top = y;
    line_box.right = x + char_width * len;
    line_box.bottom = y + wgs->font_height;
    /* adjust line_box.right for SURROGATE PAIR & VARIATION SELECTOR */
    {
        int i;
        for (i = 0; i < len ; i++) {
            if (i+1 < len && IS_HIGH_VARSEL(text[i], text[i+1])) {
                i++;
            } else if (i+1 < len && IS_SURROGATE_PAIR(text[i], text[i+1])) {
                rc_width += char_width;
                i++;
            } else if (IS_LOW_VARSEL(text[i])) {
                /* do nothing */
            } else {
                rc_width += char_width;
            }
        }
        line_box.right = line_box.left + rc_width;
    }

    /* {{{ winfrip */
    WffBgImgOperation(
        WFF_BGIMG_OP_DRAW, &bgfl, wgs->conf, wgs->wintw_hdc, NULL,
        char_width, font_height, len, nbg, rc_width, x, y);
    /* winfrip }}} */

    if ((attr & TATTR_COMBINING) || bgfl)
	SetBkMode(wgs->wintw_hdc, TRANSPARENT);
    else
	SetBkMode(wgs->wintw_hdc, OPAQUE);

    /* Only want the left half of double width lines */
    if (line_box.right > wgs->font_width*wgs->term->cols+wgs->offset_width)
        line_box.right = wgs->font_width*wgs->term->cols+wgs->offset_width;

    if (wgs->font_varpitch) {
        /*
         * If we're using a variable-pitch font, we unconditionally
         * draw the glyphs one at a time and centre them in their
         * character cells (which means in particular that we must
         * disable the lpDx mechanism). This gives slightly odd but
         * generally reasonable results.
         */
        xoffset = char_width / 2;
        SetTextAlign(wgs->wintw_hdc, TA_TOP | TA_CENTER | TA_NOUPDATECP);
        use_lpDx = false;
        maxlen = 1;
    } else {
        /*
         * In a fixed-pitch font, we draw the whole string in one go
         * in the normal way.
         */
        xoffset = 0;
        SetTextAlign(wgs->wintw_hdc, TA_TOP | TA_LEFT | TA_NOUPDATECP);
        use_lpDx = true;
        maxlen = len;
    }

    opaque = true;                     /* start by erasing the rectangle */
    for (remaining = len; remaining > 0;
         text += len, remaining -= len, x += char_width * len2) {
        len = (maxlen < remaining ? maxlen : remaining);
        /* don't divide SURROGATE PAIR and VARIATION SELECTOR */
        len2 = len;
        if (maxlen == 1) {
            if (remaining >= 1 && IS_SURROGATE_PAIR(text[0], text[1]))
                len++;
            if (remaining-len >= 1 && IS_LOW_VARSEL(text[len]))
                len++;
            else if (remaining-len >= 2 &&
                     IS_HIGH_VARSEL(text[len], text[len+1]))
                len += 2;
        }

        if (len > lpDx_len)
            sgrowarray(lpDx, lpDx_len, len);

        {
            int i;
            /* only last char has dx width in SURROGATE PAIR and
             * VARIATION sequence */
            for (i = 0; i < len; i++) {
                lpDx[i] = char_width;
                if (i+1 < len && IS_HIGH_VARSEL(text[i], text[i+1])) {
                    if (i > 0) lpDx[i-1] = 0;
                    lpDx[i] = 0;
                    i++;
                    lpDx[i] = char_width;
                } else if (i+1 < len && IS_SURROGATE_PAIR(text[i],text[i+1])) {
                    lpDx[i] = 0;
                    i++;
                    lpDx[i] = char_width;
                } else if (IS_LOW_VARSEL(text[i])) {
                    if (i > 0) lpDx[i-1] = 0;
                    lpDx[i] = char_width;
                }
            }
        }

        /* We're using a private area for direct to font. (512 chars.) */
        if (wgs->ucsdata.dbcs_screenfont &&
            (text[0] & CSET_MASK) == CSET_ACP) {
            /* Ho Hum, dbcs fonts are a PITA! */
            /* To display on W9x I have to convert to UCS */
            int nlen, mptr;

            sgrowarray(wbuf, wbuflen, len);
            for (nlen = mptr = 0; mptr<len; mptr++) {
                wbuf[nlen] = 0xFFFD;
                if (IsDBCSLeadByteEx(wgs->ucsdata.font_codepage,
                                     (BYTE) text[mptr])) {
                    char dbcstext[2];
                    dbcstext[0] = text[mptr] & 0xFF;
                    dbcstext[1] = text[mptr+1] & 0xFF;
                    lpDx[nlen] += char_width;
                    MultiByteToWideChar(
                        wgs->ucsdata.font_codepage, MB_USEGLYPHCHARS,
                        dbcstext, 2, wbuf+nlen, 1);
                    mptr++;
                } else {
                    char dbcstext[1];
                    dbcstext[0] = text[mptr] & 0xFF;
                    MultiByteToWideChar(
                        wgs->ucsdata.font_codepage, MB_USEGLYPHCHARS,
                        dbcstext, 1, wbuf+nlen, 1);
                }
                nlen++;
            }
            if (nlen <= 0)
                goto out;                /* Eeek! */

<<<<<<< HEAD
            ExtTextOutW(wgs->wintw_hdc, x + xoffset,
                        y - font_height * (lattr == LATTR_BOT) + text_adjust,
                        ETO_CLIPPED | (opaque && !bgfl ? ETO_OPAQUE : 0),
                        &line_box, uni_buf, nlen,
                        lpDx_maybe);
=======
            ExtTextOutW(
                wgs->wintw_hdc, x + xoffset,
                y - wgs->font_height * (lattr == LATTR_BOT) + text_adjust,
                ETO_CLIPPED | (opaque ? ETO_OPAQUE : 0),
                &line_box, wbuf, nlen, (use_lpDx ? lpDx : NULL));
>>>>>>> 1cd0f178
            if (wgs->bold_font_mode == BOLD_SHADOW && (attr & ATTR_BOLD)) {
                SetBkMode(wgs->wintw_hdc, TRANSPARENT);
                ExtTextOutW(
                    wgs->wintw_hdc, x + xoffset - 1,
                    y - wgs->font_height * (lattr == LATTR_BOT) + text_adjust,
                    ETO_CLIPPED, &line_box, wbuf, nlen,
                    (use_lpDx ? lpDx : NULL));
            }

            lpDx[0] = -1;
        } else if (DIRECT_FONT(text[0])) {
            sgrowarray(cbuf, cbuflen, len);
            for (size_t i = 0; i < len; i++)
                cbuf[i] = text[i] & 0xFF;

<<<<<<< HEAD
            ExtTextOut(wgs->wintw_hdc, x + xoffset,
                       y - font_height * (lattr == LATTR_BOT) + text_adjust,
                       ETO_CLIPPED | (opaque && !bgfl ? ETO_OPAQUE : 0),
                       &line_box, directbuf, len, lpDx_maybe);
=======
            ExtTextOut(
                wgs->wintw_hdc, x + xoffset,
                y - wgs->font_height * (lattr == LATTR_BOT) + text_adjust,
                ETO_CLIPPED | (opaque ? ETO_OPAQUE : 0),
                &line_box, cbuf, len, (use_lpDx ? lpDx : NULL));
>>>>>>> 1cd0f178
            if (wgs->bold_font_mode == BOLD_SHADOW && (attr & ATTR_BOLD)) {
                SetBkMode(wgs->wintw_hdc, TRANSPARENT);

                /* GRR: This draws the character outside its box and
                 * can leave 'droppings' even with the clip box! I
                 * suppose I could loop it one character at a time ...
                 * yuk.
                 *
                 * Or ... I could do a test print with "W", and use +1
                 * or -1 for this shift depending on if the leftmost
                 * column is blank...
                 */
                ExtTextOut(
                    wgs->wintw_hdc, x + xoffset - 1,
                    y - wgs->font_height * (lattr == LATTR_BOT) + text_adjust,
                    ETO_CLIPPED, &line_box, cbuf, len,
                    (use_lpDx ? lpDx : NULL));
            }
        } else {
            /* And 'normal' unicode characters */
            sgrowarray(wbuf, wbuflen, len);
            for (int i = 0; i < len; i++)
                wbuf[i] = text[i];

            /* print Glyphs as they are, without Windows' Shaping*/
<<<<<<< HEAD
            general_textout(wgs->wintw_hdc, x + xoffset,
                            y - font_height * (lattr==LATTR_BOT) + text_adjust,
                            &line_box, wbuf, len, lpDx,
                            opaque && !(attr & TATTR_COMBINING) && !bgfl);
=======
            general_textout(
                wgs, wgs->wintw_hdc, x + xoffset,
                y - wgs->font_height * (lattr==LATTR_BOT) + text_adjust,
                &line_box, wbuf, len, lpDx,
                opaque && !(attr & TATTR_COMBINING));
>>>>>>> 1cd0f178

            /* And the shadow bold hack. */
            if (wgs->bold_font_mode == BOLD_SHADOW && (attr & ATTR_BOLD)) {
                SetBkMode(wgs->wintw_hdc, TRANSPARENT);
                ExtTextOutW(
                    wgs->wintw_hdc, x + xoffset - 1,
                    y - wgs->font_height * (lattr == LATTR_BOT) + text_adjust,
                    ETO_CLIPPED, &line_box, wbuf, len,
                    (use_lpDx ? lpDx : NULL));
            }
        }

        /*
         * If we're looping round again, stop erasing the background
         * rectangle.
         */
        SetBkMode(wgs->wintw_hdc, TRANSPARENT);
        opaque = false;
    }

    if (lattr != LATTR_TOP && 
        (force_manual_underline || (wgs->und_mode == UND_LINE &&
                                    (attr & ATTR_UNDER))))
        draw_horizontal_line_on_text(wgs, wgs->descent, lattr, line_box, fg);

    if (attr & ATTR_STRIKE)
        draw_horizontal_line_on_text(wgs, wgs->font_strikethrough_y, lattr,
                                     line_box, fg);

  out:
    sfree(lpDx);
    sfree(wbuf);
    sfree(cbuf);
}

/*
 * Wrapper that handles combining characters.
 */
static void wintw_draw_text(
    TermWin *tw, int x, int y, wchar_t *text, int len,
    unsigned long attr, int lattr, truecolour truecolour)
{
    WinGuiSeat *wgs = container_of(tw, WinGuiSeat, termwin);
    if (attr & TATTR_COMBINING) {
        unsigned long a = 0;
        int len0 = 1;
        /* don't divide SURROGATE PAIR and VARIATION SELECTOR */
        if (len >= 2 && IS_SURROGATE_PAIR(text[0], text[1]))
            len0 = 2;
        if (len-len0 >= 1 && IS_LOW_VARSEL(text[len0])) {
            attr &= ~TATTR_COMBINING;
            do_text_internal(wgs, x, y, text, len0+1, attr, lattr, truecolour);
            text += len0+1;
            len -= len0+1;
            a = TATTR_COMBINING;
        } else if (len-len0 >= 2 && IS_HIGH_VARSEL(text[len0], text[len0+1])) {
            attr &= ~TATTR_COMBINING;
            do_text_internal(wgs, x, y, text, len0+2, attr, lattr, truecolour);
            text += len0+2;
            len -= len0+2;
            a = TATTR_COMBINING;
        } else {
            attr &= ~TATTR_COMBINING;
        }

        while (len--) {
            if (len >= 1 && IS_SURROGATE_PAIR(text[0], text[1])) {
                do_text_internal(wgs, x, y, text, 2, attr | a, lattr,
                                 truecolour);
                len--;
                text++;
            } else
                do_text_internal(wgs, x, y, text, 1, attr | a, lattr,
                                 truecolour);

            text++;
            a = TATTR_COMBINING;
        }
    } else
        do_text_internal(wgs, x, y, text, len, attr, lattr, truecolour);
}

static void wintw_draw_cursor(
    TermWin *tw, int x, int y, wchar_t *text, int len,
    unsigned long attr, int lattr, truecolour truecolour)
{
    WinGuiSeat *wgs = container_of(tw, WinGuiSeat, termwin);
    int fnt_width;
    int char_width;
    int ctype = wgs->cursor_type;

    lattr &= LATTR_MODE;

    if ((attr & TATTR_ACTCURS) &&
        (ctype == CURSOR_BLOCK || wgs->term->big_cursor)) {
        if (*text != UCSWIDE) {
            win_draw_text(tw, x, y, text, len, attr, lattr, truecolour);
            return;
        }
        ctype = CURSOR_VERTICAL_LINE;
        attr |= TATTR_RIGHTCURS;
    }

    fnt_width = char_width = wgs->font_width * (1 + (lattr != LATTR_NORM));
    if (attr & ATTR_WIDE)
        char_width *= 2;
    x *= fnt_width;
    y *= wgs->font_height;
    x += wgs->offset_width;
    y += wgs->offset_height;

    if ((attr & TATTR_PASCURS) &&
        (ctype == CURSOR_BLOCK || wgs->term->big_cursor)) {
        POINT pts[5];
        HPEN oldpen;
        pts[0].x = pts[1].x = pts[4].x = x;
        pts[2].x = pts[3].x = x + char_width - 1;
        pts[0].y = pts[3].y = pts[4].y = y;
        pts[1].y = pts[2].y = y + wgs->font_height - 1;
        oldpen = SelectObject(wgs->wintw_hdc,
                              CreatePen(PS_SOLID, 0, wgs->colours[261]));
        Polyline(wgs->wintw_hdc, pts, 5);
        oldpen = SelectObject(wgs->wintw_hdc, oldpen);
        DeleteObject(oldpen);
    } else if ((attr & (TATTR_ACTCURS | TATTR_PASCURS)) &&
               ctype != CURSOR_BLOCK) {
        int startx, starty, dx, dy, length, i;
        if (ctype == CURSOR_UNDERLINE) {
            startx = x;
            starty = y + wgs->descent;
            dx = 1;
            dy = 0;
            length = char_width;
        } else /* ctype == CURSOR_VERTICAL_LINE */ {
            int xadjust = 0;
            if (attr & TATTR_RIGHTCURS)
                xadjust = char_width - 1;
            startx = x + xadjust;
            starty = y;
            dx = 0;
            dy = 1;
            length = wgs->font_height;
        }
        if (attr & TATTR_ACTCURS) {
            HPEN oldpen;
            oldpen =
                SelectObject(wgs->wintw_hdc,
                             CreatePen(PS_SOLID, 0, wgs->colours[261]));
            MoveToEx(wgs->wintw_hdc, startx, starty, NULL);
            LineTo(wgs->wintw_hdc, startx + dx * length, starty + dy * length);
            oldpen = SelectObject(wgs->wintw_hdc, oldpen);
            DeleteObject(oldpen);
        } else {
            for (i = 0; i < length; i++) {
                if (i % 2 == 0) {
                    SetPixel(wgs->wintw_hdc, startx, starty,
                             wgs->colours[261]);
                }
                startx += dx;
                starty += dy;
            }
        }
    }
}

static void wintw_draw_trust_sigil(TermWin *tw, int x, int y)
{
    WinGuiSeat *wgs = container_of(tw, WinGuiSeat, termwin);

    x *= wgs->font_width;
    y *= wgs->font_height;
    x += wgs->offset_width;
    y += wgs->offset_height;

    DrawIconEx(wgs->wintw_hdc, x, y, trust_icon,
               wgs->font_width * 2, wgs->font_height, 0, NULL, DI_NORMAL);
}

/* This function gets the actual width of a character in the normal font.
 */
static int wintw_char_width(TermWin *tw, int uc)
{
    WinGuiSeat *wgs = container_of(tw, WinGuiSeat, termwin);
    int ibuf = 0;

    /* If the font max is the same as the font ave width then this
     * function is a no-op.
     */
    if (!wgs->font_dualwidth) return 1;

    switch (uc & CSET_MASK) {
      case CSET_ASCII:
        uc = wgs->ucsdata.unitab_line[uc & 0xFF];
        break;
      case CSET_LINEDRW:
        uc = wgs->ucsdata.unitab_xterm[uc & 0xFF];
        break;
      case CSET_SCOACS:
        uc = wgs->ucsdata.unitab_scoacs[uc & 0xFF];
        break;
    }
    if (DIRECT_FONT(uc)) {
        if (wgs->ucsdata.dbcs_screenfont) return 1;

        /* Speedup, I know of no font where ascii is the wrong width */
        if ((uc&~CSET_MASK) >= ' ' && (uc&~CSET_MASK)<= '~')
            return 1;

        if ( (uc & CSET_MASK) == CSET_ACP ) {
            SelectObject(wgs->wintw_hdc, wgs->fonts[FONT_NORMAL]);
        } else if ( (uc & CSET_MASK) == CSET_OEMCP ) {
            another_font(wgs, FONT_OEM);
            if (!wgs->fonts[FONT_OEM]) return 0;

            SelectObject(wgs->wintw_hdc, wgs->fonts[FONT_OEM]);
        } else
            return 0;

        if (GetCharWidth32(wgs->wintw_hdc, uc & ~CSET_MASK,
                           uc & ~CSET_MASK, &ibuf) != 1 &&
            GetCharWidth(wgs->wintw_hdc, uc & ~CSET_MASK,
                         uc & ~CSET_MASK, &ibuf) != 1)
            return 0;
    } else {
        /* Speedup, I know of no font where ascii is the wrong width */
        if (uc >= ' ' && uc <= '~') return 1;

        SelectObject(wgs->wintw_hdc, wgs->fonts[FONT_NORMAL]);
        if (GetCharWidth32W(wgs->wintw_hdc, uc, uc, &ibuf) == 1)
            /* Okay that one worked */ ;
        else if (GetCharWidthW(wgs->wintw_hdc, uc, uc, &ibuf) == 1)
            /* This should work on 9x too, but it's "less accurate" */ ;
        else
            return 0;
    }

    ibuf += wgs->font_width / 2 -1;
    ibuf /= wgs->font_width;

    return ibuf;
}

DECL_WINDOWS_FUNCTION(static, BOOL, FlashWindowEx, (PFLASHWINFO));
DECL_WINDOWS_FUNCTION(static, BOOL, ToUnicodeEx,
                      (UINT, UINT, const BYTE *, LPWSTR, int, UINT, HKL));
DECL_WINDOWS_FUNCTION(static, BOOL, PlaySoundW, (LPCWSTR, HMODULE, DWORD));
DECL_WINDOWS_FUNCTION(static, BOOL, PlaySoundA, (LPCSTR, HMODULE, DWORD));

static void init_winfuncs(void)
{
    HMODULE user32_module = load_system32_dll("user32.dll");
    HMODULE winmm_module = load_system32_dll("winmm.dll");
    HMODULE shcore_module = load_system32_dll("shcore.dll");
    GET_WINDOWS_FUNCTION(user32_module, FlashWindowEx);
    GET_WINDOWS_FUNCTION(user32_module, ToUnicodeEx);
    GET_WINDOWS_FUNCTION(winmm_module, PlaySoundW);
    GET_WINDOWS_FUNCTION(winmm_module, PlaySoundA);
    GET_WINDOWS_FUNCTION_NO_TYPECHECK(user32_module, GetMonitorInfoA);
    GET_WINDOWS_FUNCTION_NO_TYPECHECK(user32_module, MonitorFromPoint);
    GET_WINDOWS_FUNCTION_NO_TYPECHECK(user32_module, MonitorFromWindow);
    GET_WINDOWS_FUNCTION_NO_TYPECHECK(shcore_module, GetDpiForMonitor);
    GET_WINDOWS_FUNCTION_NO_TYPECHECK(user32_module, GetSystemMetricsForDpi);
    GET_WINDOWS_FUNCTION_NO_TYPECHECK(user32_module, AdjustWindowRectExForDpi);
}

/*
 * Translate a WM_(SYS)?KEY(UP|DOWN) message into a string of ASCII
 * codes. Returns number of bytes used, zero to drop the message,
 * -1 to forward the message to Windows, or another negative number
 * to indicate a NUL-terminated "special" string.
 */
static int TranslateKey(WinGuiSeat *wgs, UINT message, WPARAM wParam,
                        LPARAM lParam, unsigned char *output)
{
    BYTE keystate[256];
    int scan, shift_state;
    bool left_alt = false, key_down;
    int r, i;
    unsigned char *p = output;
    int funky_type = conf_get_int(wgs->conf, CONF_funky_type);
    bool no_applic_k = conf_get_bool(wgs->conf, CONF_no_applic_k);
    bool ctrlaltkeys = conf_get_bool(wgs->conf, CONF_ctrlaltkeys);
    bool nethack_keypad = conf_get_bool(wgs->conf, CONF_nethack_keypad);
    char keypad_key = '\0';

    HKL kbd_layout = GetKeyboardLayout(0);

    r = GetKeyboardState(keystate);
    if (!r)
        memset(keystate, 0, sizeof(keystate));
    else {
#if 0
#define SHOW_TOASCII_RESULT
        {                              /* Tell us all about key events */
            static BYTE oldstate[256];
            static int first = 1;
            static int scan;
            int ch;
            if (first)
                memcpy(oldstate, keystate, sizeof(oldstate));
            first = 0;

            if ((HIWORD(lParam) & (KF_UP | KF_REPEAT)) == KF_REPEAT) {
                debug("+");
            } else if ((HIWORD(lParam) & KF_UP)
                       && scan == (HIWORD(lParam) & 0xFF)) {
                debug(". U");
            } else {
                debug(".\n");
                if (wParam >= VK_F1 && wParam <= VK_F20)
                    debug("K_F%d", wParam + 1 - VK_F1);
                else
                    switch (wParam) {
                      case VK_SHIFT:
                        debug("SHIFT");
                        break;
                      case VK_CONTROL:
                        debug("CTRL");
                        break;
                      case VK_MENU:
                        debug("ALT");
                        break;
                      default:
                        debug("VK_%02x", wParam);
                    }
                if (message == WM_SYSKEYDOWN || message == WM_SYSKEYUP)
                    debug("*");
                debug(", S%02x", scan = (HIWORD(lParam) & 0xFF));

                ch = MapVirtualKeyEx(wParam, 2, kbd_layout);
                if (ch >= ' ' && ch <= '~')
                    debug(", '%c'", ch);
                else if (ch)
                    debug(", $%02x", ch);

                if ((keystate[VK_SHIFT] & 0x80) != 0)
                    debug(", S");
                if ((keystate[VK_CONTROL] & 0x80) != 0)
                    debug(", C");
                if ((HIWORD(lParam) & KF_EXTENDED))
                    debug(", E");
                if ((HIWORD(lParam) & KF_UP))
                    debug(", U");
            }

            if ((HIWORD(lParam) & (KF_UP | KF_REPEAT)) == KF_REPEAT);
            else if ((HIWORD(lParam) & KF_UP))
                oldstate[wParam & 0xFF] ^= 0x80;
            else
                oldstate[wParam & 0xFF] ^= 0x81;

            for (ch = 0; ch < 256; ch++)
                if (oldstate[ch] != keystate[ch])
                    debug(", M%02x=%02x", ch, keystate[ch]);

            memcpy(oldstate, keystate, sizeof(oldstate));
        }
#endif

        if (wParam == VK_MENU && (HIWORD(lParam) & KF_EXTENDED)) {
            keystate[VK_RMENU] = keystate[VK_MENU];
        }


        /* Nastiness with NUMLock - Shift-NUMLock is left alone though */
        if ((funky_type == FUNKY_VT400 ||
             (funky_type <= FUNKY_LINUX && wgs->term->app_keypad_keys &&
              !no_applic_k))
            && wParam == VK_NUMLOCK && !(keystate[VK_SHIFT] & 0x80)) {

            wParam = VK_EXECUTE;

            /* UnToggle NUMLock */
            if ((HIWORD(lParam) & (KF_UP | KF_REPEAT)) == 0)
                keystate[VK_NUMLOCK] ^= 1;
        }

        /* And write back the 'adjusted' state */
        SetKeyboardState(keystate);
    }

    /* Disable Auto repeat if required */
    if (wgs->term->repeat_off &&
        (HIWORD(lParam) & (KF_UP | KF_REPEAT)) == KF_REPEAT)
        return 0;

    if ((HIWORD(lParam) & KF_ALTDOWN) && (keystate[VK_RMENU] & 0x80) == 0)
        left_alt = true;

    key_down = ((HIWORD(lParam) & KF_UP) == 0);

    /* Make sure Ctrl-ALT is not the same as AltGr for ToAscii unless told. */
    if (left_alt && (keystate[VK_CONTROL] & 0x80)) {
        if (ctrlaltkeys)
            keystate[VK_MENU] = 0;
        else {
            keystate[VK_RMENU] = 0x80;
            left_alt = false;
        }
    }

    scan = (HIWORD(lParam) & (KF_UP | KF_EXTENDED | 0xFF));
    shift_state = ((keystate[VK_SHIFT] & 0x80) != 0)
        + ((keystate[VK_CONTROL] & 0x80) != 0) * 2;

    /* Note if AltGr was pressed and if it was used as a compose key */
    if (!wgs->compose_state) {
        wgs->compose_keycode = 0x100;
        if (conf_get_bool(wgs->conf, CONF_compose_key)) {
            if (wParam == VK_MENU && (HIWORD(lParam) & KF_EXTENDED))
                wgs->compose_keycode = wParam;
        }
        if (wParam == VK_APPS)
            wgs->compose_keycode = wParam;
    }

    if (wParam == wgs->compose_keycode) {
        if (wgs->compose_state == 0 &&
            (HIWORD(lParam) & (KF_UP | KF_REPEAT)) == 0)
            wgs->compose_state = 1;
        else if (wgs->compose_state == 1 && (HIWORD(lParam) & KF_UP))
            wgs->compose_state = 2;
        else
            wgs->compose_state = 0;
    } else if (wgs->compose_state == 1 && wParam != VK_CONTROL)
        wgs->compose_state = 0;

    if (wgs->compose_state > 1 && left_alt)
        wgs->compose_state = 0;

    /* Sanitize the number pad if not using a PC NumPad */
    if (left_alt || (wgs->term->app_keypad_keys && !no_applic_k
                     && funky_type != FUNKY_XTERM) ||
        funky_type == FUNKY_VT400 || nethack_keypad || wgs->compose_state) {
        if ((HIWORD(lParam) & KF_EXTENDED) == 0) {
            int nParam = 0;
            switch (wParam) {
              case VK_INSERT:
                nParam = VK_NUMPAD0;
                break;
              case VK_END:
                nParam = VK_NUMPAD1;
                break;
              case VK_DOWN:
                nParam = VK_NUMPAD2;
                break;
              case VK_NEXT:
                nParam = VK_NUMPAD3;
                break;
              case VK_LEFT:
                nParam = VK_NUMPAD4;
                break;
              case VK_CLEAR:
                nParam = VK_NUMPAD5;
                break;
              case VK_RIGHT:
                nParam = VK_NUMPAD6;
                break;
              case VK_HOME:
                nParam = VK_NUMPAD7;
                break;
              case VK_UP:
                nParam = VK_NUMPAD8;
                break;
              case VK_PRIOR:
                nParam = VK_NUMPAD9;
                break;
              case VK_DELETE:
                nParam = VK_DECIMAL;
                break;
            }
            if (nParam) {
                if (keystate[VK_NUMLOCK] & 1)
                    shift_state |= 1;
                wParam = nParam;
            }
        }
    }

    /* If a key is pressed and AltGr is not active */
    if (key_down && (keystate[VK_RMENU] & 0x80) == 0 && !wgs->compose_state) {
        /* Okay, prepare for most alts then ... */
        if (left_alt)
            *p++ = '\033';

        /* Lets see if it's a pattern we know all about ... */
        if (wParam == VK_PRIOR && shift_state == 1) {
            SendMessage(wgs->term_hwnd, WM_VSCROLL, SB_PAGEUP, 0);
            return 0;
        }
        if (wParam == VK_PRIOR && shift_state == 3) { /* ctrl-shift-pageup */
            SendMessage(wgs->term_hwnd, WM_VSCROLL, SB_TOP, 0);
            return 0;
        }
        if (wParam == VK_NEXT && shift_state == 3) { /* ctrl-shift-pagedown */
            SendMessage(wgs->term_hwnd, WM_VSCROLL, SB_BOTTOM, 0);
            return 0;
        }

        if (wParam == VK_PRIOR && shift_state == 2) {
            SendMessage(wgs->term_hwnd, WM_VSCROLL, SB_LINEUP, 0);
            return 0;
        }
        if (wParam == VK_NEXT && shift_state == 1) {
            SendMessage(wgs->term_hwnd, WM_VSCROLL, SB_PAGEDOWN, 0);
            return 0;
        }
        if (wParam == VK_NEXT && shift_state == 2) {
            SendMessage(wgs->term_hwnd, WM_VSCROLL, SB_LINEDOWN, 0);
            return 0;
        }
        if ((wParam == VK_PRIOR || wParam == VK_NEXT) && shift_state == 3) {
            term_scroll_to_selection(wgs->term, (wParam == VK_PRIOR ? 0 : 1));
            return 0;
        }
        if (wParam == VK_INSERT && shift_state == 2) {
            switch (conf_get_int(wgs->conf, CONF_ctrlshiftins)) {
              case CLIPUI_IMPLICIT:
                break;          /* no need to re-copy to CLIP_LOCAL */
              case CLIPUI_EXPLICIT:
                term_request_copy(wgs->term, clips_system,
                                  lenof(clips_system));
                break;
              default:
                break;
            }
            return 0;
        }
        if (wParam == VK_INSERT && shift_state == 1) {
            switch (conf_get_int(wgs->conf, CONF_ctrlshiftins)) {
              case CLIPUI_IMPLICIT:
                term_request_paste(wgs->term, CLIP_LOCAL);
                break;
              case CLIPUI_EXPLICIT:
                term_request_paste(wgs->term, CLIP_SYSTEM);
                break;
              default:
                break;
            }
            return 0;
        }
        if (wParam == 'C' && shift_state == 3) {
            switch (conf_get_int(wgs->conf, CONF_ctrlshiftcv)) {
              case CLIPUI_IMPLICIT:
                break;          /* no need to re-copy to CLIP_LOCAL */
              case CLIPUI_EXPLICIT:
                term_request_copy(wgs->term, clips_system,
                                  lenof(clips_system));
                break;
              default:
                break;
            }
            return 0;
        }
        if (wParam == 'V' && shift_state == 3) {
            switch (conf_get_int(wgs->conf, CONF_ctrlshiftcv)) {
              case CLIPUI_IMPLICIT:
                term_request_paste(wgs->term, CLIP_LOCAL);
                break;
              case CLIPUI_EXPLICIT:
                term_request_paste(wgs->term, CLIP_SYSTEM);
                break;
              default:
                break;
            }
            return 0;
        }
        if (left_alt && wParam == VK_F4 &&
            conf_get_bool(wgs->conf, CONF_alt_f4)) {
            return -1;
        }
        if (left_alt && wParam == VK_SPACE &&
            conf_get_bool(wgs->conf, CONF_alt_space)) {
            SendMessage(wgs->term_hwnd, WM_SYSCOMMAND, SC_KEYMENU, 0);
            return -1;
        }
        if (left_alt && wParam == VK_RETURN &&
            conf_get_bool(wgs->conf, CONF_fullscreenonaltenter) &&
            (conf_get_int(wgs->conf, CONF_resize_action) != RESIZE_DISABLED)) {
            if ((HIWORD(lParam) & (KF_UP | KF_REPEAT)) != KF_REPEAT)
                flip_full_screen(wgs);
            return -1;
        }
        /* Control-Numlock for app-keypad mode switch */
        if (wParam == VK_PAUSE && shift_state == 2) {
            wgs->term->app_keypad_keys = !wgs->term->app_keypad_keys;
            return 0;
        }

        if (wParam == VK_BACK && shift_state == 0) {    /* Backspace */
            *p++ = (conf_get_bool(wgs->conf, CONF_bksp_is_delete) ?
                    0x7F : 0x08);
            *p++ = 0;
            return -2;
        }
        if (wParam == VK_BACK && shift_state == 1) {    /* Shift Backspace */
            /* We do the opposite of what is configured */
            *p++ = (conf_get_bool(wgs->conf, CONF_bksp_is_delete) ?
                    0x08 : 0x7F);
            *p++ = 0;
            return -2;
        }
        if (wParam == VK_TAB && shift_state == 1) {     /* Shift tab */
            *p++ = 0x1B;
            *p++ = '[';
            *p++ = 'Z';
            return p - output;
        }
        if (wParam == VK_SPACE && shift_state == 2) {   /* Ctrl-Space */
            *p++ = 0;
            return p - output;
        }
        if (wParam == VK_SPACE && shift_state == 3) {   /* Ctrl-Shift-Space */
            *p++ = 160;
            return p - output;
        }
        if (wParam == VK_CANCEL && shift_state == 2) {  /* Ctrl-Break */
            if (wgs->backend)
                backend_special(wgs->backend, SS_BRK, 0);
            return 0;
        }
        if (wParam == VK_PAUSE) {      /* Break/Pause */
            *p++ = 26;
            *p++ = 0;
            return -2;
        }
        /* Control-2 to Control-8 are special */
        if (shift_state == 2 && wParam >= '2' && wParam <= '8') {
            *p++ = "\000\033\034\035\036\037\177"[wParam - '2'];
            return p - output;
        }
        if (shift_state == 2 && (wParam == 0xBD || wParam == 0xBF)) {
            *p++ = 0x1F;
            return p - output;
        }
        if (shift_state == 2 && (wParam == 0xDF || wParam == 0xDC)) {
            *p++ = 0x1C;
            return p - output;
        }
        if (shift_state == 3 && wParam == 0xDE) {
            *p++ = 0x1E;               /* Ctrl-~ == Ctrl-^ in xterm at least */
            return p - output;
        }

        switch (wParam) {
            bool consumed_alt;

          case VK_NUMPAD0: keypad_key = '0'; goto numeric_keypad;
          case VK_NUMPAD1: keypad_key = '1'; goto numeric_keypad;
          case VK_NUMPAD2: keypad_key = '2'; goto numeric_keypad;
          case VK_NUMPAD3: keypad_key = '3'; goto numeric_keypad;
          case VK_NUMPAD4: keypad_key = '4'; goto numeric_keypad;
          case VK_NUMPAD5: keypad_key = '5'; goto numeric_keypad;
          case VK_NUMPAD6: keypad_key = '6'; goto numeric_keypad;
          case VK_NUMPAD7: keypad_key = '7'; goto numeric_keypad;
          case VK_NUMPAD8: keypad_key = '8'; goto numeric_keypad;
          case VK_NUMPAD9: keypad_key = '9'; goto numeric_keypad;
          case VK_DECIMAL: keypad_key = '.'; goto numeric_keypad;
          case VK_ADD: keypad_key = '+'; goto numeric_keypad;
          case VK_SUBTRACT: keypad_key = '-'; goto numeric_keypad;
          case VK_MULTIPLY: keypad_key = '*'; goto numeric_keypad;
          case VK_DIVIDE: keypad_key = '/'; goto numeric_keypad;
          case VK_EXECUTE: keypad_key = 'G'; goto numeric_keypad;
            /* also the case for VK_RETURN below can sometimes come here */
          numeric_keypad:
            /* Left Alt overrides all numeric keypad usage to act as
             * numeric character code input */
            if (left_alt) {
                if (keypad_key >= '0' && keypad_key <= '9')
                    wgs->alt_numberpad_accumulator =
                        wgs->alt_numberpad_accumulator * 10 + keypad_key - '0';
                else
                    wgs->alt_numberpad_accumulator = 0;
                break;
            }

            {
                int nchars = format_numeric_keypad_key(
                    (char *)p, wgs->term, keypad_key,
                    shift_state & 1, shift_state & 2);
                if (!nchars) {
                    /*
                     * If we didn't get an escape sequence out of the
                     * numeric keypad key, then that must be because
                     * we're in Num Lock mode without application
                     * keypad enabled. In that situation we leave this
                     * keypress to the ToUnicode/ToAsciiEx handler
                     * below, which will translate it according to the
                     * appropriate keypad layout (e.g. so that what a
                     * Brit thinks of as keypad '.' can become ',' in
                     * the German layout).
                     *
                     * An exception is the keypad Return key: if we
                     * didn't get an escape sequence for that, we
                     * treat it like ordinary Return, taking into
                     * account Telnet special new line codes and
                     * config options.
                     */
                    if (keypad_key == '\r')
                        goto ordinary_return_key;
                    break;
                }

                p += nchars;
                return p - output;
            }

            int fkey_number;
          case VK_F1: fkey_number = 1; goto numbered_function_key;
          case VK_F2: fkey_number = 2; goto numbered_function_key;
          case VK_F3: fkey_number = 3; goto numbered_function_key;
          case VK_F4: fkey_number = 4; goto numbered_function_key;
          case VK_F5: fkey_number = 5; goto numbered_function_key;
          case VK_F6: fkey_number = 6; goto numbered_function_key;
          case VK_F7: fkey_number = 7; goto numbered_function_key;
          case VK_F8: fkey_number = 8; goto numbered_function_key;
          case VK_F9: fkey_number = 9; goto numbered_function_key;
          case VK_F10: fkey_number = 10; goto numbered_function_key;
          case VK_F11: fkey_number = 11; goto numbered_function_key;
          case VK_F12: fkey_number = 12; goto numbered_function_key;
          case VK_F13: fkey_number = 13; goto numbered_function_key;
          case VK_F14: fkey_number = 14; goto numbered_function_key;
          case VK_F15: fkey_number = 15; goto numbered_function_key;
          case VK_F16: fkey_number = 16; goto numbered_function_key;
          case VK_F17: fkey_number = 17; goto numbered_function_key;
          case VK_F18: fkey_number = 18; goto numbered_function_key;
          case VK_F19: fkey_number = 19; goto numbered_function_key;
          case VK_F20: fkey_number = 20; goto numbered_function_key;
          numbered_function_key:
            consumed_alt = false;
            p += format_function_key((char *)p, wgs->term, fkey_number,
                                     shift_state & 1, shift_state & 2,
                                     left_alt, &consumed_alt);
            if (consumed_alt)
                left_alt = false; /* supersedes the usual prefixing of Esc */
            return p - output;

            SmallKeypadKey sk_key;
          case VK_HOME: sk_key = SKK_HOME; goto small_keypad_key;
          case VK_END: sk_key = SKK_END; goto small_keypad_key;
          case VK_INSERT: sk_key = SKK_INSERT; goto small_keypad_key;
          case VK_DELETE: sk_key = SKK_DELETE; goto small_keypad_key;
          case VK_PRIOR: sk_key = SKK_PGUP; goto small_keypad_key;
          case VK_NEXT: sk_key = SKK_PGDN; goto small_keypad_key;
          small_keypad_key:
            /* These keys don't generate terminal input with Ctrl */
            if (shift_state & 2)
                break;

            p += format_small_keypad_key((char *)p, wgs->term, sk_key,
                                         shift_state & 1, shift_state & 2,
                                         left_alt, &consumed_alt);
            if (consumed_alt)
                left_alt = false; /* supersedes the usual prefixing of Esc */
            return p - output;

            char xkey;
          case VK_UP: xkey = 'A'; goto arrow_key;
          case VK_DOWN: xkey = 'B'; goto arrow_key;
          case VK_RIGHT: xkey = 'C'; goto arrow_key;
          case VK_LEFT: xkey = 'D'; goto arrow_key;
          case VK_CLEAR: xkey = 'G'; goto arrow_key; /* close enough */
          arrow_key:
            consumed_alt = false;
            p += format_arrow_key((char *)p, wgs->term, xkey, shift_state & 1,
                                  shift_state & 2, left_alt, &consumed_alt);
            if (consumed_alt)
                left_alt = false; /* supersedes the usual prefixing of Esc */
            return p - output;

          case VK_RETURN:
            if (HIWORD(lParam) & KF_EXTENDED) {
                keypad_key = '\r';
                goto numeric_keypad;
            }
          ordinary_return_key:
            if (shift_state == 0 && wgs->term->cr_lf_return) {
                *p++ = '\r';
                *p++ = '\n';
                return p - output;
            } else {
                *p++ = 0x0D;
                *p++ = 0;
                return -2;
            }
        }
    }

    /* Okay we've done everything interesting; let windows deal with
     * the boring stuff */
    {
        bool capsOn = false;

        /* helg: clear CAPS LOCK state if caps lock switches to cyrillic */
        if (keystate[VK_CAPITAL] != 0 &&
            conf_get_bool(wgs->conf, CONF_xlat_capslockcyr)) {
            capsOn = !left_alt;
            keystate[VK_CAPITAL] = 0;
        }

        wchar_t keys_unicode[3];

        /* XXX how do we know what the max size of the keys array should
         * be is? There's indication on MS' website of an Inquire/InquireEx
         * functioning returning a KBINFO structure which tells us. */
        if (osPlatformId == VER_PLATFORM_WIN32_NT && p_ToUnicodeEx) {
            r = p_ToUnicodeEx(wParam, scan, keystate, keys_unicode,
                              lenof(keys_unicode), 0, kbd_layout);
        } else {
            /* XXX 'keys' parameter is declared in MSDN documentation as
             * 'LPWORD lpChar'.
             * The experience of a French user indicates that on
             * Win98, WORD[] should be passed in, but on Win2K, it should
             * be BYTE[]. German WinXP and my Win2K with "US International"
             * driver corroborate this.
             * Experimentally I've conditionalised the behaviour on the
             * Win9x/NT split, but I suspect it's worse than that.
             * See wishlist item `win-dead-keys' for more horrible detail
             * and speculations. */
            int i;
            WORD keys[3];
            BYTE keysb[3];
            r = ToAsciiEx(wParam, scan, keystate, keys, 0, kbd_layout);
            if (r > 0) {
                for (i = 0; i < r; i++) {
                    keysb[i] = (BYTE)keys[i];
                }
                MultiByteToWideChar(CP_ACP, 0, (LPCSTR)keysb, r,
                                    keys_unicode, lenof(keys_unicode));
            }
        }
#ifdef SHOW_TOASCII_RESULT
        if (r == 1 && !key_down) {
            if (wgs->alt_numberpad_accumulator) {
                if (in_utf(term) || ucsdata.dbcs_screenfont)
                    debug(", (U+%04x)", wgs->alt_numberpad_accumulator);
                else
                    debug(", LCH(%d)", wgs->alt_numberpad_accumulator);
            } else {
                debug(", ACH(%d)", keys_unicode[0]);
            }
        } else if (r > 0) {
            int r1;
            debug(", ASC(");
            for (r1 = 0; r1 < r; r1++) {
                debug("%s%d", r1 ? "," : "", keys_unicode[r1]);
            }
            debug(")");
        }
#endif
        if (r > 0) {
            WCHAR keybuf;

            p = output;
            for (i = 0; i < r; i++) {
                wchar_t wch = keys_unicode[i];

                if (wgs->compose_state == 2 && wch >= ' ' && wch < 0x80) {
                    wgs->compose_char = wch;
                    wgs->compose_state++;
                    continue;
                }
                if (wgs->compose_state == 3 && wch >= ' ' && wch < 0x80) {
                    int nc;
                    wgs->compose_state = 0;

                    if ((nc = check_compose(wgs->compose_char, wch)) == -1) {
                        MessageBeep(MB_ICONHAND);
                        return 0;
                    }
                    keybuf = nc;
                    term_keyinputw(wgs->term, &keybuf, 1);
                    continue;
                }

                wgs->compose_state = 0;

                if (!key_down) {
                    if (wgs->alt_numberpad_accumulator) {
                        if (in_utf(wgs->term) ||
                            wgs->ucsdata.dbcs_screenfont) {
                            keybuf = wgs->alt_numberpad_accumulator;
                            term_keyinputw(wgs->term, &keybuf, 1);
                        } else {
                            char ch = (char) wgs->alt_numberpad_accumulator;
                            /*
                             * We need not bother about stdin
                             * backlogs here, because in GUI PuTTY
                             * we can't do anything about it
                             * anyway; there's no means of asking
                             * Windows to hold off on KEYDOWN
                             * messages. We _have_ to buffer
                             * everything we're sent.
                             */
                            term_keyinput(wgs->term, -1, &ch, 1);
                        }
                        wgs->alt_numberpad_accumulator = 0;
                    } else {
                        term_keyinputw(wgs->term, &wch, 1);
                    }
                } else {
                    if (capsOn && wch < 0x80) {
                        WCHAR cbuf[2];
                        cbuf[0] = 27;
                        cbuf[1] = xlat_uskbd2cyrllic(wch);
                        term_keyinputw(
                            wgs->term, cbuf+!left_alt, 1+!!left_alt);
                    } else {
                        WCHAR cbuf[2];
                        cbuf[0] = '\033';
                        cbuf[1] = wch;
                        term_keyinputw(
                            wgs->term, cbuf +!left_alt, 1+!!left_alt);
                    }
                }
                show_mouseptr(wgs, false);
            }

            return p - output;
        }
    }

    /*
     * ALT alone may or may not want to bring up the System menu.
     * If it's not meant to, we return 0 on presses or releases of
     * ALT, to show that we've swallowed the keystroke. Otherwise
     * we return -1, which means Windows will give the keystroke
     * its default handling (i.e. bring up the System menu).
     */
    if (wParam == VK_MENU && !conf_get_bool(wgs->conf, CONF_alt_only))
        return 0;

    return -1;
}

static void wintw_set_title(TermWin *tw, const char *title, int codepage)
{
    WinGuiSeat *wgs = container_of(tw, WinGuiSeat, termwin);
    wchar_t *new_window_name = dup_mb_to_wc(codepage, 0, title);
    if (!wcscmp(new_window_name, wgs->window_name)) {
        sfree(new_window_name);
        return;
    }
    sfree(wgs->window_name);
    wgs->window_name = new_window_name;
    if (conf_get_bool(wgs->conf, CONF_win_name_always) ||
        !IsIconic(wgs->term_hwnd))
        sw_SetWindowText(wgs->term_hwnd, wgs->window_name);
}

static void wintw_set_icon_title(TermWin *tw, const char *title, int codepage)
{
    WinGuiSeat *wgs = container_of(tw, WinGuiSeat, termwin);
    wchar_t *new_icon_name = dup_mb_to_wc(codepage, 0, title);
    if (!wcscmp(new_icon_name, wgs->icon_name)) {
        sfree(new_icon_name);
        return;
    }
    sfree(wgs->icon_name);
    wgs->icon_name = new_icon_name;
    if (!conf_get_bool(wgs->conf, CONF_win_name_always) &&
        IsIconic(wgs->term_hwnd))
        sw_SetWindowText(wgs->term_hwnd, wgs->icon_name);
}

static void wintw_set_scrollbar(TermWin *tw, int total, int start, int page)
{
    WinGuiSeat *wgs = container_of(tw, WinGuiSeat, termwin);
    SCROLLINFO si;

    if (!conf_get_bool(wgs->conf, is_full_screen(wgs) ?
                       CONF_scrollbar_in_fullscreen : CONF_scrollbar))
        return;

    si.cbSize = sizeof(si);
    si.fMask = SIF_ALL | SIF_DISABLENOSCROLL;
    si.nMin = 0;
    si.nMax = total - 1;
    si.nPage = page;
    si.nPos = start;
    if (wgs->term_hwnd)
        SetScrollInfo(wgs->term_hwnd, SB_VERT, &si, true);
}

static bool wintw_setup_draw_ctx(TermWin *tw)
{
    WinGuiSeat *wgs = container_of(tw, WinGuiSeat, termwin);
    assert(!wgs->wintw_hdc);
    wgs->wintw_hdc = make_hdc(wgs);
    return wgs->wintw_hdc != NULL;
}

static void wintw_free_draw_ctx(TermWin *tw)
{
    WinGuiSeat *wgs = container_of(tw, WinGuiSeat, termwin);
    assert(wgs->wintw_hdc);
    free_hdc(wgs, wgs->wintw_hdc);
    wgs->wintw_hdc = NULL;
}

/*
 * Set up the colour palette.
 */
static void init_palette(WinGuiSeat *wgs)
{
    wgs->pal = NULL;
    wgs->logpal = snew_plus(
        LOGPALETTE, (OSC4_NCOLOURS - 1) * sizeof(PALETTEENTRY));
    wgs->logpal->palVersion = 0x300;
    wgs->logpal->palNumEntries = OSC4_NCOLOURS;
    for (unsigned i = 0; i < OSC4_NCOLOURS; i++)
        wgs->logpal->palPalEntry[i].peFlags = PC_NOCOLLAPSE;
}

static void wintw_palette_set(TermWin *tw, unsigned start,
                              unsigned ncolours, const rgb *colours_in)
{
    WinGuiSeat *wgs = container_of(tw, WinGuiSeat, termwin);
    assert(start <= OSC4_NCOLOURS);
    assert(ncolours <= OSC4_NCOLOURS - start);

    for (unsigned i = 0; i < ncolours; i++) {
        const rgb *in = &colours_in[i];
        PALETTEENTRY *out = &wgs->logpal->palPalEntry[i + start];
        out->peRed = in->r;
        out->peGreen = in->g;
        out->peBlue = in->b;
        wgs->colours[i + start] =
            RGB(in->r, in->g, in->b) ^ wgs->colorref_modifier;
    }

    bool got_new_palette = false;

    if (!wgs->tried_pal && conf_get_bool(wgs->conf, CONF_try_palette)) {
        HDC hdc = GetDC(wgs->term_hwnd);
        if (GetDeviceCaps(hdc, RASTERCAPS) & RC_PALETTE) {
            wgs->pal = CreatePalette(wgs->logpal);
            if (wgs->pal) {
                SelectPalette(hdc, wgs->pal, false);
                RealizePalette(hdc);
                SelectPalette(hdc, GetStockObject(DEFAULT_PALETTE), false);

                /* Convert all RGB() values in colours[] into PALETTERGB(),
                 * and ensure we stick to that later */
                wgs->colorref_modifier = PALETTERGB(0, 0, 0) ^ RGB(0, 0, 0);
                for (unsigned i = 0; i < OSC4_NCOLOURS; i++)
                    wgs->colours[i] ^= wgs->colorref_modifier;

                /* Inhibit the SetPaletteEntries call below */
                got_new_palette = true;
            }
        }
        ReleaseDC(wgs->term_hwnd, hdc);
        wgs->tried_pal = true;
    }

    if (wgs->pal && !got_new_palette) {
        /* We already had a palette, so replace the changed colours in the
         * existing one. */
        SetPaletteEntries(wgs->pal, start, ncolours,
                          wgs->logpal->palPalEntry + start);

        HDC hdc = make_hdc(wgs);
        UnrealizeObject(wgs->pal);
        RealizePalette(hdc);
        free_hdc(wgs, hdc);
    }

    if (start <= OSC4_COLOUR_bg && OSC4_COLOUR_bg < start + ncolours) {
        /* If Default Background changes, we need to ensure any space between
         * the text area and the window border is redrawn. */
        InvalidateRect(wgs->term_hwnd, NULL, true);
    }
}

void write_aclip(HWND hwnd, int clipboard, char *data, int len)
{
    HGLOBAL clipdata;
    void *lock;

    if (clipboard != CLIP_SYSTEM)
        return;

    clipdata = GlobalAlloc(GMEM_DDESHARE | GMEM_MOVEABLE, len + 1);
    if (!clipdata)
        return;
    lock = GlobalLock(clipdata);
    if (!lock)
        return;
    memcpy(lock, data, len);
    ((unsigned char *) lock)[len] = 0;
    GlobalUnlock(clipdata);

    if (OpenClipboard(hwnd)) {
        EmptyClipboard();
        SetClipboardData(CF_TEXT, clipdata);
        CloseClipboard();
    } else
        GlobalFree(clipdata);
}

typedef struct _rgbindex {
    int index;
    COLORREF ref;
} rgbindex;

int cmpCOLORREF(void *va, void *vb)
{
    COLORREF a = ((rgbindex *)va)->ref;
    COLORREF b = ((rgbindex *)vb)->ref;
    return (a < b) ? -1 : (a > b) ? +1 : 0;
}

/*
 * Note: unlike write_aclip() this will not append a nul.
 */
static void wintw_clip_write(
    TermWin *tw, int clipboard, wchar_t *data, int *attr,
    truecolour *truecolour, int len, bool must_deselect)
{
    WinGuiSeat *wgs = container_of(tw, WinGuiSeat, termwin);
    HGLOBAL clipdata, clipdata2, clipdata3;
    int len2;
    void *lock, *lock2, *lock3;

    if (clipboard != CLIP_SYSTEM)
        return;

    len2 = WideCharToMultiByte(CP_ACP, 0, data, len, 0, 0, NULL, NULL);

    clipdata = GlobalAlloc(GMEM_DDESHARE | GMEM_MOVEABLE,
                           len * sizeof(wchar_t));
    clipdata2 = GlobalAlloc(GMEM_DDESHARE | GMEM_MOVEABLE, len2);

    if (!clipdata || !clipdata2) {
        if (clipdata)
            GlobalFree(clipdata);
        if (clipdata2)
            GlobalFree(clipdata2);
        return;
    }
    if (!(lock = GlobalLock(clipdata))) {
        GlobalFree(clipdata);
        GlobalFree(clipdata2);
        return;
    }
    if (!(lock2 = GlobalLock(clipdata2))) {
        GlobalUnlock(clipdata);
        GlobalFree(clipdata);
        GlobalFree(clipdata2);
        return;
    }

    memcpy(lock, data, len * sizeof(wchar_t));
    WideCharToMultiByte(CP_ACP, 0, data, len, lock2, len2, NULL, NULL);

    if (conf_get_bool(wgs->conf, CONF_rtf_paste)) {
        wchar_t unitab[256];
        strbuf *rtf = strbuf_new();
        unsigned char *tdata = (unsigned char *)lock2;
        wchar_t *udata = (wchar_t *)lock;
        int uindex = 0, tindex = 0;
        int multilen, blen, alen, i;
        char before[16], after[4];
        int fgcolour,  lastfgcolour  = -1;
        int bgcolour,  lastbgcolour  = -1;
        COLORREF fg,   lastfg = -1;
        COLORREF bg,   lastbg = -1;
        int attrBold,  lastAttrBold  = 0;
        int attrUnder, lastAttrUnder = 0;
        int palette[OSC4_NCOLOURS];
        int numcolours;
        tree234 *rgbtree = NULL;
        FontSpec *font = conf_get_fontspec(wgs->conf, CONF_font);

        get_unitab(CP_ACP, unitab, 0);

        put_fmt(
            rtf, "{\\rtf1\\ansi\\deff0{\\fonttbl\\f0\\fmodern %s;}\\f0\\fs%d",
            font->name, font->height*2);

        /*
         * Add colour palette
         * {\colortbl ;\red255\green0\blue0;\red0\green0\blue128;}
         */

        /*
         * First - Determine all colours in use
         *    o  Foregound and background colours share the same palette
         */
        if (attr) {
            memset(palette, 0, sizeof(palette));
            for (i = 0; i < (len-1); i++) {
                fgcolour = ((attr[i] & ATTR_FGMASK) >> ATTR_FGSHIFT);
                bgcolour = ((attr[i] & ATTR_BGMASK) >> ATTR_BGSHIFT);

                if (attr[i] & ATTR_REVERSE) {
                    int tmpcolour = fgcolour;   /* Swap foreground and background */
                    fgcolour = bgcolour;
                    bgcolour = tmpcolour;
                }

                if (wgs->bold_colours && (attr[i] & ATTR_BOLD)) {
                    if (fgcolour  <   8)        /* ANSI colours */
                        fgcolour +=   8;
                    else if (fgcolour >= 256)   /* Default colours */
                        fgcolour ++;
                }

                if ((attr[i] & ATTR_BLINK)) {
                    if (bgcolour  <   8)        /* ANSI colours */
                        bgcolour +=   8;
                    else if (bgcolour >= 256)   /* Default colours */
                        bgcolour ++;
                }

                palette[fgcolour]++;
                palette[bgcolour]++;
            }

            if (truecolour) {
                rgbtree = newtree234(cmpCOLORREF);
                for (i = 0; i < (len-1); i++) {
                    if (truecolour[i].fg.enabled) {
                        rgbindex *rgbp = snew(rgbindex);
                        rgbp->ref = RGB(truecolour[i].fg.r,
                                        truecolour[i].fg.g,
                                        truecolour[i].fg.b);
                        if (add234(rgbtree, rgbp) != rgbp)
                            sfree(rgbp);
                    }
                    if (truecolour[i].bg.enabled) {
                        rgbindex *rgbp = snew(rgbindex);
                        rgbp->ref = RGB(truecolour[i].bg.r,
                                        truecolour[i].bg.g,
                                        truecolour[i].bg.b);
                        if (add234(rgbtree, rgbp) != rgbp)
                            sfree(rgbp);
                    }
                }
            }

            /*
             * Next - Create a reduced palette
             */
            numcolours = 0;
            for (i = 0; i < OSC4_NCOLOURS; i++) {
                if (palette[i] != 0)
                    palette[i]  = ++numcolours;
            }

            if (rgbtree) {
                rgbindex *rgbp;
                for (i = 0; (rgbp = index234(rgbtree, i)) != NULL; i++)
                    rgbp->index = ++numcolours;
            }

            /*
             * Finally - Write the colour table
             */
            put_datapl(rtf, PTRLEN_LITERAL("{\\colortbl ;"));

            for (i = 0; i < OSC4_NCOLOURS; i++) {
                if (palette[i] != 0) {
                    const PALETTEENTRY *pe = &wgs->logpal->palPalEntry[i];
                    put_fmt(rtf, "\\red%d\\green%d\\blue%d;",
                            pe->peRed, pe->peGreen, pe->peBlue);
                }
            }
            if (rgbtree) {
                rgbindex *rgbp;
                for (i = 0; (rgbp = index234(rgbtree, i)) != NULL; i++)
                    put_fmt(rtf, "\\red%d\\green%d\\blue%d;",
                            GetRValue(rgbp->ref), GetGValue(rgbp->ref),
                            GetBValue(rgbp->ref));
            }
            put_datapl(rtf, PTRLEN_LITERAL("}"));
        }

        /*
         * We want to construct a piece of RTF that specifies the
         * same Unicode text. To do this we will read back in
         * parallel from the Unicode data in `udata' and the
         * non-Unicode data in `tdata'. For each character in
         * `tdata' which becomes the right thing in `udata' when
         * looked up in `unitab', we just copy straight over from
         * tdata. For each one that doesn't, we must WCToMB it
         * individually and produce a \u escape sequence.
         *
         * It would probably be more robust to just bite the bullet
         * and WCToMB each individual Unicode character one by one,
         * then MBToWC each one back to see if it was an accurate
         * translation; but that strikes me as a horrifying number
         * of Windows API calls so I want to see if this faster way
         * will work. If it screws up badly we can always revert to
         * the simple and slow way.
         */
        while (tindex < len2 && uindex < len &&
               tdata[tindex] && udata[uindex]) {
            if (tindex + 1 < len2 &&
                tdata[tindex] == '\r' &&
                tdata[tindex+1] == '\n') {
                tindex++;
                uindex++;
            }

            /*
             * Set text attributes
             */
            if (attr) {
                /*
                 * Determine foreground and background colours
                 */
                if (truecolour && truecolour[tindex].fg.enabled) {
                    fgcolour = -1;
                    fg = RGB(truecolour[tindex].fg.r,
                             truecolour[tindex].fg.g,
                             truecolour[tindex].fg.b);
                } else {
                    fgcolour = ((attr[tindex] & ATTR_FGMASK) >> ATTR_FGSHIFT);
                    fg = -1;
                }

                if (truecolour && truecolour[tindex].bg.enabled) {
                    bgcolour = -1;
                    bg = RGB(truecolour[tindex].bg.r,
                             truecolour[tindex].bg.g,
                             truecolour[tindex].bg.b);
                } else {
                    bgcolour = ((attr[tindex] & ATTR_BGMASK) >> ATTR_BGSHIFT);
                    bg = -1;
                }

                if (attr[tindex] & ATTR_REVERSE) {
                    int tmpcolour = fgcolour;       /* Swap foreground and background */
                    fgcolour = bgcolour;
                    bgcolour = tmpcolour;

                    COLORREF tmpref = fg;
                    fg = bg;
                    bg = tmpref;
                }

                if (wgs->bold_colours && (attr[tindex] & ATTR_BOLD) &&
                    (fgcolour >= 0)) {
                    if (fgcolour  <   8)            /* ANSI colours */
                        fgcolour +=   8;
                    else if (fgcolour >= 256)       /* Default colours */
                        fgcolour ++;
                }

                if ((attr[tindex] & ATTR_BLINK) && (bgcolour >= 0)) {
                    if (bgcolour  <   8)            /* ANSI colours */
                        bgcolour +=   8;
                    else if (bgcolour >= 256)       /* Default colours */
                        bgcolour ++;
                }

                /*
                 * Collect other attributes
                 */
                if (wgs->bold_font_mode != BOLD_NONE)
                    attrBold  = attr[tindex] & ATTR_BOLD;
                else
                    attrBold  = 0;

                attrUnder = attr[tindex] & ATTR_UNDER;

                /*
                 * Reverse video
                 *   o  If video isn't reversed, ignore colour attributes for default foregound
                 *      or background.
                 *   o  Special case where bolded text is displayed using the default foregound
                 *      and background colours - force to bolded RTF.
                 */
                if (!(attr[tindex] & ATTR_REVERSE)) {
                    if (bgcolour >= 256)            /* Default color */
                        bgcolour  = -1;             /* No coloring */

                    if (fgcolour >= 256) {          /* Default colour */
                        if (wgs->bold_colours && (fgcolour & 1) &&
                            bgcolour == -1)
                            attrBold = ATTR_BOLD;   /* Emphasize text with bold attribute */

                        fgcolour  = -1;             /* No coloring */
                    }
                }

                /*
                 * Write RTF text attributes
                 */
                if ((lastfgcolour != fgcolour) || (lastfg != fg)) {
                    lastfgcolour  = fgcolour;
                    lastfg        = fg;
                    if (fg == -1) {
                        put_fmt(rtf, "\\cf%d ",
                                (fgcolour >= 0) ? palette[fgcolour] : 0);
                    } else {
                        rgbindex rgb, *rgbp;
                        rgb.ref = fg;
                        if ((rgbp = find234(rgbtree, &rgb, NULL)) != NULL)
                            put_fmt(rtf, "\\cf%d ", rgbp->index);
                    }
                }

                if ((lastbgcolour != bgcolour) || (lastbg != bg)) {
                    lastbgcolour  = bgcolour;
                    lastbg        = bg;
                    if (bg == -1)
                        put_fmt(rtf, "\\highlight%d ",
                                (bgcolour >= 0) ? palette[bgcolour] : 0);
                    else {
                        rgbindex rgb, *rgbp;
                        rgb.ref = bg;
                        if ((rgbp = find234(rgbtree, &rgb, NULL)) != NULL)
                            put_fmt(rtf, "\\highlight%d ", rgbp->index);
                    }
                }

                if (lastAttrBold != attrBold) {
                    lastAttrBold  = attrBold;
                    put_datapl(rtf, attrBold ?
                               PTRLEN_LITERAL("\\b ") :
                               PTRLEN_LITERAL("\\b0 "));
                }

                if (lastAttrUnder != attrUnder) {
                    lastAttrUnder  = attrUnder;
                    put_datapl(rtf, attrUnder ?
                               PTRLEN_LITERAL("\\ul ") :
                               PTRLEN_LITERAL("\\ulnone "));
                }
            }

            if (unitab[tdata[tindex]] == udata[uindex]) {
                multilen = 1;
                before[0] = '\0';
                after[0] = '\0';
                blen = alen = 0;
            } else {
                multilen = WideCharToMultiByte(CP_ACP, 0, unitab+uindex, 1,
                                               NULL, 0, NULL, NULL);
                if (multilen != 1) {
                    blen = sprintf(before, "{\\uc%d\\u%d", (int)multilen,
                                   (int)udata[uindex]);
                    alen = 1; strcpy(after, "}");
                } else {
                    blen = sprintf(before, "\\u%d", (int)udata[uindex]);
                    alen = 0; after[0] = '\0';
                }
            }
            assert(tindex + multilen <= len2);

            put_data(rtf, before, blen);
            for (i = 0; i < multilen; i++) {
                if (tdata[tindex+i] == '\\' ||
                    tdata[tindex+i] == '{' ||
                    tdata[tindex+i] == '}') {
                    put_byte(rtf, '\\');
                    put_byte(rtf, tdata[tindex+i]);
                } else if (tdata[tindex+i] == 0x0D || tdata[tindex+i] == 0x0A) {
                    put_datapl(rtf, PTRLEN_LITERAL("\\par\r\n"));
                } else if (tdata[tindex+i] > 0x7E || tdata[tindex+i] < 0x20) {
                    put_fmt(rtf, "\\'%02x", tdata[tindex+i]);
                } else {
                    put_byte(rtf, tdata[tindex+i]);
                }
            }
            put_data(rtf, after, alen);

            tindex += multilen;
            uindex++;
        }

        put_datapl(rtf, PTRLEN_LITERAL("}\0\0")); /* Terminate RTF stream */

        clipdata3 = GlobalAlloc(GMEM_DDESHARE | GMEM_MOVEABLE, rtf->len);
        if (clipdata3 && (lock3 = GlobalLock(clipdata3)) != NULL) {
            memcpy(lock3, rtf->u, rtf->len);
            GlobalUnlock(clipdata3);
        }
        strbuf_free(rtf);

        if (rgbtree) {
            rgbindex *rgbp;
            while ((rgbp = delpos234(rgbtree, 0)) != NULL)
                sfree(rgbp);
            freetree234(rgbtree);
        }
    } else
        clipdata3 = NULL;

    GlobalUnlock(clipdata);
    GlobalUnlock(clipdata2);

    if (!must_deselect)
        SendMessage(wgs->term_hwnd, WM_IGNORE_CLIP, true, 0);

    if (OpenClipboard(wgs->term_hwnd)) {
        EmptyClipboard();
        SetClipboardData(CF_UNICODETEXT, clipdata);
        SetClipboardData(CF_TEXT, clipdata2);
        if (clipdata3)
            SetClipboardData(RegisterClipboardFormat(CF_RTF), clipdata3);
        CloseClipboard();
    } else {
        GlobalFree(clipdata);
        GlobalFree(clipdata2);
    }

    if (!must_deselect)
        SendMessage(wgs->term_hwnd, WM_IGNORE_CLIP, false, 0);
}

static DWORD WINAPI clipboard_read_threadfunc(void *param)
{
    HWND hwnd = (HWND)param;
    HGLOBAL clipdata;

    if (OpenClipboard(NULL)) {
        if ((clipdata = GetClipboardData(CF_UNICODETEXT))) {
            SendMessage(hwnd, WM_GOT_CLIPDATA,
                        (WPARAM)true, (LPARAM)clipdata);
        } else if ((clipdata = GetClipboardData(CF_TEXT))) {
            SendMessage(hwnd, WM_GOT_CLIPDATA,
                        (WPARAM)false, (LPARAM)clipdata);
        }
        CloseClipboard();
    }

    return 0;
}

static void process_clipdata(WinGuiSeat *wgs, HGLOBAL clipdata, bool unicode)
{
    wchar_t *clipboard_contents = NULL;
    size_t clipboard_length = 0;

    if (unicode) {
        wchar_t *p = GlobalLock(clipdata);
        wchar_t *p2;

        if (p) {
            /* Unwilling to rely on Windows having wcslen() */
            for (p2 = p; *p2; p2++);
            clipboard_length = p2 - p;
            clipboard_contents = snewn(clipboard_length + 1, wchar_t);
            memcpy(clipboard_contents, p, clipboard_length * sizeof(wchar_t));
            clipboard_contents[clipboard_length] = L'\0';
            term_do_paste(wgs->term, clipboard_contents, clipboard_length);
        }
    } else {
        char *s = GlobalLock(clipdata);
        int i;

        if (s) {
            i = MultiByteToWideChar(CP_ACP, 0, s, strlen(s) + 1, 0, 0);
            clipboard_contents = snewn(i, wchar_t);
            MultiByteToWideChar(CP_ACP, 0, s, strlen(s) + 1,
                                clipboard_contents, i);
            clipboard_length = i - 1;
            clipboard_contents[clipboard_length] = L'\0';
            term_do_paste(wgs->term, clipboard_contents, clipboard_length);
        }
    }

    sfree(clipboard_contents);
}

static void wintw_clip_request_paste(TermWin *tw, int clipboard)
{
    WinGuiSeat *wgs = container_of(tw, WinGuiSeat, termwin);
    assert(clipboard == CLIP_SYSTEM);

    /*
     * I always thought pasting was synchronous in Windows; the
     * clipboard access functions certainly _look_ synchronous,
     * unlike the X ones. But in fact it seems that in some
     * situations the contents of the clipboard might not be
     * immediately available, and the clipboard-reading functions
     * may block. This leads to trouble if the application
     * delivering the clipboard data has to get hold of it by -
     * for example - talking over a network connection which is
     * forwarded through this very PuTTY.
     *
     * Hence, we spawn a subthread to read the clipboard, and do
     * our paste when it's finished. The thread will send a
     * message back to our main window when it terminates, and
     * that tells us it's OK to paste.
     */
    DWORD in_threadid; /* required for Win9x */
    HANDLE hThread = CreateThread(NULL, 0, clipboard_read_threadfunc,
                                  wgs->term_hwnd, 0, &in_threadid);
    if (hThread)
        CloseHandle(hThread);          /* we don't need the thread handle */
}

/*
 * Print a modal (Really Bad) message box and perform a fatal exit.
 */
void modalfatalbox(const char *fmt, ...)
{
    va_list ap;
    char *message, *title;

    va_start(ap, fmt);
    message = dupvprintf(fmt, ap);
    va_end(ap);
    show_mouseptr(NULL, true);
    title = dupprintf("%s Fatal Error", appname);
    /* {{{ winfrip */
#if 1
    WfrMessageBox(find_window_for_msgbox(), message, title,
                  MB_SYSTEMMODAL | MB_ICONERROR | MB_OK);
#else
    /* winfrip }}} */
    MessageBox(find_window_for_msgbox(), message, title,
               MB_SYSTEMMODAL | MB_ICONERROR | MB_OK);
    /* {{{ winfrip */
#endif
    /* winfrip }}} */
    sfree(message);
    sfree(title);
    cleanup_exit(1);
}

/*
 * Print a message box and don't close the connection.
 */
void nonfatal(const char *fmt, ...)
{
    va_list ap;
    char *message, *title;

    va_start(ap, fmt);
    message = dupvprintf(fmt, ap);
    va_end(ap);
    show_mouseptr(NULL, true);
    title = dupprintf("%s Error", appname);
    /* {{{ winfrip */
#if 1
    WfrMessageBox(find_window_for_msgbox(), message, title, MB_ICONERROR | MB_OK);
#else
    /* winfrip }}} */
    MessageBox(find_window_for_msgbox(), message, title, MB_ICONERROR | MB_OK);
    /* {{{ winfrip */
#endif
    /* winfrip }}} */
    sfree(message);
    sfree(title);
}

static bool flash_window_ex(WinGuiSeat *wgs, DWORD dwFlags,
                            UINT uCount, DWORD dwTimeout)
{
    if (p_FlashWindowEx) {
        FLASHWINFO fi;
        fi.cbSize = sizeof(fi);
        fi.hwnd = wgs->term_hwnd;
        fi.dwFlags = dwFlags;
        fi.uCount = uCount;
        fi.dwTimeout = dwTimeout;
        return (*p_FlashWindowEx)(&fi);
    }
    else
        return false; /* shrug */
}

/*
 * Timer for platforms where we must maintain window flashing manually
 * (e.g., Win95).
 */
static void flash_window_timer(void *vctx, unsigned long now)
{
    WinGuiSeat *wgs = (WinGuiSeat *)vctx;
    if (wgs->flashing && now == wgs->next_flash) {
        flash_window(wgs, 1);
    }
}

/*
 * Manage window caption / taskbar flashing, if enabled.
 * 0 = stop, 1 = maintain, 2 = start
 */
static void flash_window(WinGuiSeat *wgs, int mode)
{
    int beep_ind = conf_get_int(wgs->conf, CONF_beep_ind);
    if ((mode == 0) || (beep_ind == B_IND_DISABLED)) {
        /* stop */
        if (wgs->flashing) {
            wgs->flashing = false;
            if (p_FlashWindowEx)
                flash_window_ex(wgs, FLASHW_STOP, 0, 0);
            else
                FlashWindow(wgs->term_hwnd, false);
        }

    } else if (mode == 2) {
        /* start */
        if (!wgs->flashing) {
            wgs->flashing = true;
            if (p_FlashWindowEx) {
                /* For so-called "steady" mode, we use uCount=2, which
                 * seems to be the traditional number of flashes used
                 * by user notifications (e.g., by Explorer).
                 * uCount=0 appears to enable continuous flashing, per
                 * "flashing" mode, although I haven't seen this
                 * documented. */
                flash_window_ex(wgs, FLASHW_ALL | FLASHW_TIMER,
                                (beep_ind == B_IND_FLASH ? 0 : 2),
                                0 /* system cursor blink rate */);
                /* No need to schedule timer */
            } else {
                FlashWindow(wgs->term_hwnd, true);
                wgs->next_flash = schedule_timer(450, flash_window_timer, wgs);
            }
        }

    } else if ((mode == 1) && (beep_ind == B_IND_FLASH)) {
        /* maintain */
        if (wgs->flashing && !p_FlashWindowEx) {
            FlashWindow(wgs->term_hwnd, true);    /* toggle */
            wgs->next_flash = schedule_timer(450, flash_window_timer, wgs);
        }
    }
}

/*
 * Beep.
 */
static void wintw_bell(TermWin *tw, int mode)
{
    WinGuiSeat *wgs = container_of(tw, WinGuiSeat, termwin);
    if (mode == BELL_DEFAULT) {
        /*
         * For MessageBeep style bells, we want to be careful of
         * timing, because they don't have the nice property of
         * PlaySound bells that each one cancels the previous
         * active one. So we limit the rate to one per 50ms or so.
         */
        long beepdiff;

        beepdiff = GetTickCount() - wgs->last_beep_time;
        if (beepdiff >= 0 && beepdiff < 50)
            return;
        MessageBeep(MB_OK);
        /*
         * The above MessageBeep call takes time, so we record the
         * time _after_ it finishes rather than before it starts.
         */
        wgs->last_beep_time = GetTickCount();
    } else if (mode == BELL_WAVEFILE) {
        Filename *bell_wavefile = conf_get_filename(
            wgs->conf, CONF_bell_wavefile);
        bool success = (
            p_PlaySoundW ? p_PlaySoundW(bell_wavefile->wpath, NULL,
                                        SND_ASYNC | SND_FILENAME) :
            p_PlaySoundA ? p_PlaySoundA(bell_wavefile->cpath, NULL,
                                        SND_ASYNC | SND_FILENAME) : false);
        if (!success) {
            char *buf, *otherbuf;
            show_mouseptr(wgs, true);
            buf = dupprintf(
                "Unable to play sound file\n%s\nUsing default sound instead",
                bell_wavefile->utf8path);
            otherbuf = dupprintf("%s Sound Error", appname);
<<<<<<< HEAD
            /* {{{ winfrip */
        #if 1
            WfrMessageBox(wgs->term_hwnd, buf, otherbuf,
                          MB_OK | MB_ICONEXCLAMATION);
        #else
            /* winfrip }}} */
            MessageBox(wgs->term_hwnd, buf, otherbuf,
                       MB_OK | MB_ICONEXCLAMATION);
            /* {{{ winfrip */
        #endif
            /* winfrip }}} */
=======
            message_box(wgs->term_hwnd, buf, otherbuf,
                        MB_OK | MB_ICONEXCLAMATION, true, 0);
>>>>>>> 1cd0f178
            sfree(buf);
            sfree(otherbuf);
            conf_set_int(wgs->conf, CONF_beep, BELL_DEFAULT);
        }
    } else if (mode == BELL_PCSPEAKER) {
        long beepdiff;

        beepdiff = GetTickCount() - wgs->last_beep_time;
        if (beepdiff >= 0 && beepdiff < 50)
            return;

        /*
         * We must beep in different ways depending on whether this
         * is a 95-series or NT-series OS.
         */
        if (osPlatformId == VER_PLATFORM_WIN32_NT)
            Beep(800, 100);
        else
            MessageBeep(-1);
        wgs->last_beep_time = GetTickCount();
    }
    /* Otherwise, either visual bell or disabled; do nothing here */
    if (!wgs->term->has_focus) {
        flash_window(wgs, 2);               /* start */
    }
}

/*
 * Minimise or restore the window in response to a server-side
 * request.
 */
static void wintw_set_minimised(TermWin *tw, bool minimised)
{
    WinGuiSeat *wgs = container_of(tw, WinGuiSeat, termwin);
    if (IsIconic(wgs->term_hwnd)) {
        if (!minimised)
            ShowWindow(wgs->term_hwnd, SW_RESTORE);
    } else {
        if (minimised)
            ShowWindow(wgs->term_hwnd, SW_MINIMIZE);
    }
}

/*
 * Move the window in response to a server-side request.
 */
static void wintw_move(TermWin *tw, int x, int y)
{
    WinGuiSeat *wgs = container_of(tw, WinGuiSeat, termwin);
    int resize_action = conf_get_int(wgs->conf, CONF_resize_action);
    if (resize_action == RESIZE_DISABLED ||
        resize_action == RESIZE_FONT ||
        IsZoomed(wgs->term_hwnd))
        return;

    SetWindowPos(wgs->term_hwnd, NULL, x, y, 0, 0, SWP_NOSIZE | SWP_NOZORDER);
}

/*
 * Move the window to the top or bottom of the z-order in response
 * to a server-side request.
 */
static void wintw_set_zorder(TermWin *tw, bool top)
{
    WinGuiSeat *wgs = container_of(tw, WinGuiSeat, termwin);
    if (conf_get_bool(wgs->conf, CONF_alwaysontop))
        return;                        /* ignore */
    SetWindowPos(wgs->term_hwnd, top ? HWND_TOP : HWND_BOTTOM, 0, 0, 0, 0,
                 SWP_NOMOVE | SWP_NOSIZE);
}

/*
 * Refresh the window in response to a server-side request.
 */
static void wintw_refresh(TermWin *tw)
{
    WinGuiSeat *wgs = container_of(tw, WinGuiSeat, termwin);
    InvalidateRect(wgs->term_hwnd, NULL, true);
}

/*
 * Maximise or restore the window in response to a server-side
 * request.
 */
static void wintw_set_maximised(TermWin *tw, bool maximised)
{
    WinGuiSeat *wgs = container_of(tw, WinGuiSeat, termwin);
    if (IsZoomed(wgs->term_hwnd)) {
        if (!maximised)
            ShowWindow(wgs->term_hwnd, SW_RESTORE);
    } else {
        if (maximised)
            ShowWindow(wgs->term_hwnd, SW_MAXIMIZE);
    }
}

/*
 * See if we're in full-screen mode.
 */
static bool is_full_screen(WinGuiSeat *wgs)
{
    if (!IsZoomed(wgs->term_hwnd))
        return false;
    if (GetWindowLongPtr(wgs->term_hwnd, GWL_STYLE) & WS_CAPTION)
        return false;
    return true;
}

/* Get the rect/size of a full screen window using the nearest available
 * monitor in multimon systems; default to something sensible if only
 * one monitor is present. */
static bool get_fullscreen_rect(WinGuiSeat *wgs, RECT *ss)
{
#if defined(MONITOR_DEFAULTTONEAREST) && !defined(NO_MULTIMON)
    if (p_GetMonitorInfoA && p_MonitorFromWindow) {
        HMONITOR mon;
        MONITORINFO mi;
        mon = p_MonitorFromWindow(wgs->term_hwnd, MONITOR_DEFAULTTONEAREST);
        mi.cbSize = sizeof(mi);
        p_GetMonitorInfoA(mon, &mi);

        /* structure copy */
        *ss = mi.rcMonitor;
        return true;
    }
#endif
/* could also use code like this:
        ss->left = ss->top = 0;
        ss->right = GetSystemMetrics(SM_CXSCREEN);
        ss->bottom = GetSystemMetrics(SM_CYSCREEN);
*/
    return GetClientRect(GetDesktopWindow(), ss);
}


/*
 * Go full-screen. This should only be called when we are already
 * maximised.
 */
static void make_full_screen(WinGuiSeat *wgs)
{
    DWORD style;
    RECT ss;

    assert(IsZoomed(wgs->term_hwnd));

    if (is_full_screen(wgs))
        return;

    /* Remove the window furniture. */
    style = GetWindowLongPtr(wgs->term_hwnd, GWL_STYLE);
    style &= ~(WS_CAPTION | WS_BORDER | WS_THICKFRAME);
    if (conf_get_bool(wgs->conf, CONF_scrollbar_in_fullscreen))
        style |= WS_VSCROLL;
    else
        style &= ~WS_VSCROLL;
    SetWindowLongPtr(wgs->term_hwnd, GWL_STYLE, style);

    /* Resize ourselves to exactly cover the nearest monitor. */
    get_fullscreen_rect(wgs, &ss);
    SetWindowPos(wgs->term_hwnd, HWND_TOP, ss.left, ss.top,
                 ss.right - ss.left, ss.bottom - ss.top, SWP_FRAMECHANGED);

    /* We may have changed size as a result */

    reset_window(wgs, 0);

    /* Tick the menu item in the System and context menus. */
    {
        int i;
        for (i = 0; i < lenof(wgs->popup_menus); i++)
            CheckMenuItem(wgs->popup_menus[i].menu,
                          IDM_FULLSCREEN, MF_CHECKED);
    }
}

/*
 * Clear the full-screen attributes.
 */
static void clear_full_screen(WinGuiSeat *wgs)
{
    DWORD oldstyle, style;

    /* Reinstate the window furniture. */
    style = oldstyle = GetWindowLongPtr(wgs->term_hwnd, GWL_STYLE);
    style |= WS_CAPTION | WS_BORDER;
    if (conf_get_int(wgs->conf, CONF_resize_action) == RESIZE_DISABLED)
        style &= ~WS_THICKFRAME;
    else
        style |= WS_THICKFRAME;
    if (conf_get_bool(wgs->conf, CONF_scrollbar))
        style |= WS_VSCROLL;
    else
        style &= ~WS_VSCROLL;
    if (style != oldstyle) {
        SetWindowLongPtr(wgs->term_hwnd, GWL_STYLE, style);
        SetWindowPos(wgs->term_hwnd, NULL, 0, 0, 0, 0,
                     SWP_NOMOVE | SWP_NOSIZE | SWP_NOZORDER |
                     SWP_FRAMECHANGED);
    }

    /* Untick the menu item in the System and context menus. */
    {
        int i;
        for (i = 0; i < lenof(wgs->popup_menus); i++)
            CheckMenuItem(wgs->popup_menus[i].menu,
                          IDM_FULLSCREEN, MF_UNCHECKED);
    }
}

/*
 * Toggle full-screen mode.
 */
static void flip_full_screen(WinGuiSeat *wgs)
{
    if (is_full_screen(wgs)) {
        ShowWindow(wgs->term_hwnd, SW_RESTORE);
    } else if (IsZoomed(wgs->term_hwnd)) {
        make_full_screen(wgs);
    } else {
        SendMessage(wgs->term_hwnd, WM_FULLSCR_ON_MAX, 0, 0);
        ShowWindow(wgs->term_hwnd, SW_MAXIMIZE);
    }
}

static size_t win_seat_output(Seat *seat, SeatOutputType type,
                              const void *data, size_t len)
{
    WinGuiSeat *wgs = container_of(seat, WinGuiSeat, seat);
    return term_data(wgs->term, data, len);
}

static void wintw_unthrottle(TermWin *tw, size_t bufsize)
{
    WinGuiSeat *wgs = container_of(tw, WinGuiSeat, termwin);
    if (wgs->backend)
        backend_unthrottle(wgs->backend, bufsize);
}

static bool win_seat_eof(Seat *seat)
{
    return true;   /* do respond to incoming EOF with outgoing */
}

static SeatPromptResult win_seat_get_userpass_input(Seat *seat, prompts_t *p)
{
    WinGuiSeat *wgs = container_of(seat, WinGuiSeat, seat);
    SeatPromptResult spr;
    spr = cmdline_get_passwd_input(p, &wgs->cmdline_get_passwd_state, true);
    if (spr.kind == SPRK_INCOMPLETE)
        spr = term_get_userpass_input(wgs->term, p);
    return spr;
}

static void win_seat_set_trust_status(Seat *seat, bool trusted)
{
    WinGuiSeat *wgs = container_of(seat, WinGuiSeat, seat);
    term_set_trust_status(wgs->term, trusted);
}

static bool win_seat_can_set_trust_status(Seat *seat)
{
    return true;
}

static bool win_seat_get_cursor_position(Seat *seat, int *x, int *y)
{
    WinGuiSeat *wgs = container_of(seat, WinGuiSeat, seat);
    term_get_cursor_position(wgs->term, x, y);
    return true;
}

static bool win_seat_get_window_pixel_size(Seat *seat, int *x, int *y)
{
    WinGuiSeat *wgs = container_of(seat, WinGuiSeat, seat);
    RECT r;
    GetWindowRect(wgs->term_hwnd, &r);
    *x = r.right - r.left;
    *y = r.bottom - r.top;
    return true;
}

/* {{{ winfrip */
/*
 * vim:expandtab sw=4 ts=4
 */
/* winfrip }}} */<|MERGE_RESOLUTION|>--- conflicted
+++ resolved
@@ -129,22 +129,15 @@
 static void setup_clipboards(Terminal *, Conf *);
 
 /* Window layout information */
-<<<<<<< HEAD
 /* {{{ winfrip */
-void reset_window(WinGuiSeat *, int);
+#if 0
 /* winfrip }}} */
-#if 0
-static void reset_window(WinGuiSeat *, int);
+static void reset_window(WinGuiSeat *wgs, int reinit);
+/* {{{ winfrip */
+#else
+void reset_window(WinGuiSeat *wgs, int reinit);
 #endif
-static int extra_width, extra_height;
-static int font_width, font_height;
-static bool font_dualwidth, font_varpitch;
-static int offset_width, offset_height;
-static bool was_zoomed = false;
-static int prev_rows, prev_cols;
-=======
-static void reset_window(WinGuiSeat *wgs, int reinit);
->>>>>>> 1cd0f178
+/* winfrip }}} */
 
 static void flash_window(WinGuiSeat *wgs, int mode);
 static void sys_cursor_update(WinGuiSeat *wgs);
@@ -4001,7 +3994,7 @@
     /* {{{ winfrip */
     WffBgImgOperation(
         WFF_BGIMG_OP_DRAW, &bgfl, wgs->conf, wgs->wintw_hdc, NULL,
-        char_width, font_height, len, nbg, rc_width, x, y);
+        char_width, wgs->font_height, len, nbg, rc_width, x, y);
     /* winfrip }}} */
 
     if ((attr & TATTR_COMBINING) || bgfl)
@@ -4109,19 +4102,11 @@
             if (nlen <= 0)
                 goto out;                /* Eeek! */
 
-<<<<<<< HEAD
-            ExtTextOutW(wgs->wintw_hdc, x + xoffset,
-                        y - font_height * (lattr == LATTR_BOT) + text_adjust,
-                        ETO_CLIPPED | (opaque && !bgfl ? ETO_OPAQUE : 0),
-                        &line_box, uni_buf, nlen,
-                        lpDx_maybe);
-=======
             ExtTextOutW(
                 wgs->wintw_hdc, x + xoffset,
                 y - wgs->font_height * (lattr == LATTR_BOT) + text_adjust,
-                ETO_CLIPPED | (opaque ? ETO_OPAQUE : 0),
+                ETO_CLIPPED | (opaque && !bgfl ? ETO_OPAQUE : 0),
                 &line_box, wbuf, nlen, (use_lpDx ? lpDx : NULL));
->>>>>>> 1cd0f178
             if (wgs->bold_font_mode == BOLD_SHADOW && (attr & ATTR_BOLD)) {
                 SetBkMode(wgs->wintw_hdc, TRANSPARENT);
                 ExtTextOutW(
@@ -4137,18 +4122,11 @@
             for (size_t i = 0; i < len; i++)
                 cbuf[i] = text[i] & 0xFF;
 
-<<<<<<< HEAD
-            ExtTextOut(wgs->wintw_hdc, x + xoffset,
-                       y - font_height * (lattr == LATTR_BOT) + text_adjust,
-                       ETO_CLIPPED | (opaque && !bgfl ? ETO_OPAQUE : 0),
-                       &line_box, directbuf, len, lpDx_maybe);
-=======
             ExtTextOut(
                 wgs->wintw_hdc, x + xoffset,
                 y - wgs->font_height * (lattr == LATTR_BOT) + text_adjust,
-                ETO_CLIPPED | (opaque ? ETO_OPAQUE : 0),
+                ETO_CLIPPED | (opaque && !bgfl ? ETO_OPAQUE : 0),
                 &line_box, cbuf, len, (use_lpDx ? lpDx : NULL));
->>>>>>> 1cd0f178
             if (wgs->bold_font_mode == BOLD_SHADOW && (attr & ATTR_BOLD)) {
                 SetBkMode(wgs->wintw_hdc, TRANSPARENT);
 
@@ -4174,18 +4152,11 @@
                 wbuf[i] = text[i];
 
             /* print Glyphs as they are, without Windows' Shaping*/
-<<<<<<< HEAD
-            general_textout(wgs->wintw_hdc, x + xoffset,
-                            y - font_height * (lattr==LATTR_BOT) + text_adjust,
-                            &line_box, wbuf, len, lpDx,
-                            opaque && !(attr & TATTR_COMBINING) && !bgfl);
-=======
             general_textout(
                 wgs, wgs->wintw_hdc, x + xoffset,
                 y - wgs->font_height * (lattr==LATTR_BOT) + text_adjust,
                 &line_box, wbuf, len, lpDx,
-                opaque && !(attr & TATTR_COMBINING));
->>>>>>> 1cd0f178
+                opaque && !(attr & TATTR_COMBINING) && !bgfl);
 
             /* And the shadow bold hack. */
             if (wgs->bold_font_mode == BOLD_SHADOW && (attr & ATTR_BOLD)) {
@@ -5952,22 +5923,8 @@
                 "Unable to play sound file\n%s\nUsing default sound instead",
                 bell_wavefile->utf8path);
             otherbuf = dupprintf("%s Sound Error", appname);
-<<<<<<< HEAD
-            /* {{{ winfrip */
-        #if 1
-            WfrMessageBox(wgs->term_hwnd, buf, otherbuf,
-                          MB_OK | MB_ICONEXCLAMATION);
-        #else
-            /* winfrip }}} */
-            MessageBox(wgs->term_hwnd, buf, otherbuf,
-                       MB_OK | MB_ICONEXCLAMATION);
-            /* {{{ winfrip */
-        #endif
-            /* winfrip }}} */
-=======
             message_box(wgs->term_hwnd, buf, otherbuf,
                         MB_OK | MB_ICONEXCLAMATION, true, 0);
->>>>>>> 1cd0f178
             sfree(buf);
             sfree(otherbuf);
             conf_set_int(wgs->conf, CONF_beep, BELL_DEFAULT);
