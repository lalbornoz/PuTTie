/*
 * window.c - the PuTTY(tel)/pterm main program, which runs a PuTTY
 * terminal emulator and backend in a window.
 */

#include <stdio.h>
#include <stdlib.h>
#include <ctype.h>
#include <time.h>
#include <limits.h>
#include <assert.h>
#include <wchar.h>

#define COMPILE_MULTIMON_STUBS

#include "putty.h"
#include "ssh.h"
#include "terminal.h"
#include "storage.h"
#include "putty-rc.h"
#include "security-api.h"
#include "win-gui-seat.h"
#include "tree234.h"

/* {{{ winfrip */
#include "PuTTie/winfrip.h"
/* winfrip }}} */

#ifndef NO_MULTIMON
#include <multimon.h>
#endif

#include <imm.h>
#include <commctrl.h>
#include <richedit.h>
#include <mmsystem.h>

/* From MSDN: In the WM_SYSCOMMAND message, the four low-order bits of
 * wParam are used by Windows, and should be masked off, so we shouldn't
 * attempt to store information in them. Hence all these identifiers have
 * the low 4 bits clear. Also, identifiers should < 0xF000. */

#define IDM_SHOWLOG   0x0010
#define IDM_NEWSESS   0x0020
#define IDM_DUPSESS   0x0030
#define IDM_RESTART   0x0040
#define IDM_RECONF    0x0050
#define IDM_CLRSB     0x0060
#define IDM_RESET     0x0070
#define IDM_HELP      0x0140
#define IDM_ABOUT     0x0150
#define IDM_SAVEDSESS 0x0160
#define IDM_COPYALL   0x0170
#define IDM_FULLSCREEN  0x0180
#define IDM_COPY      0x0190
#define IDM_PASTE     0x01A0
#define IDM_SPECIALSEP 0x0200

#define IDM_SPECIAL_MIN 0x0400
#define IDM_SPECIAL_MAX 0x0800

#define IDM_SAVED_MIN 0x1000
#define IDM_SAVED_MAX 0x5000
#define MENU_SAVED_STEP 16
/* Maximum number of sessions on saved-session submenu */
#define MENU_SAVED_MAX ((IDM_SAVED_MAX-IDM_SAVED_MIN) / MENU_SAVED_STEP)

#define WM_IGNORE_CLIP (WM_APP + 2)
#define WM_FULLSCR_ON_MAX (WM_APP + 3)
#define WM_GOT_CLIPDATA (WM_APP + 4)

/* Needed for Chinese support and apparently not always defined. */
#ifndef VK_PROCESSKEY
#define VK_PROCESSKEY 0xE5
#endif

/* Mouse wheel support. */
#ifndef WM_MOUSEWHEEL
#define WM_MOUSEWHEEL 0x020A           /* not defined in earlier SDKs */
#endif
#ifndef WM_MOUSEHWHEEL
#define WM_MOUSEHWHEEL 0x020E          /* not defined in earlier SDKs */
#endif
#ifndef WHEEL_DELTA
#define WHEEL_DELTA 120
#endif

/* DPI awareness support */
#ifndef WM_DPICHANGED
#define WM_DPICHANGED 0x02E0
#define WM_DPICHANGED_BEFOREPARENT 0x02E2
#define WM_DPICHANGED_AFTERPARENT 0x02E3
#define WM_GETDPISCALEDSIZE 0x02E4
#endif

/* VK_PACKET, used to send Unicode characters in WM_KEYDOWNs */
#ifndef VK_PACKET
#define VK_PACKET 0xE7
#endif

static Mouse_Button translate_button(WinGuiSeat *wgs, Mouse_Button button);
static void show_mouseptr(WinGuiSeat *wgs, bool show);
static LRESULT CALLBACK WndProc(HWND, UINT, WPARAM, LPARAM);
static int TranslateKey(WinGuiSeat *wgs, UINT message, WPARAM wParam,
                        LPARAM lParam, unsigned char *output);
static void init_palette(WinGuiSeat *wgs);
static void init_fonts(WinGuiSeat *wgs, int, int);
static void init_dpi_info(WinGuiSeat *wgs);
static void another_font(WinGuiSeat *wgs, int);
static void deinit_fonts(WinGuiSeat *wgs);
static void set_input_locale(WinGuiSeat *wgs, HKL);
static void update_savedsess_menu(WinGuiSeat *wgs);
static void init_winfuncs(void);

static bool is_full_screen(WinGuiSeat *wgs);
static void make_full_screen(WinGuiSeat *wgs);
static void clear_full_screen(WinGuiSeat *wgs);
static void flip_full_screen(WinGuiSeat *wgs);
static void process_clipdata(WinGuiSeat *wgs, HGLOBAL clipdata, bool unicode);
static void setup_clipboards(Terminal *, Conf *);

/* Window layout information */
<<<<<<< HEAD
/* {{{ winfrip */
void reset_window(int);
/* winfrip }}} */
#if 0
static void reset_window(int);
#endif
=======
static void reset_window(WinGuiSeat *wgs, int reinit);
>>>>>>> 95b92686
static int extra_width, extra_height;
static int font_width, font_height;
static bool font_dualwidth, font_varpitch;
static int offset_width, offset_height;
static bool was_zoomed = false;
static int prev_rows, prev_cols;

static void flash_window(WinGuiSeat *wgs, int mode);
static void sys_cursor_update(WinGuiSeat *wgs);
static bool get_fullscreen_rect(WinGuiSeat *wgs, RECT *ss);

static void conf_cache_data(WinGuiSeat *wgs);

static struct sesslist sesslist;       /* for saved-session menu */

enum MONITOR_DPI_TYPE { MDT_EFFECTIVE_DPI, MDT_ANGULAR_DPI, MDT_RAW_DPI, MDT_DEFAULT };
DECL_WINDOWS_FUNCTION(static, BOOL, GetMonitorInfoA, (HMONITOR, LPMONITORINFO));
DECL_WINDOWS_FUNCTION(static, HMONITOR, MonitorFromPoint, (POINT, DWORD));
DECL_WINDOWS_FUNCTION(static, HMONITOR, MonitorFromWindow, (HWND, DWORD));
DECL_WINDOWS_FUNCTION(static, HRESULT, GetDpiForMonitor, (HMONITOR hmonitor, enum MONITOR_DPI_TYPE dpiType, UINT *dpiX, UINT *dpiY));
DECL_WINDOWS_FUNCTION(static, HRESULT, GetSystemMetricsForDpi, (int nIndex, UINT dpi));
DECL_WINDOWS_FUNCTION(static, HRESULT, AdjustWindowRectExForDpi, (LPRECT lpRect, DWORD dwStyle, BOOL bMenu, DWORD dwExStyle, UINT dpi));

static HBITMAP caretbm;

static UINT wm_mousewheel = WM_MOUSEWHEEL;

struct WinGuiSeatListNode wgslisthead = {
    .next = &wgslisthead, .prev = &wgslisthead,
};

#define IS_HIGH_VARSEL(wch1, wch2) \
    ((wch1) == 0xDB40 && ((wch2) >= 0xDD00 && (wch2) <= 0xDDEF))
#define IS_LOW_VARSEL(wch) \
    (((wch) >= 0x180B && (wch) <= 0x180D) || /* MONGOLIAN FREE VARIATION SELECTOR */ \
     ((wch) >= 0xFE00 && (wch) <= 0xFE0F)) /* VARIATION SELECTOR 1-16 */

static bool wintw_setup_draw_ctx(TermWin *);
static void wintw_draw_text(TermWin *, int x, int y, wchar_t *text, int len,
                            unsigned long attrs, int lattrs, truecolour tc);
static void wintw_draw_cursor(TermWin *, int x, int y, wchar_t *text, int len,
                              unsigned long attrs, int lattrs, truecolour tc);
static void wintw_draw_trust_sigil(TermWin *, int x, int y);
static int wintw_char_width(TermWin *, int uc);
static void wintw_free_draw_ctx(TermWin *);
static void wintw_set_cursor_pos(TermWin *, int x, int y);
static void wintw_set_raw_mouse_mode(TermWin *, bool enable);
static void wintw_set_raw_mouse_mode_pointer(TermWin *, bool enable);
static void wintw_set_scrollbar(TermWin *, int total, int start, int page);
static void wintw_bell(TermWin *, int mode);
static void wintw_clip_write(
    TermWin *, int clipboard, wchar_t *text, int *attrs,
    truecolour *colours, int len, bool must_deselect);
static void wintw_clip_request_paste(TermWin *, int clipboard);
static void wintw_refresh(TermWin *);
static void wintw_request_resize(TermWin *, int w, int h);
static void wintw_set_title(TermWin *, const char *title, int codepage);
static void wintw_set_icon_title(TermWin *, const char *icontitle,
                                 int codepage);
static void wintw_set_minimised(TermWin *, bool minimised);
static void wintw_set_maximised(TermWin *, bool maximised);
static void wintw_move(TermWin *, int x, int y);
static void wintw_set_zorder(TermWin *, bool top);
static void wintw_palette_set(TermWin *, unsigned, unsigned, const rgb *);
static void wintw_palette_get_overrides(TermWin *, Terminal *);
static void wintw_unthrottle(TermWin *win, size_t bufsize);

static const TermWinVtable windows_termwin_vt = {
    .setup_draw_ctx = wintw_setup_draw_ctx,
    .draw_text = wintw_draw_text,
    .draw_cursor = wintw_draw_cursor,
    .draw_trust_sigil = wintw_draw_trust_sigil,
    .char_width = wintw_char_width,
    .free_draw_ctx = wintw_free_draw_ctx,
    .set_cursor_pos = wintw_set_cursor_pos,
    .set_raw_mouse_mode = wintw_set_raw_mouse_mode,
    .set_raw_mouse_mode_pointer = wintw_set_raw_mouse_mode_pointer,
    .set_scrollbar = wintw_set_scrollbar,
    .bell = wintw_bell,
    .clip_write = wintw_clip_write,
    .clip_request_paste = wintw_clip_request_paste,
    .refresh = wintw_refresh,
    .request_resize = wintw_request_resize,
    .set_title = wintw_set_title,
    .set_icon_title = wintw_set_icon_title,
    .set_minimised = wintw_set_minimised,
    .set_maximised = wintw_set_maximised,
    .move = wintw_move,
    .set_zorder = wintw_set_zorder,
    .palette_set = wintw_palette_set,
    .palette_get_overrides = wintw_palette_get_overrides,
    .unthrottle = wintw_unthrottle,
};

static HICON trust_icon = INVALID_HANDLE_VALUE;

const bool share_can_be_downstream = true;
const bool share_can_be_upstream = true;

static bool is_utf8(WinGuiSeat *wgs)
{
    return wgs->ucsdata.line_codepage == CP_UTF8;
}

static bool win_seat_is_utf8(Seat *seat)
{
    WinGuiSeat *wgs = container_of(seat, WinGuiSeat, seat);
    return is_utf8(wgs);
}

static char *win_seat_get_ttymode(Seat *seat, const char *mode)
{
    WinGuiSeat *wgs = container_of(seat, WinGuiSeat, seat);
    return term_get_ttymode(wgs->term, mode);
}

static StripCtrlChars *win_seat_stripctrl_new(
    Seat *seat, BinarySink *bs_out, SeatInteractionContext sic)
{
    WinGuiSeat *wgs = container_of(seat, WinGuiSeat, seat);
    return stripctrl_new_term(bs_out, false, 0, wgs->term);
}

static size_t win_seat_output(
    Seat *seat, SeatOutputType type, const void *, size_t);
static bool win_seat_eof(Seat *seat);
static SeatPromptResult win_seat_get_userpass_input(Seat *seat, prompts_t *p);
static void win_seat_notify_remote_exit(Seat *seat);
static void win_seat_connection_fatal(Seat *seat, const char *msg);
static void win_seat_nonfatal(Seat *seat, const char *msg);
static void win_seat_update_specials_menu(Seat *seat);
static void win_seat_set_busy_status(Seat *seat, BusyStatus status);
static void win_seat_set_trust_status(Seat *seat, bool trusted);
static bool win_seat_can_set_trust_status(Seat *seat);
static bool win_seat_get_cursor_position(Seat *seat, int *x, int *y);
static bool win_seat_get_window_pixel_size(Seat *seat, int *x, int *y);

static const SeatVtable win_seat_vt = {
    .output = win_seat_output,
    .eof = win_seat_eof,
    .sent = nullseat_sent,
    .banner = nullseat_banner_to_stderr,
    .get_userpass_input = win_seat_get_userpass_input,
    .notify_session_started = nullseat_notify_session_started,
    .notify_remote_exit = win_seat_notify_remote_exit,
    .notify_remote_disconnect = nullseat_notify_remote_disconnect,
    .connection_fatal = win_seat_connection_fatal,
    .nonfatal = win_seat_nonfatal,
    .update_specials_menu = win_seat_update_specials_menu,
    .get_ttymode = win_seat_get_ttymode,
    .set_busy_status = win_seat_set_busy_status,
    .confirm_ssh_host_key = win_seat_confirm_ssh_host_key,
    .confirm_weak_crypto_primitive = win_seat_confirm_weak_crypto_primitive,
    .confirm_weak_cached_hostkey = win_seat_confirm_weak_cached_hostkey,
    .prompt_descriptions = win_seat_prompt_descriptions,
    .is_utf8 = win_seat_is_utf8,
    .echoedit_update = nullseat_echoedit_update,
    .get_x_display = nullseat_get_x_display,
    .get_windowid = nullseat_get_windowid,
    .get_window_pixel_size = win_seat_get_window_pixel_size,
    .stripctrl_new = win_seat_stripctrl_new,
    .set_trust_status = win_seat_set_trust_status,
    .can_set_trust_status = win_seat_can_set_trust_status,
    .has_mixed_input_stream = nullseat_has_mixed_input_stream_yes,
    .verbose = nullseat_verbose_yes,
    .interactive = nullseat_interactive_yes,
    .get_cursor_position = win_seat_get_cursor_position,
};
<<<<<<< HEAD
/* {{{ winfrip */
WinGuiSeat wgs = { .seat.vt = &win_seat_vt,
/* winfrip }}} */
#if 0
static WinGuiSeat wgs = { .seat.vt = &win_seat_vt,
#endif
                          .logpolicy.vt = &win_gui_logpolicy_vt };
=======
>>>>>>> 95b92686

static void start_backend(WinGuiSeat *wgs)
{
    const struct BackendVtable *vt;
    char *error, *realhost;
    int i;

    wgs->cmdline_get_passwd_state = cmdline_get_passwd_input_state_new;

    vt = backend_vt_from_conf(wgs->conf);

    seat_set_trust_status(&wgs->seat, true);
    error = backend_init(vt, &wgs->seat, &wgs->backend, wgs->logctx, wgs->conf,
                         conf_get_str(wgs->conf, CONF_host),
                         conf_get_int(wgs->conf, CONF_port),
                         &realhost,
                         conf_get_bool(wgs->conf, CONF_tcp_nodelay),
                         conf_get_bool(wgs->conf, CONF_tcp_keepalives));
    if (error) {
        char *str = dupprintf("%s Error", appname);
        char *msg;
        if (cmdline_tooltype & TOOLTYPE_NONNETWORK) {
            /* Special case for pterm. */
            msg = dupprintf("Unable to open terminal:\n%s", error);
        } else {
            msg = dupprintf("Unable to open connection to\n%s\n%s",
                            conf_dest(wgs->conf), error);
        }
        sfree(error);
        MessageBox(NULL, msg, str, MB_ICONERROR | MB_OK);
        sfree(str);
        sfree(msg);
        exit(0);
    }
    term_setup_window_titles(wgs->term, realhost);
    sfree(realhost);

    /*
     * Connect the terminal to the backend for resize purposes.
     */
    term_provide_backend(wgs->term, wgs->backend);

    /*
     * Set up a line discipline.
     */
    wgs->ldisc = ldisc_create(wgs->conf, wgs->term, wgs->backend, &wgs->seat);

    /*
     * Destroy the Restart Session menu item. (This will return
     * failure if it's already absent, as it will be the very first
     * time we call this function. We ignore that, because as long
     * as the menu item ends up not being there, we don't care
     * whether it was us who removed it or not!)
     */
    for (i = 0; i < lenof(wgs->popup_menus); i++) {
        DeleteMenu(wgs->popup_menus[i].menu, IDM_RESTART, MF_BYCOMMAND);
    }

    wgs->session_closed = false;
}

static void close_session(void *vctx)
{
    WinGuiSeat *wgs = (WinGuiSeat *)vctx;
    char *newtitle;
    int i;

    wgs->session_closed = true;
    newtitle = dupprintf("%s (inactive)", appname);
    win_set_icon_title(&wgs->termwin, newtitle, DEFAULT_CODEPAGE);
    win_set_title(&wgs->termwin, newtitle, DEFAULT_CODEPAGE);
    sfree(newtitle);

    if (wgs->ldisc) {
        ldisc_free(wgs->ldisc);
        wgs->ldisc = NULL;
    }
    if (wgs->backend) {
        backend_free(wgs->backend);
        wgs->backend = NULL;
        term_provide_backend(wgs->term, NULL);
        seat_update_specials_menu(&wgs->seat);
    }

    /*
     * Show the Restart Session menu item. Do a precautionary
     * delete first to ensure we never end up with more than one.
     */
    for (i = 0; i < lenof(wgs->popup_menus); i++) {
        DeleteMenu(wgs->popup_menus[i].menu, IDM_RESTART, MF_BYCOMMAND);
        InsertMenu(wgs->popup_menus[i].menu, IDM_DUPSESS,
                   MF_BYCOMMAND | MF_ENABLED, IDM_RESTART, "&Restart Session");
    }
}

/*
 * Some machinery to deal with switching the window type between ANSI
 * and Unicode. We prefer Unicode, but some PuTTY builds still try to
 * run on machines so old that they don't support that mode. So we're
 * prepared to fall back to an ANSI window if we have to. For this
 * purpose, we swap out a few Windows API functions, and wrap
 * SetWindowText so that if we're not in Unicode mode we first convert
 * the wide string we're given.
 */
static bool unicode_window;
static BOOL (WINAPI *sw_PeekMessage)(LPMSG, HWND, UINT, UINT, UINT);
static LRESULT (WINAPI *sw_DispatchMessage)(const MSG *);
static LRESULT (WINAPI *sw_DefWindowProc)(HWND, UINT, WPARAM, LPARAM);
static void sw_SetWindowText(HWND hwnd, wchar_t *text)
{
    if (unicode_window) {
        SetWindowTextW(hwnd, text);
    } else {
        char *mb = dup_wc_to_mb(DEFAULT_CODEPAGE, 0, text, "?");
        SetWindowTextA(hwnd, mb);
        sfree(mb);
    }
}

static HINSTANCE hprev;

/*
 * Also, registering window classes has to be done in a fiddly way.
 */
#define SETUP_WNDCLASS(wndclass, classname) do {                        \
        wndclass.style = 0;                                             \
        wndclass.lpfnWndProc = WndProc;                                 \
        wndclass.cbClsExtra = 0;                                        \
        wndclass.cbWndExtra = 0;                                        \
        wndclass.hInstance = hinst;                                     \
        wndclass.hIcon = LoadIcon(hinst, MAKEINTRESOURCE(IDI_MAINICON)); \
        wndclass.hCursor = LoadCursor(NULL, IDC_IBEAM);                 \
        wndclass.hbrBackground = NULL;                                  \
        wndclass.lpszMenuName = NULL;                                   \
        wndclass.lpszClassName = classname;                             \
    } while (0)
wchar_t *terminal_window_class_w(void)
{
    static wchar_t *classname = NULL;
    if (!classname)
        classname = dup_mb_to_wc(DEFAULT_CODEPAGE, 0, appname);
    if (!hprev) {
        WNDCLASSW wndclassw;
        SETUP_WNDCLASS(wndclassw, classname);
        RegisterClassW(&wndclassw);
    }
    return classname;
}
char *terminal_window_class_a(void)
{
    static char *classname = NULL;
    if (!classname)
        classname = dupcat(appname, ".ansi");
    if (!hprev) {
        WNDCLASSA wndclassa;
        SETUP_WNDCLASS(wndclassa, classname);
        RegisterClassA(&wndclassa);
    }
    return classname;
}

HINSTANCE hinst;

int WINAPI WinMain(HINSTANCE inst, HINSTANCE prev, LPSTR cmdline, int show)
{
    MSG msg;
    HRESULT hr;
    int guess_width, guess_height;

    /* {{{ winfrip */
    winfrip_debug_init();
    /* winfrip }}} */

    dll_hijacking_protection();

    hinst = inst;
    hprev = prev;

    sk_init();

    init_common_controls();

    /* Set Explicit App User Model Id so that jump lists don't cause
       PuTTY to hang on to removable media. */

    set_explicit_app_user_model_id();

    /* Ensure a Maximize setting in Explorer doesn't maximise the
     * config box. */
    defuse_showwindow();

    init_winver();

    /*
     * If we're running a version of Windows that doesn't support
     * WM_MOUSEWHEEL, find out what message number we should be
     * using instead.
     */
    if (osMajorVersion < 4 ||
        (osMajorVersion == 4 && osPlatformId != VER_PLATFORM_WIN32_NT))
        wm_mousewheel = RegisterWindowMessage("MSWHEEL_ROLLMSG");

    init_help();

    init_winfuncs();

    setup_gui_timing();

    WinGuiSeat *wgs = snew(WinGuiSeat);
    memset(wgs, 0, sizeof(*wgs));
    wgs_link(wgs);

    wgs->seat.vt = &win_seat_vt;
    wgs->logpolicy.vt = &win_gui_logpolicy_vt;
    wgs->termwin.vt = &windows_termwin_vt;

    wgs->caret_x = wgs->caret_y = -1;
    wgs->busy_status = BUSY_NOT;

    wgs->conf = conf_new();

    /*
     * Initialize COM.
     */
    hr = CoInitialize(NULL);
    if (hr != S_OK && hr != S_FALSE) {
        char *str = dupprintf("%s Fatal Error", appname);
        MessageBox(NULL, "Failed to initialize COM subsystem",
                   str, MB_OK | MB_ICONEXCLAMATION);
        sfree(str);
        return 1;
    }

    /*
     * Process the command line.
     * (If the command line doesn't provide enough info to start a
     * session, this will detour via the config box.)
     */
    gui_term_process_cmdline(wgs->conf, cmdline);

    memset(&wgs->ucsdata, 0, sizeof(wgs->ucsdata));

    conf_cache_data(wgs);

    /*
     * Guess some defaults for the window size. This all gets
     * updated later, so we don't really care too much. However, we
     * do want the font width/height guesses to correspond to a
     * large font rather than a small one...
     */

    font_width = 10;
    font_height = 20;
    extra_width = 25;
    extra_height = 28;
    guess_width = extra_width + font_width * conf_get_int(
        wgs->conf, CONF_width);
    guess_height = extra_height + font_height * conf_get_int(
        wgs->conf, CONF_height);
    {
        RECT r;
        get_fullscreen_rect(wgs, &r);
        if (guess_width > r.right - r.left)
            guess_width = r.right - r.left;
        if (guess_height > r.bottom - r.top)
            guess_height = r.bottom - r.top;
    }

    {
        int winmode = WS_OVERLAPPEDWINDOW | WS_VSCROLL;
        int exwinmode = 0;
        const struct BackendVtable *vt =
            backend_vt_from_proto(be_default_protocol);
        bool resize_forbidden = false;
        if (vt && vt->flags & BACKEND_RESIZE_FORBIDDEN)
            resize_forbidden = true;
        wchar_t *uappname = dup_mb_to_wc(DEFAULT_CODEPAGE, 0, appname);
        wgs->window_name = dup_mb_to_wc(DEFAULT_CODEPAGE, 0, appname);
        wgs->icon_name = dup_mb_to_wc(DEFAULT_CODEPAGE, 0, appname);
        if (!conf_get_bool(wgs->conf, CONF_scrollbar))
            winmode &= ~(WS_VSCROLL);
        if (conf_get_int(wgs->conf, CONF_resize_action) == RESIZE_DISABLED ||
            resize_forbidden)
            winmode &= ~(WS_THICKFRAME | WS_MAXIMIZEBOX);
        if (conf_get_bool(wgs->conf, CONF_alwaysontop))
            exwinmode |= WS_EX_TOPMOST;
        if (conf_get_bool(wgs->conf, CONF_sunken_edge))
            exwinmode |= WS_EX_CLIENTEDGE;

#ifdef TEST_ANSI_WINDOW
        /* For developer testing of ANSI window support, pretend
         * CreateWindowExW failed */
        wgs->term_hwnd = NULL;
        SetLastError(ERROR_CALL_NOT_IMPLEMENTED);
#else
        unicode_window = true;
        sw_PeekMessage = PeekMessageW;
        sw_DispatchMessage = DispatchMessageW;
        sw_DefWindowProc = DefWindowProcW;
        wgs->term_hwnd = CreateWindowExW(
            exwinmode, terminal_window_class_w(), uappname,
            winmode, CW_USEDEFAULT, CW_USEDEFAULT,
            guess_width, guess_height, NULL, NULL, inst, NULL);
        /* {{{ winfrip */
        winfrip_trans_op(WINFRIP_TRANS_OP_FOCUS_SET, conf, wgs.term_hwnd);
        /* winfrip }}} */
        /* {{{ winfrip */
        (void)winfrip_general_op(WINFRIP_GENERAL_OP_SYSTRAY_INIT, conf, inst, wgs.term_hwnd, -1, -1, -1);
        /* winfrip }}} */
#endif

#if defined LEGACY_WINDOWS || defined TEST_ANSI_WINDOW
        if (!wgs->term_hwnd && GetLastError() == ERROR_CALL_NOT_IMPLEMENTED) {
            /* Fall back to an ANSI window, swapping in all the ANSI
             * window message handling functions */
            unicode_window = false;
            sw_PeekMessage = PeekMessageA;
            sw_DispatchMessage = DispatchMessageA;
            sw_DefWindowProc = DefWindowProcA;
            wgs->term_hwnd = CreateWindowExA(
                exwinmode, terminal_window_class_a(), appname,
                winmode, CW_USEDEFAULT, CW_USEDEFAULT,
                guess_width, guess_height, NULL, NULL, inst, NULL);
        }
#endif

        if (!wgs->term_hwnd) {
            modalfatalbox("Unable to create terminal window: %s",
                          win_strerror(GetLastError()));
        }
        memset(&wgs->dpi_info, 0, sizeof(struct _dpi_info));
        init_dpi_info(wgs);
        sfree(uappname);
    }

    SetWindowLongPtr(wgs->term_hwnd, GWLP_USERDATA, (LONG_PTR)wgs);

    /*
     * Initialise the fonts, simultaneously correcting the guesses
     * for font_{width,height}.
     */
    init_fonts(wgs, 0, 0);

    /*
     * Prepare a logical palette.
     */
    init_palette(wgs);

    /*
     * Initialise the terminal. (We have to do this _after_
     * creating the window, since the terminal is the first thing
     * which will call schedule_timer(), which will in turn call
     * timer_change_notify() which will expect hwnd to exist.)
     */
    wgs->term = term_init(wgs->conf, &wgs->ucsdata, &wgs->termwin);
    setup_clipboards(wgs->term, wgs->conf);
    wgs->logctx = log_init(&wgs->logpolicy, wgs->conf);
    term_provide_logctx(wgs->term, wgs->logctx);
    term_size(wgs->term, conf_get_int(wgs->conf, CONF_height),
              conf_get_int(wgs->conf, CONF_width),
              conf_get_int(wgs->conf, CONF_savelines));

    /*
     * Correct the guesses for extra_{width,height}.
     */
    {
        RECT cr, wr;
        GetWindowRect(wgs->term_hwnd, &wr);
        GetClientRect(wgs->term_hwnd, &cr);
        offset_width = offset_height =
            conf_get_int(wgs->conf, CONF_window_border);
        extra_width = wr.right - wr.left - cr.right + cr.left + offset_width*2;
        extra_height = wr.bottom - wr.top - cr.bottom + cr.top +offset_height*2;
    }

    /*
     * Resize the window, now we know what size we _really_ want it
     * to be.
     */
    guess_width = extra_width + font_width * wgs->term->cols;
    guess_height = extra_height + font_height * wgs->term->rows;
    SetWindowPos(wgs->term_hwnd, NULL, 0, 0, guess_width, guess_height,
                 SWP_NOMOVE | SWP_NOREDRAW | SWP_NOZORDER);

    /*
     * Set up a caret bitmap, with no content.
     */
    {
        char *bits;
        int size = (font_width + 15) / 16 * 2 * font_height;
        bits = snewn(size, char);
        memset(bits, 0, size);
        caretbm = CreateBitmap(font_width, font_height, 1, 1, bits);
        sfree(bits);
    }
    CreateCaret(wgs->term_hwnd, caretbm, font_width, font_height);

    /*
     * Initialise the scroll bar.
     */
    {
        SCROLLINFO si;

        si.cbSize = sizeof(si);
        si.fMask = SIF_ALL | SIF_DISABLENOSCROLL;
        si.nMin = 0;
        si.nMax = wgs->term->rows - 1;
        si.nPage = wgs->term->rows;
        si.nPos = 0;
        SetScrollInfo(wgs->term_hwnd, SB_VERT, &si, false);
    }

    /*
     * Prepare the mouse handler.
     */
    wgs->lastact = MA_NOTHING;
    wgs->lastbtn = MBT_NOTHING;
    wgs->dbltime = GetDoubleClickTime();

    /*
     * Set up the session-control options on the system menu.
     */
    {
        HMENU m;
        int j;
        char *str;

        wgs->popup_menus[SYSMENU].menu = GetSystemMenu(wgs->term_hwnd, false);
        wgs->popup_menus[CTXMENU].menu = CreatePopupMenu();
        AppendMenu(wgs->popup_menus[CTXMENU].menu, MF_ENABLED,
                   IDM_COPY, "&Copy");
        AppendMenu(wgs->popup_menus[CTXMENU].menu, MF_ENABLED,
                   IDM_PASTE, "&Paste");

        wgs->savedsess_menu = CreateMenu();
        get_sesslist(&sesslist, true);
        update_savedsess_menu(wgs);

        for (j = 0; j < lenof(wgs->popup_menus); j++) {
            m = wgs->popup_menus[j].menu;

            AppendMenu(m, MF_SEPARATOR, 0, 0);
            AppendMenu(m, MF_ENABLED, IDM_SHOWLOG, "&Event Log");
            AppendMenu(m, MF_SEPARATOR, 0, 0);
            AppendMenu(m, MF_ENABLED, IDM_NEWSESS, "Ne&w Session...");
            AppendMenu(m, MF_ENABLED, IDM_DUPSESS, "&Duplicate Session");
            AppendMenu(m, MF_POPUP | MF_ENABLED, (UINT_PTR)wgs->savedsess_menu,
                       "Sa&ved Sessions");
            AppendMenu(m, MF_ENABLED, IDM_RECONF, "Chan&ge Settings...");
            AppendMenu(m, MF_SEPARATOR, 0, 0);
            AppendMenu(m, MF_ENABLED, IDM_COPYALL, "C&opy All to Clipboard");
            AppendMenu(m, MF_ENABLED, IDM_CLRSB, "C&lear Scrollback");
            AppendMenu(m, MF_ENABLED, IDM_RESET, "Rese&t Terminal");
            AppendMenu(m, MF_SEPARATOR, 0, 0);
            AppendMenu(m, (conf_get_int(wgs->conf, CONF_resize_action)
                           == RESIZE_DISABLED) ? MF_GRAYED : MF_ENABLED,
                       IDM_FULLSCREEN, "&Full Screen");
            AppendMenu(m, MF_SEPARATOR, 0, 0);
            if (has_help())
                AppendMenu(m, MF_ENABLED, IDM_HELP, "&Help");
            str = dupprintf("&About %s", appname);
            AppendMenu(m, MF_ENABLED, IDM_ABOUT, str);
            sfree(str);
        }
    }

    if (restricted_acl()) {
        lp_eventlog(&wgs->logpolicy, "Running with restricted process ACL");
    }

    winselgui_set_hwnd(wgs->term_hwnd);
    start_backend(wgs);

    /*
     * Set up the initial input locale.
     */
    set_input_locale(wgs, GetKeyboardLayout(0));

    /*
     * Finally show the window!
     */
    ShowWindow(wgs->term_hwnd, show);
    SetForegroundWindow(wgs->term_hwnd);

    term_set_focus(wgs->term, GetForegroundWindow() == wgs->term_hwnd);
    UpdateWindow(wgs->term_hwnd);

    gui_terminal_ready(wgs->term_hwnd, &wgs->seat, wgs->backend);

    while (1) {
        int n;
        DWORD timeout;

        if (toplevel_callback_pending() ||
            PeekMessage(&msg, NULL, 0, 0, PM_NOREMOVE)) {
            /*
             * If we have anything we'd like to do immediately, set
             * the timeout for MsgWaitForMultipleObjects to zero so
             * that we'll only do a quick check of our handles and
             * then get on with whatever that was.
             *
             * One such option is a pending toplevel callback. The
             * other is a non-empty Windows message queue, which you'd
             * think we could leave to MsgWaitForMultipleObjects to
             * check for us along with all the handles, but in fact we
             * can't because once PeekMessage in one iteration of this
             * loop has removed a message from the queue, the whole
             * queue is considered uninteresting by the next
             * invocation of MWFMO. So we check ourselves whether the
             * message queue is non-empty, and if so, set this timeout
             * to zero to ensure MWFMO doesn't block.
             */
            timeout = 0;
        } else {
            timeout = INFINITE;
            /* The messages seem unreliable; especially if we're being tricky */
            term_set_focus(wgs->term, GetForegroundWindow() == wgs->term_hwnd);
        }

        HandleWaitList *hwl = get_handle_wait_list();

        n = MsgWaitForMultipleObjects(hwl->nhandles, hwl->handles, false,
                                      timeout, QS_ALLINPUT);

        if ((unsigned)(n - WAIT_OBJECT_0) < (unsigned)hwl->nhandles)
            handle_wait_activate(hwl, n - WAIT_OBJECT_0);
        handle_wait_list_free(hwl);

        while (sw_PeekMessage(&msg, NULL, 0, 0, PM_REMOVE)) {
            if (msg.message == WM_QUIT)
                goto finished;         /* two-level break */

            HWND logbox = event_log_window();
            if (!(IsWindow(logbox) && IsDialogMessage(logbox, &msg)))
                sw_DispatchMessage(&msg);

            /*
             * WM_NETEVENT messages seem to jump ahead of others in
             * the message queue. I'm not sure why; the docs for
             * PeekMessage mention that messages are prioritised in
             * some way, but I'm unclear on which priorities go where.
             *
             * Anyway, in practice I observe that WM_NETEVENT seems to
             * jump to the head of the queue, which means that if we
             * were to only process one message every time round this
             * loop, we'd get nothing but NETEVENTs if the server
             * flooded us with data, and stop responding to any other
             * kind of window message. So instead, we keep on round
             * this loop until we've consumed at least one message
             * that _isn't_ a NETEVENT, or run out of messages
             * completely (whichever comes first). And we don't go to
             * run_toplevel_callbacks (which is where the netevents
             * are actually processed, causing fresh NETEVENT messages
             * to appear) until we've done this.
             */
            if (msg.message != WM_NETEVENT)
                break;
        }

        run_toplevel_callbacks();
    }

  finished:
    cleanup_exit(msg.wParam);          /* this doesn't return... */
    return msg.wParam;                 /* ... but optimiser doesn't know */
}

static void wgs_cleanup(WinGuiSeat *wgs)
{
    deinit_fonts(wgs);
    sfree(wgs->logpal);
    if (wgs->pal)
        DeleteObject(wgs->pal);
    wgs_unlink(wgs);
    sfree(wgs);
}

char *handle_restrict_acl_cmdline_prefix(char *p)
{
    /*
     * Process the &R prefix on a command line, which is equivalent to
     * -restrict-acl but lexically easier to prepend when another
     * instance of ourself automatically constructs a command line.
     *
     * If successful, restricts the process ACL and advances the input
     * pointer past the prefix. Returns the updated pointer (whether
     * it moved or not).
     */
    while (*p && isspace(*p))
        p++;
    if (*p == '&' && p[1] == 'R' &&
        (!p[2] || p[2] == '@' || p[2] == '&')) {
        /* &R restrict-acl prefix */
        restrict_process_acl();
        p += 2;
    }
    return p;
}

bool handle_special_sessionname_cmdline(char *p, Conf *conf)
{
    /*
     * Process the special form of command line with an initial @
     * followed by the name of a saved session with _no quoting or
     * escaping_. This is a very convenient means of automated
     * saved-session launching, via IDM_SAVEDSESS or Windows 7 jump
     * lists.
     *
     * If successful, the whole command line has been interpreted in
     * this way, so there's nothing left to parse into other arguments.
     */
    if (*p != '@')
        return false;

    ptrlen sessionname = ptrlen_from_asciz(p + 1);
    while (sessionname.len > 0 &&
           isspace(((unsigned char *)sessionname.ptr)[sessionname.len-1]))
        sessionname.len--;

    char *dup = mkstr(sessionname);
    bool loaded = do_defaults(dup, conf);
    sfree(dup);

    return loaded;
}

bool handle_special_filemapping_cmdline(char *p, Conf *conf)
{
    /*
     * Process the special form of command line with an initial &
     * followed by the hex value of a HANDLE for a file mapping object
     * and the size of the data contained in it, which we must
     * interpret as a serialised Conf.
     *
     * If successful, the whole command line has been interpreted in
     * this way, so there's nothing left to parse into other arguments.
     */

    if (*p != '&')
        return false;

    HANDLE filemap;
    unsigned cpsize;
    if (sscanf(p + 1, "%p:%u", &filemap, &cpsize) != 2)
        return false;

    void *cp = MapViewOfFile(filemap, FILE_MAP_READ, 0, 0, cpsize);
    if (!cp)
        return false;

    BinarySource src[1];
    BinarySource_BARE_INIT(src, cp, cpsize);
    if (!conf_deserialise(conf, src))
        modalfatalbox("Serialised configuration data was invalid");
    UnmapViewOfFile(cp);
    CloseHandle(filemap);
    return true;
}

static void setup_clipboards(Terminal *term, Conf *conf)
{
    assert(term->mouse_select_clipboards[0] == CLIP_LOCAL);

    term->n_mouse_select_clipboards = 1;

    if (conf_get_bool(conf, CONF_mouseautocopy)) {
        term->mouse_select_clipboards[
            term->n_mouse_select_clipboards++] = CLIP_SYSTEM;
    }

    switch (conf_get_int(conf, CONF_mousepaste)) {
      case CLIPUI_IMPLICIT:
        term->mouse_paste_clipboard = CLIP_LOCAL;
        break;
      case CLIPUI_EXPLICIT:
        term->mouse_paste_clipboard = CLIP_SYSTEM;
        break;
      default:
        term->mouse_paste_clipboard = CLIP_NULL;
        break;
    }
}

/*
 * Clean up and exit.
 */
void cleanup_exit(int code)
{
    /*
     * Clean up.
     */
    while (wgslisthead.next != &wgslisthead) {
        WinGuiSeat *wgs = container_of(
            wgslisthead.next, WinGuiSeat, wgslistnode);
        wgs_cleanup(wgs);
    }
    sk_cleanup();

    random_save_seed();
    shutdown_help();

    /* Clean up COM. */
    CoUninitialize();

    exit(code);
}

/*
 * Refresh the saved-session submenu from `sesslist'.
 */
static void update_savedsess_menu(WinGuiSeat *wgs)
{
    int i;
    while (DeleteMenu(wgs->savedsess_menu, 0, MF_BYPOSITION)) ;
    /* skip sesslist.sessions[0] == Default Settings */
    for (i = 1;
         i < ((sesslist.nsessions <= MENU_SAVED_MAX+1) ? sesslist.nsessions
                                                       : MENU_SAVED_MAX+1);
         i++)
        AppendMenu(wgs->savedsess_menu, MF_ENABLED,
                   IDM_SAVED_MIN + (i-1)*MENU_SAVED_STEP,
                   sesslist.sessions[i]);
    if (sesslist.nsessions <= 1)
        AppendMenu(wgs->savedsess_menu, MF_GRAYED, IDM_SAVED_MIN,
                   "(No sessions)");
}

/*
 * Update the Special Commands submenu.
 */
static void win_seat_update_specials_menu(Seat *seat)
{
    WinGuiSeat *wgs = container_of(seat, WinGuiSeat, seat);
    HMENU new_menu;
    int i, j;

    if (wgs->backend)
        wgs->specials = backend_get_specials(wgs->backend);
    else
        wgs->specials = NULL;

    if (wgs->specials) {
        /* We can't use Windows to provide a stack for submenus, so
         * here's a lame "stack" that will do for now. */
        HMENU saved_menu = NULL;
        int nesting = 1;
        new_menu = CreatePopupMenu();
        for (i = 0; nesting > 0; i++) {
            assert(IDM_SPECIAL_MIN + 0x10 * i < IDM_SPECIAL_MAX);
            switch (wgs->specials[i].code) {
              case SS_SEP:
                AppendMenu(new_menu, MF_SEPARATOR, 0, 0);
                break;
              case SS_SUBMENU:
                assert(nesting < 2);
                nesting++;
                saved_menu = new_menu; /* XXX lame stacking */
                new_menu = CreatePopupMenu();
                AppendMenu(saved_menu, MF_POPUP | MF_ENABLED,
                           (UINT_PTR) new_menu, wgs->specials[i].name);
                break;
              case SS_EXITMENU:
                nesting--;
                if (nesting) {
                    new_menu = saved_menu; /* XXX lame stacking */
                    saved_menu = NULL;
                }
                break;
              default:
                AppendMenu(new_menu, MF_ENABLED, IDM_SPECIAL_MIN + 0x10 * i,
                           wgs->specials[i].name);
                break;
            }
        }
        /* Squirrel the highest special. */
        wgs->n_specials = i - 1;
    } else {
        new_menu = NULL;
        wgs->n_specials = 0;
    }

    for (j = 0; j < lenof(wgs->popup_menus); j++) {
        if (wgs->specials_menu) {
            /* XXX does this free up all submenus? */
            DeleteMenu(wgs->popup_menus[j].menu, (UINT_PTR)wgs->specials_menu,
                       MF_BYCOMMAND);
            DeleteMenu(wgs->popup_menus[j].menu, IDM_SPECIALSEP, MF_BYCOMMAND);
        }
        if (new_menu) {
            InsertMenu(wgs->popup_menus[j].menu, IDM_SHOWLOG,
                       MF_BYCOMMAND | MF_POPUP | MF_ENABLED,
                       (UINT_PTR) new_menu, "S&pecial Command");
            InsertMenu(wgs->popup_menus[j].menu, IDM_SHOWLOG,
                       MF_BYCOMMAND | MF_SEPARATOR, IDM_SPECIALSEP, 0);
        }
    }
    wgs->specials_menu = new_menu;
}

static void update_mouse_pointer(WinGuiSeat *wgs)
{
    LPTSTR curstype = NULL;
    bool force_visible = false;
    static bool forced_visible = false;
    switch (wgs->busy_status) {
      case BUSY_NOT:
        if (wgs->pointer_indicates_raw_mouse)
            curstype = IDC_ARROW;
        else
            curstype = IDC_IBEAM;
        break;
      case BUSY_WAITING:
        curstype = IDC_APPSTARTING; /* this may be an abuse */
        force_visible = true;
        break;
      case BUSY_CPU:
        curstype = IDC_WAIT;
        force_visible = true;
        break;
      default:
        unreachable("Bad busy_status");
    }
    {
        HCURSOR cursor = LoadCursor(NULL, curstype);
        SetClassLongPtr(wgs->term_hwnd, GCLP_HCURSOR, (LONG_PTR)cursor);
        SetCursor(cursor); /* force redraw of cursor at current posn */
    }
    if (force_visible != forced_visible) {
        /* We want some cursor shapes to be visible always.
         * Along with show_mouseptr(), this manages the ShowCursor()
         * counter such that if we switch back to a non-force_visible
         * cursor, the previous visibility state is restored. */
        ShowCursor(force_visible);
        forced_visible = force_visible;
    }
}

static void win_seat_set_busy_status(Seat *seat, BusyStatus status)
{
    WinGuiSeat *wgs = container_of(seat, WinGuiSeat, seat);
    wgs->busy_status = status;
    update_mouse_pointer(wgs);
}

static void wintw_set_raw_mouse_mode(TermWin *tw, bool activate)
{
    WinGuiSeat *wgs = container_of(tw, WinGuiSeat, termwin);
    wgs->send_raw_mouse = activate;
}

static void wintw_set_raw_mouse_mode_pointer(TermWin *tw, bool activate)
{
    WinGuiSeat *wgs = container_of(tw, WinGuiSeat, termwin);
    wgs->pointer_indicates_raw_mouse = activate;
    update_mouse_pointer(wgs);
}

/*
 * Print a message box and close the connection.
 */
static void win_seat_connection_fatal(Seat *seat, const char *msg)
{
    WinGuiSeat *wgs = container_of(seat, WinGuiSeat, seat);
    char *title = dupprintf("%s Fatal Error", appname);
    show_mouseptr(wgs, true);
    MessageBox(wgs->term_hwnd, msg, title, MB_ICONERROR | MB_OK);
    sfree(title);

    if (conf_get_int(wgs->conf, CONF_close_on_exit) == FORCE_ON)
        PostQuitMessage(1);
    else {
        queue_toplevel_callback(close_session, wgs);
    }
}

/*
 * Print a message box and don't close the connection.
 */
static void win_seat_nonfatal(Seat *seat, const char *msg)
{
    WinGuiSeat *wgs = container_of(seat, WinGuiSeat, seat);
    char *title = dupprintf("%s Error", appname);
    show_mouseptr(wgs, true);
    MessageBox(wgs->term_hwnd, msg, title, MB_ICONERROR | MB_OK);
    sfree(title);
}

static HWND find_window_for_msgbox(void)
{
    if (wgslisthead.next != &wgslisthead) {
        WinGuiSeat *wgs = container_of(
            wgslisthead.next, WinGuiSeat, wgslistnode);
        return wgs->term_hwnd;
    }
    return NULL;
}

/*
 * Report an error at the command-line parsing stage.
 */
void cmdline_error(const char *fmt, ...)
{
    va_list ap;
    char *message, *title;

    va_start(ap, fmt);
    message = dupvprintf(fmt, ap);
    va_end(ap);
    title = dupprintf("%s Command Line Error", appname);
    MessageBox(find_window_for_msgbox(), message, title, MB_ICONERROR | MB_OK);
    sfree(message);
    sfree(title);
    exit(1);
}

static inline rgb rgb_from_colorref(COLORREF cr)
{
    rgb toret;
    toret.r = GetRValue(cr);
    toret.g = GetGValue(cr);
    toret.b = GetBValue(cr);
    return toret;
}

static void wintw_palette_get_overrides(TermWin *tw, Terminal *term)
{
    WinGuiSeat *wgs = container_of(tw, WinGuiSeat, termwin);
    if (conf_get_bool(wgs->conf, CONF_system_colour)) {
        rgb rgb;

        rgb = rgb_from_colorref(GetSysColor(COLOR_WINDOWTEXT));
        term_palette_override(term, OSC4_COLOUR_fg, rgb);
        term_palette_override(term, OSC4_COLOUR_fg_bold, rgb);

        rgb = rgb_from_colorref(GetSysColor(COLOR_WINDOW));
        term_palette_override(term, OSC4_COLOUR_bg, rgb);
        term_palette_override(term, OSC4_COLOUR_bg_bold, rgb);

        rgb = rgb_from_colorref(GetSysColor(COLOR_HIGHLIGHTTEXT));
        term_palette_override(term, OSC4_COLOUR_cursor_fg, rgb);

        rgb = rgb_from_colorref(GetSysColor(COLOR_HIGHLIGHT));
        term_palette_override(term, OSC4_COLOUR_cursor_bg, rgb);
    }
}

/*
 * This is a wrapper to ExtTextOut() to force Windows to display
 * the precise glyphs we give it. Otherwise it would do its own
 * bidi and Arabic shaping, and we would end up uncertain which
 * characters it had put where.
 */
static void exact_textout(HDC hdc, int x, int y, CONST RECT *lprc,
                          unsigned short *lpString, UINT cbCount,
                          CONST INT *lpDx, bool opaque)
{
#if HAVE_GCP_RESULTSW
    GCP_RESULTSW gcpr;
#else
    /*
     * If building against old enough headers that the GCP_RESULTSW
     * type isn't available, we can make do with GCP_RESULTS proper:
     * the differences aren't important to us (the only variable-width
     * string parameter is one we don't use anyway).
     */
    GCP_RESULTS gcpr;
#endif
    char *buffer = snewn(cbCount*2+2, char);
    char *classbuffer = snewn(cbCount, char);
    memset(&gcpr, 0, sizeof(gcpr));
    memset(buffer, 0, cbCount*2+2);
    memset(classbuffer, GCPCLASS_NEUTRAL, cbCount);

    gcpr.lStructSize = sizeof(gcpr);
    gcpr.lpGlyphs = (void *)buffer;
    gcpr.lpClass = (void *)classbuffer;
    gcpr.nGlyphs = cbCount;
    GetCharacterPlacementW(hdc, lpString, cbCount, 0, &gcpr,
                           FLI_MASK | GCP_CLASSIN | GCP_DIACRITIC);

    ExtTextOut(hdc, x, y,
               ETO_GLYPH_INDEX | ETO_CLIPPED | (opaque ? ETO_OPAQUE : 0),
               lprc, buffer, cbCount, lpDx);
}

/*
 * The exact_textout() wrapper, unfortunately, destroys the useful
 * Windows `font linking' behaviour: automatic handling of Unicode
 * code points not supported in this font by falling back to a font
 * which does contain them. Therefore, we adopt a multi-layered
 * approach: for any potentially-bidi text, we use exact_textout(),
 * and for everything else we use a simple ExtTextOut as we did
 * before exact_textout() was introduced.
 */
static void general_textout(HDC hdc, int x, int y, CONST RECT *lprc,
                            unsigned short *lpString, UINT cbCount,
                            CONST INT *lpDx, bool opaque)
{
    int i, j, xp, xn;
    int bkmode = 0;
    bool got_bkmode = false;

    xp = xn = x;

    for (i = 0; i < (int)cbCount ;) {
        bool rtl = is_rtl(lpString[i]);

        xn += lpDx[i];

        for (j = i+1; j < (int)cbCount; j++) {
            if (rtl != is_rtl(lpString[j]))
                break;
            xn += lpDx[j];
        }

        /*
         * Now [i,j) indicates a maximal substring of lpString
         * which should be displayed using the same textout
         * function.
         */
        if (rtl) {
            exact_textout(hdc, xp, y, lprc, lpString+i, j-i,
                          font_varpitch ? NULL : lpDx+i, opaque);
        } else {
            ExtTextOutW(hdc, xp, y, ETO_CLIPPED | (opaque ? ETO_OPAQUE : 0),
                        lprc, lpString+i, j-i,
                        font_varpitch ? NULL : lpDx+i);
        }

        i = j;
        xp = xn;

        bkmode = GetBkMode(hdc);
        got_bkmode = true;
        SetBkMode(hdc, TRANSPARENT);
        opaque = false;
    }

    if (got_bkmode)
        SetBkMode(hdc, bkmode);
}

static int get_font_width(HDC hdc, const TEXTMETRIC *tm)
{
    int ret;
    /* Note that the TMPF_FIXED_PITCH bit is defined upside down :-( */
    if (!(tm->tmPitchAndFamily & TMPF_FIXED_PITCH)) {
        ret = tm->tmAveCharWidth;
    } else {
#define FIRST '0'
#define LAST '9'
        ABCFLOAT widths[LAST-FIRST + 1];
        int j;

        font_varpitch = true;
        font_dualwidth = true;
        if (GetCharABCWidthsFloat(hdc, FIRST, LAST, widths)) {
            ret = 0;
            for (j = 0; j < lenof(widths); j++) {
                int width = (int)(0.5 + widths[j].abcfA +
                                  widths[j].abcfB + widths[j].abcfC);
                if (ret < width)
                    ret = width;
            }
        } else {
            ret = tm->tmMaxCharWidth;
        }
#undef FIRST
#undef LAST
    }
    return ret;
}

static void init_dpi_info(WinGuiSeat *wgs)
{
    if (wgs->dpi_info.cur_dpi.x == 0 || wgs->dpi_info.cur_dpi.y == 0) {
        if (p_GetDpiForMonitor && p_MonitorFromWindow) {
            UINT dpiX, dpiY;
            HMONITOR currentMonitor = p_MonitorFromWindow(
                wgs->term_hwnd, MONITOR_DEFAULTTOPRIMARY);
            if (p_GetDpiForMonitor(currentMonitor, MDT_EFFECTIVE_DPI,
                                   &dpiX, &dpiY) == S_OK) {
                wgs->dpi_info.cur_dpi.x = (int)dpiX;
                wgs->dpi_info.cur_dpi.y = (int)dpiY;
            }
        }

        /* Fall back to system DPI */
        if (wgs->dpi_info.cur_dpi.x == 0 || wgs->dpi_info.cur_dpi.y == 0) {
            HDC hdc = GetDC(wgs->term_hwnd);
            wgs->dpi_info.cur_dpi.x = GetDeviceCaps(hdc, LOGPIXELSX);
            wgs->dpi_info.cur_dpi.y = GetDeviceCaps(hdc, LOGPIXELSY);
            ReleaseDC(wgs->term_hwnd, hdc);
        }
    }
}

/*
 * Initialise all the fonts we will need initially. There may be as many as
 * three or as few as one.  The other (potentially) twenty-one fonts are done
 * if/when they are needed.
 *
 * We also:
 *
 * - check the font width and height, correcting our guesses if
 *   necessary.
 *
 * - verify that the bold font is the same width as the ordinary
 *   one, and engage shadow bolding if not.
 *
 * - verify that the underlined font is the same width as the
 *   ordinary one (manual underlining by means of line drawing can
 *   be done in a pinch).
 *
 * - find a trust sigil icon that will look OK with the chosen font.
 */
static void init_fonts(WinGuiSeat *wgs, int pick_width, int pick_height)
{
    TEXTMETRIC tm;
    OUTLINETEXTMETRIC otm;
    CPINFO cpinfo;
    FontSpec *font;
    int fontsize[3];
    int i;
    int quality;
    HDC hdc;
    int fw_dontcare, fw_bold;

    for (i = 0; i < FONT_MAXNO; i++)
        wgs->fonts[i] = NULL;

    wgs->bold_font_mode = conf_get_int(wgs->conf, CONF_bold_style) & 1 ?
        BOLD_FONT : BOLD_NONE;
    wgs->bold_colours = conf_get_int(wgs->conf, CONF_bold_style) & 2 ?
        true : false;
    wgs->und_mode = UND_FONT;

    font = conf_get_fontspec(wgs->conf, CONF_font);
    if (font->isbold) {
        fw_dontcare = FW_BOLD;
        fw_bold = FW_HEAVY;
    } else {
        fw_dontcare = FW_DONTCARE;
        fw_bold = FW_BOLD;
    }

    hdc = GetDC(wgs->term_hwnd);

    if (pick_height)
        font_height = pick_height;
    else {
        font_height = font->height;
        if (font_height > 0) {
            font_height =
                -MulDiv(font_height, wgs->dpi_info.cur_dpi.y, 72);
        }
    }
    font_width = pick_width;

    quality = conf_get_int(wgs->conf, CONF_font_quality);
#define f(i,c,w,u) \
    wgs->fonts[i] = CreateFont (font_height, font_width, 0, 0, w, false, u, \
                                false, c, OUT_DEFAULT_PRECIS, \
                                CLIP_DEFAULT_PRECIS, FONT_QUALITY(quality), \
                                FIXED_PITCH | FF_DONTCARE, font->name)

    f(FONT_NORMAL, font->charset, fw_dontcare, false);

    SelectObject(hdc, wgs->fonts[FONT_NORMAL]);
    GetTextMetrics(hdc, &tm);
    if (GetOutlineTextMetrics(hdc, sizeof(otm), &otm))
        wgs->font_strikethrough_y = tm.tmAscent - otm.otmsStrikeoutPosition;
    else
        wgs->font_strikethrough_y = tm.tmAscent - (tm.tmAscent * 3 / 8);

    GetObject(wgs->fonts[FONT_NORMAL], sizeof(LOGFONT), &wgs->lfont);

    /* Note that the TMPF_FIXED_PITCH bit is defined upside down :-( */
    if (!(tm.tmPitchAndFamily & TMPF_FIXED_PITCH)) {
        font_varpitch = false;
        font_dualwidth = (tm.tmAveCharWidth != tm.tmMaxCharWidth);
    } else {
        font_varpitch = true;
        font_dualwidth = true;
    }
    if (pick_width == 0 || pick_height == 0) {
        font_height = tm.tmHeight;
        font_width = get_font_width(hdc, &tm);
    }

#ifdef RDB_DEBUG_PATCH
    debug("Primary font H=%d, AW=%d, MW=%d\n",
          tm.tmHeight, tm.tmAveCharWidth, tm.tmMaxCharWidth);
#endif

    {
        CHARSETINFO info;
        DWORD cset = tm.tmCharSet;
        memset(&info, 0xFF, sizeof(info));

        /* !!! Yes the next line is right */
        if (cset == OEM_CHARSET)
            wgs->ucsdata.font_codepage = GetOEMCP();
        else if (TranslateCharsetInfo ((DWORD *)(ULONG_PTR)cset,
                                       &info, TCI_SRCCHARSET))
            wgs->ucsdata.font_codepage = info.ciACP;
        else
            wgs->ucsdata.font_codepage = -1;

        GetCPInfo(wgs->ucsdata.font_codepage, &cpinfo);
        wgs->ucsdata.dbcs_screenfont = (cpinfo.MaxCharSize > 1);
    }

    f(FONT_UNDERLINE, font->charset, fw_dontcare, true);

    /*
     * Some fonts, e.g. 9-pt Courier, draw their underlines
     * outside their character cell. We successfully prevent
     * screen corruption by clipping the text output, but then
     * we lose the underline completely. Here we try to work
     * out whether this is such a font, and if it is, we set a
     * flag that causes underlines to be drawn by hand.
     *
     * Having tried other more sophisticated approaches (such
     * as examining the TEXTMETRIC structure or requesting the
     * height of a string), I think we'll do this the brute
     * force way: we create a small bitmap, draw an underlined
     * space on it, and test to see whether any pixels are
     * foreground-coloured. (Since we expect the underline to
     * go all the way across the character cell, we only search
     * down a single column of the bitmap, half way across.)
     */
    {
        HDC und_dc;
        HBITMAP und_bm, und_oldbm;
        int i;
        bool gotit;
        COLORREF c;

        und_dc = CreateCompatibleDC(hdc);
        und_bm = CreateCompatibleBitmap(hdc, font_width, font_height);
        und_oldbm = SelectObject(und_dc, und_bm);
        SelectObject(und_dc, wgs->fonts[FONT_UNDERLINE]);
        SetTextAlign(und_dc, TA_TOP | TA_LEFT | TA_NOUPDATECP);
        SetTextColor(und_dc, RGB(255, 255, 255));
        SetBkColor(und_dc, RGB(0, 0, 0));
        SetBkMode(und_dc, OPAQUE);
        ExtTextOut(und_dc, 0, 0, ETO_OPAQUE, NULL, " ", 1, NULL);
        gotit = false;
        for (i = 0; i < font_height; i++) {
            c = GetPixel(und_dc, font_width / 2, i);
            if (c != RGB(0, 0, 0))
                gotit = true;
        }
        SelectObject(und_dc, und_oldbm);
        DeleteObject(und_bm);
        DeleteDC(und_dc);
        if (!gotit) {
            wgs->und_mode = UND_LINE;
            DeleteObject(wgs->fonts[FONT_UNDERLINE]);
            wgs->fonts[FONT_UNDERLINE] = 0;
        }
    }

    if (wgs->bold_font_mode == BOLD_FONT) {
        f(FONT_BOLD, font->charset, fw_bold, false);
    }
#undef f

    wgs->descent = tm.tmAscent + 1;
    if (wgs->descent >= font_height)
        wgs->descent = font_height - 1;

    for (i = 0; i < 3; i++) {
        if (wgs->fonts[i]) {
            if (SelectObject(hdc, wgs->fonts[i]) && GetTextMetrics(hdc, &tm))
                fontsize[i] = get_font_width(hdc, &tm) + 256 * tm.tmHeight;
            else
                fontsize[i] = -i;
        } else
            fontsize[i] = -i;
    }

    ReleaseDC(wgs->term_hwnd, hdc);

    if (trust_icon != INVALID_HANDLE_VALUE) {
        DestroyIcon(trust_icon);
    }
    trust_icon = LoadImage(hinst, MAKEINTRESOURCE(IDI_MAINICON),
                           IMAGE_ICON, font_width*2, font_height,
                           LR_DEFAULTCOLOR);

    if (fontsize[FONT_UNDERLINE] != fontsize[FONT_NORMAL]) {
        wgs->und_mode = UND_LINE;
        DeleteObject(wgs->fonts[FONT_UNDERLINE]);
        wgs->fonts[FONT_UNDERLINE] = 0;
    }

    if (wgs->bold_font_mode == BOLD_FONT &&
        fontsize[FONT_BOLD] != fontsize[FONT_NORMAL]) {
        wgs->bold_font_mode = BOLD_SHADOW;
        DeleteObject(wgs->fonts[FONT_BOLD]);
        wgs->fonts[FONT_BOLD] = 0;
    }
    wgs->fontflag[0] = true;
    wgs->fontflag[1] = true;
    wgs->fontflag[2] = true;

    init_ucs(wgs->conf, &wgs->ucsdata);
}

static void another_font(WinGuiSeat *wgs, int fontno)
{
    int basefont;
    int fw_dontcare, fw_bold, quality;
    int c, w, x;
    bool u;
    char *s;
    FontSpec *font;

    if (fontno < 0 || fontno >= FONT_MAXNO || wgs->fontflag[fontno])
        return;

    basefont = (fontno & ~(FONT_BOLDUND));
    if (basefont != fontno && !wgs->fontflag[basefont])
        another_font(wgs, basefont);

    font = conf_get_fontspec(wgs->conf, CONF_font);

    if (font->isbold) {
        fw_dontcare = FW_BOLD;
        fw_bold = FW_HEAVY;
    } else {
        fw_dontcare = FW_DONTCARE;
        fw_bold = FW_BOLD;
    }

    c = font->charset;
    w = fw_dontcare;
    u = false;
    s = font->name;
    x = font_width;

    if (fontno & FONT_WIDE)
        x *= 2;
    if (fontno & FONT_NARROW)
        x = (x+1)/2;
    if (fontno & FONT_OEM)
        c = OEM_CHARSET;
    if (fontno & FONT_BOLD)
        w = fw_bold;
    if (fontno & FONT_UNDERLINE)
        u = true;

    quality = conf_get_int(wgs->conf, CONF_font_quality);

    wgs->fonts[fontno] =
        CreateFont(font_height * (1 + !!(fontno & FONT_HIGH)), x, 0, 0, w,
                   false, u, false, c, OUT_DEFAULT_PRECIS,
                   CLIP_DEFAULT_PRECIS, FONT_QUALITY(quality),
                   DEFAULT_PITCH | FF_DONTCARE, s);

    wgs->fontflag[fontno] = true;
}

static void deinit_fonts(WinGuiSeat *wgs)
{
    int i;
    for (i = 0; i < FONT_MAXNO; i++) {
        if (wgs->fonts[i])
            DeleteObject(wgs->fonts[i]);
        wgs->fonts[i] = 0;
        wgs->fontflag[i] = false;
    }

    if (trust_icon != INVALID_HANDLE_VALUE) {
        DestroyIcon(trust_icon);
    }
    trust_icon = INVALID_HANDLE_VALUE;
}

static void wintw_request_resize(TermWin *tw, int w, int h)
{
    WinGuiSeat *wgs = container_of(tw, WinGuiSeat, termwin);
    const struct BackendVtable *vt;
    int width, height;
    int resize_action = conf_get_int(wgs->conf, CONF_resize_action);
    bool deny_resize = false;

    /* Suppress server-originated resizing attempts if local resizing
     * is disabled entirely, or if it's supposed to change
     * rows/columns but the window is maximised. */
    if (resize_action == RESIZE_DISABLED
        || (resize_action == RESIZE_TERM && IsZoomed(wgs->term_hwnd))) {
        deny_resize = true;
    }

    vt = backend_vt_from_proto(be_default_protocol);
    if (vt && vt->flags & BACKEND_RESIZE_FORBIDDEN)
        deny_resize = true;
    if (h == wgs->term->rows && w == wgs->term->cols) deny_resize = true;

    /* We still need to acknowledge a suppressed resize attempt. */
    if (deny_resize) {
        term_resize_request_completed(wgs->term);
        return;
    }

    /* Sanity checks ... */
    {
        RECT ss;
        if (get_fullscreen_rect(wgs, &ss)) {
            /* Make sure the values aren't too big */
            width = (ss.right - ss.left - extra_width) / 4;
            height = (ss.bottom - ss.top - extra_height) / 6;

            if (w > width || h > height) {
                term_resize_request_completed(wgs->term);
                return;
            }
            if (w < 15)
                w = 15;
            if (h < 1)
                h = 1;
        }
    }

    if (resize_action != RESIZE_FONT && !IsZoomed(wgs->term_hwnd)) {
        width = extra_width + font_width * w;
        height = extra_height + font_height * h;

        SetWindowPos(wgs->term_hwnd, NULL, 0, 0, width, height,
                     SWP_NOACTIVATE | SWP_NOCOPYBITS |
                     SWP_NOMOVE | SWP_NOZORDER);
    } else {
        /*
         * If we're resizing by changing the font, we must tell the
         * terminal the new size immediately, so that reset_window
         * will know what to do.
         */
        term_size(wgs->term, h, w, conf_get_int(wgs->conf, CONF_savelines));
        reset_window(wgs, 0);
    }

    term_resize_request_completed(wgs->term);
    InvalidateRect(wgs->term_hwnd, NULL, true);
}

static void recompute_window_offset(WinGuiSeat *wgs)
{
    RECT cr;
    GetClientRect(wgs->term_hwnd, &cr);

    int win_width  = cr.right - cr.left;
    int win_height = cr.bottom - cr.top;

    int new_offset_width = (win_width-font_width*wgs->term->cols)/2;
    int new_offset_height = (win_height-font_height*wgs->term->rows)/2;

    if (offset_width != new_offset_width ||
        offset_height != new_offset_height) {
        offset_width = new_offset_width;
        offset_height = new_offset_height;
        InvalidateRect(wgs->term_hwnd, NULL, true);
    }
}

<<<<<<< HEAD
/* {{{ winfrip */
void reset_window(int reinit) {
/* winfrip }}} */
#if 0
static void reset_window(int reinit) {
#endif
=======
static void reset_window(WinGuiSeat *wgs, int reinit)
{
>>>>>>> 95b92686
    /*
     * This function decides how to resize or redraw when the
     * user changes something.
     *
     * This function doesn't like to change the terminal size but if the
     * font size is locked that may be it's only soluion.
     */
    int win_width, win_height, resize_action, window_border;
    RECT cr, wr;

#ifdef RDB_DEBUG_PATCH
    debug("reset_window()\n");
#endif

    /* Current window sizes ... */
    GetWindowRect(wgs->term_hwnd, &wr);
    GetClientRect(wgs->term_hwnd, &cr);

    win_width  = cr.right - cr.left;
    win_height = cr.bottom - cr.top;

    resize_action = conf_get_int(wgs->conf, CONF_resize_action);
    window_border = conf_get_int(wgs->conf, CONF_window_border);

    if (resize_action == RESIZE_DISABLED)
        reinit = 2;

    /* Are we being forced to reload the fonts ? */
    if (reinit>1) {
#ifdef RDB_DEBUG_PATCH
        debug("reset_window() -- Forced deinit\n");
#endif
        deinit_fonts(wgs);
        init_fonts(wgs, 0, 0);
    }

    /* Oh, looks like we're minimised */
    if (win_width == 0 || win_height == 0)
        return;

    /* Is the window out of position ? */
    if (!reinit) {
        recompute_window_offset(wgs);
#ifdef RDB_DEBUG_PATCH
        debug("reset_window() -> Reposition terminal\n");
#endif
    }

    if (IsZoomed(wgs->term_hwnd)) {
        /* We're fullscreen, this means we must not change the size of
         * the window so it's the font size or the terminal itself.
         */

        extra_width = wr.right - wr.left - cr.right + cr.left;
        extra_height = wr.bottom - wr.top - cr.bottom + cr.top;

        if (resize_action != RESIZE_TERM) {
            if (font_width != win_width/wgs->term->cols ||
                font_height != win_height/wgs->term->rows) {
                deinit_fonts(wgs);
                init_fonts(wgs, win_width/wgs->term->cols,
                           win_height/wgs->term->rows);
                offset_width = (win_width-font_width*wgs->term->cols)/2;
                offset_height = (win_height-font_height*wgs->term->rows)/2;
                InvalidateRect(wgs->term_hwnd, NULL, true);
#ifdef RDB_DEBUG_PATCH
                debug("reset_window() -> Z font resize to (%d, %d)\n",
                      font_width, font_height);
#endif
            }
        } else {
            if (font_width * wgs->term->cols != win_width ||
                font_height * wgs->term->rows != win_height) {
                /* Our only choice at this point is to change the
                 * size of the terminal; Oh well.
                 */
                term_size(wgs->term, win_height/font_height, win_width/font_width,
                          conf_get_int(wgs->conf, CONF_savelines));
                offset_width = (win_width-font_width*wgs->term->cols)/2;
                offset_height = (win_height-font_height*wgs->term->rows)/2;
                InvalidateRect(wgs->term_hwnd, NULL, true);
#ifdef RDB_DEBUG_PATCH
                debug("reset_window() -> Zoomed term_size\n");
#endif
            }
        }
        return;
    }

    /* Resize window after DPI change */
    if (reinit == 3 && p_GetSystemMetricsForDpi && p_AdjustWindowRectExForDpi) {
        RECT rect;
        rect.left = rect.top = 0;
        rect.right = (font_width * wgs->term->cols);
        if (conf_get_bool(wgs->conf, CONF_scrollbar))
            rect.right += p_GetSystemMetricsForDpi(SM_CXVSCROLL,
                                                   wgs->dpi_info.cur_dpi.x);
        rect.bottom = (font_height * wgs->term->rows);
        p_AdjustWindowRectExForDpi(
            &rect, GetWindowLongPtr(wgs->term_hwnd, GWL_STYLE),
            FALSE, GetWindowLongPtr(wgs->term_hwnd, GWL_EXSTYLE),
            wgs->dpi_info.cur_dpi.x);
        rect.right += (window_border * 2);
        rect.bottom += (window_border * 2);
        OffsetRect(&wgs->dpi_info.new_wnd_rect,
                   ((wgs->dpi_info.new_wnd_rect.right -
                     wgs->dpi_info.new_wnd_rect.left) -
                    (rect.right - rect.left)) / 2,
                   ((wgs->dpi_info.new_wnd_rect.bottom -
                     wgs->dpi_info.new_wnd_rect.top) -
                    (rect.bottom - rect.top)) / 2);
        SetWindowPos(wgs->term_hwnd, NULL,
                     wgs->dpi_info.new_wnd_rect.left,
                     wgs->dpi_info.new_wnd_rect.top,
                     rect.right - rect.left, rect.bottom - rect.top,
                     SWP_NOZORDER);

        InvalidateRect(wgs->term_hwnd, NULL, true);
        return;
    }

    /* Hmm, a force re-init means we should ignore the current window
     * so we resize to the default font size.
     */
    if (reinit>0) {
#ifdef RDB_DEBUG_PATCH
        debug("reset_window() -> Forced re-init\n");
#endif

        offset_width = offset_height = window_border;
        extra_width = wr.right - wr.left - cr.right + cr.left + offset_width*2;
        extra_height = wr.bottom - wr.top - cr.bottom + cr.top +offset_height*2;

        if (win_width != font_width*wgs->term->cols + offset_width*2 ||
            win_height != font_height*wgs->term->rows + offset_height*2) {

            /* If this is too large windows will resize it to the maximum
             * allowed window size, we will then be back in here and resize
             * the font or terminal to fit.
             */
            SetWindowPos(wgs->term_hwnd, NULL, 0, 0,
                         font_width*wgs->term->cols + extra_width,
                         font_height*wgs->term->rows + extra_height,
                         SWP_NOMOVE | SWP_NOZORDER);
        }

        InvalidateRect(wgs->term_hwnd, NULL, true);
        return;
    }

    /* Okay the user doesn't want us to change the font so we try the
     * window. But that may be too big for the screen which forces us
     * to change the terminal.
     */
    if ((resize_action == RESIZE_TERM && reinit<=0) ||
        (resize_action == RESIZE_EITHER && reinit<0) ||
        reinit>0) {
        offset_width = offset_height = window_border;
        extra_width = wr.right - wr.left - cr.right + cr.left + offset_width*2;
        extra_height = wr.bottom - wr.top - cr.bottom + cr.top +offset_height*2;

        if (win_width != font_width*wgs->term->cols + offset_width*2 ||
            win_height != font_height*wgs->term->rows + offset_height*2) {

            static RECT ss;
            int width, height;

            get_fullscreen_rect(wgs, &ss);

            width = (ss.right - ss.left - extra_width) / font_width;
            height = (ss.bottom - ss.top - extra_height) / font_height;

            /* Grrr too big */
            if ( wgs->term->rows > height || wgs->term->cols > width ) {
                if (resize_action == RESIZE_EITHER) {
                    /* Make the font the biggest we can */
                    if (wgs->term->cols > width)
                        font_width = (ss.right - ss.left - extra_width)
                            / wgs->term->cols;
                    if (wgs->term->rows > height)
                        font_height = (ss.bottom - ss.top - extra_height)
                            / wgs->term->rows;

                    deinit_fonts(wgs);
                    init_fonts(wgs, font_width, font_height);

                    width = (ss.right - ss.left - extra_width) / font_width;
                    height = (ss.bottom - ss.top - extra_height) / font_height;
                } else {
                    if ( height > wgs->term->rows ) height = wgs->term->rows;
                    if ( width > wgs->term->cols )  width = wgs->term->cols;
                    term_size(wgs->term, height, width,
                              conf_get_int(wgs->conf, CONF_savelines));
#ifdef RDB_DEBUG_PATCH
                    debug("reset_window() -> term resize to (%d,%d)\n",
                          height, width);
#endif
                }
            }

            SetWindowPos(wgs->term_hwnd, NULL, 0, 0,
                         font_width*wgs->term->cols + extra_width,
                         font_height*wgs->term->rows + extra_height,
                         SWP_NOMOVE | SWP_NOZORDER);

            InvalidateRect(wgs->term_hwnd, NULL, true);
#ifdef RDB_DEBUG_PATCH
            debug("reset_window() -> window resize to (%d,%d)\n",
                  font_width*term->cols + extra_width,
                  font_height*term->rows + extra_height);
#endif
        }
        return;
    }

    /* We're allowed to or must change the font but do we want to ?  */

    if (font_width != (win_width-window_border*2)/wgs->term->cols ||
        font_height != (win_height-window_border*2)/wgs->term->rows) {

        deinit_fonts(wgs);
        init_fonts(wgs, (win_width-window_border*2)/wgs->term->cols,
                   (win_height-window_border*2)/wgs->term->rows);
        offset_width = (win_width-font_width*wgs->term->cols)/2;
        offset_height = (win_height-font_height*wgs->term->rows)/2;

        extra_width = wr.right - wr.left - cr.right + cr.left +offset_width*2;
        extra_height = wr.bottom - wr.top - cr.bottom + cr.top+offset_height*2;

        InvalidateRect(wgs->term_hwnd, NULL, true);
#ifdef RDB_DEBUG_PATCH
        debug("reset_window() -> font resize to (%d,%d)\n",
              font_width, font_height);
#endif
    }
}

static void set_input_locale(WinGuiSeat *wgs, HKL kl)
{
    char lbuf[20];

    GetLocaleInfo(LOWORD(kl), LOCALE_IDEFAULTANSICODEPAGE,
                  lbuf, sizeof(lbuf));

    wgs->kbd_codepage = atoi(lbuf);
}

static void click(WinGuiSeat *wgs, Mouse_Button b, int x, int y,
                  bool shift, bool ctrl, bool alt)
{
    int thistime = GetMessageTime();

    if (wgs->send_raw_mouse &&
        !(shift && conf_get_bool(wgs->conf, CONF_mouse_override))) {
        wgs->lastbtn = MBT_NOTHING;
        term_mouse(wgs->term, b, translate_button(wgs, b), MA_CLICK,
                   x, y, shift, ctrl, alt);
        return;
    }

    if (wgs->lastbtn == b && thistime - wgs->lasttime < wgs->dbltime) {
        wgs->lastact = (wgs->lastact == MA_CLICK ? MA_2CLK :
                   wgs->lastact == MA_2CLK ? MA_3CLK :
                   wgs->lastact == MA_3CLK ? MA_CLICK : MA_NOTHING);
    } else {
        wgs->lastbtn = b;
        wgs->lastact = MA_CLICK;
    }
    if (wgs->lastact != MA_NOTHING)
        term_mouse(wgs->term, b, translate_button(wgs, b), wgs->lastact,
                   x, y, shift, ctrl, alt);
    wgs->lasttime = thistime;
}

/*
 * Translate a raw mouse button designation (LEFT, MIDDLE, RIGHT)
 * into a cooked one (SELECT, EXTEND, PASTE).
 */
static Mouse_Button translate_button(WinGuiSeat *wgs, Mouse_Button button)
{
    if (button == MBT_LEFT)
        return MBT_SELECT;
    if (button == MBT_MIDDLE)
        return conf_get_int(wgs->conf, CONF_mouse_is_xterm) == 1 ?
            MBT_PASTE : MBT_EXTEND;
    if (button == MBT_RIGHT)
        return conf_get_int(wgs->conf, CONF_mouse_is_xterm) == 1 ?
            MBT_EXTEND : MBT_PASTE;
    return 0;                          /* shouldn't happen */
}

static void show_mouseptr(WinGuiSeat *wgs, bool show)
{
    /* NB that the counter in ShowCursor() is also frobbed by
     * update_mouse_pointer() */
    static bool cursor_visible = true;
    if (wgs) {
        if (!conf_get_bool(wgs->conf, CONF_hide_mouseptr))
            show = true; /* hiding mouse pointer disabled in Conf */
    } else {
        /*
         * You can pass wgs==NULL if you want to _show_ the pointer
         * rather than hiding it, because that's never disallowed.
         */
        assert(show);
    }
    if (cursor_visible && !show)
        ShowCursor(false);
    else if (!cursor_visible && show)
        ShowCursor(true);
    cursor_visible = show;
}

static bool is_alt_pressed(void)
{
    BYTE keystate[256];
    int r = GetKeyboardState(keystate);
    if (!r)
        return false;
    if (keystate[VK_MENU] & 0x80)
        return true;
    if (keystate[VK_RMENU] & 0x80)
        return true;
    return false;
}

static void exit_callback(void *vctx)
{
    WinGuiSeat *wgs = (WinGuiSeat *)vctx;
    int exitcode, close_on_exit;

    if (!wgs->session_closed &&
        (exitcode = backend_exitcode(wgs->backend)) >= 0) {
        close_on_exit = conf_get_int(wgs->conf, CONF_close_on_exit);
        /* Abnormal exits will already have set session_closed and taken
         * appropriate action. */
        if (close_on_exit == FORCE_ON ||
            (close_on_exit == AUTO && exitcode != INT_MAX)) {
            PostQuitMessage(0);
        } else {
            queue_toplevel_callback(close_session, wgs);
            wgs->session_closed = true;
            /* exitcode == INT_MAX indicates that the connection was closed
             * by a fatal error, so an error box will be coming our way and
             * we should not generate this informational one. */
            if (exitcode != INT_MAX) {
                show_mouseptr(wgs, true);
                MessageBox(wgs->term_hwnd, "Connection closed by remote host",
                           appname, MB_OK | MB_ICONINFORMATION);
            }
        }
    }
}

static void win_seat_notify_remote_exit(Seat *seat)
{
    WinGuiSeat *wgs = container_of(seat, WinGuiSeat, seat);
    queue_toplevel_callback(exit_callback, wgs);
}

static void conf_cache_data(WinGuiSeat *wgs)
{
    /* Cache some items from conf to speed lookups in very hot code */
    wgs->cursor_type = conf_get_int(wgs->conf, CONF_cursor_type);
    wgs->vtmode = conf_get_int(wgs->conf, CONF_vtmode);
}

static const int clips_system[] = { CLIP_SYSTEM };

static HDC make_hdc(WinGuiSeat *wgs)
{
    HDC hdc;

    if (!wgs->term_hwnd)
        return NULL;

    hdc = GetDC(wgs->term_hwnd);
    if (!hdc)
        return NULL;

    SelectPalette(hdc, wgs->pal, false);
    return hdc;
}

static void free_hdc(WinGuiSeat *wgs, HDC hdc)
{
    assert(wgs->term_hwnd);
    SelectPalette(hdc, GetStockObject(DEFAULT_PALETTE), false);
    ReleaseDC(wgs->term_hwnd, hdc);
}

static bool need_backend_resize = false;

static void wm_size_resize_term(WinGuiSeat *wgs, LPARAM lParam, bool border)
{
    int width = LOWORD(lParam);
    int height = HIWORD(lParam);
    int border_size = border ? conf_get_int(wgs->conf, CONF_window_border) : 0;

    int w = (width - border_size*2) / font_width;
    int h = (height - border_size*2) / font_height;

    if (w < 1) w = 1;
    if (h < 1) h = 1;

    if (wgs->resizing) {
        /*
         * If we're in the middle of an interactive resize, we don't
         * call term_size. This means that, firstly, the user can drag
         * the size back and forth indecisively without wiping out any
         * actual terminal contents, and secondly, the Terminal
         * doesn't call back->size in turn for each increment of the
         * resizing drag, so we don't spam the server with huge
         * numbers of resize events.
         */
        need_backend_resize = true;
        conf_set_int(wgs->conf, CONF_height, h);
        conf_set_int(wgs->conf, CONF_width, w);
    } else {
        term_size(wgs->term, h, w,
                  conf_get_int(wgs->conf, CONF_savelines));
    }
}

static LRESULT CALLBACK WndProc(HWND hwnd, UINT message,
                                WPARAM wParam, LPARAM lParam)
{
    HDC hdc;
    static bool ignore_clip = false;
    static bool fullscr_on_max = false;
    static bool processed_resize = false;
    static bool in_scrollbar_loop = false;
    static UINT last_mousemove = 0;
    int resize_action;
    WinGuiSeat *wgs = (WinGuiSeat *)GetWindowLongPtr(hwnd, GWLP_USERDATA);

    switch (message) {
      case WM_CREATE:
	/* {{{ winfrip */
	winfrip_bgimg_op(WINFRIP_BGIMG_OP_INIT, NULL, conf,
			 NULL, hwnd, -1, -1, -1, -1, -1, -1, -1);
	/* winfrip }}} */
        break;
      case WM_CLOSE: {
        char *title, *msg, *additional = NULL;
        show_mouseptr(wgs, true);
        title = dupprintf("%s Exit Confirmation", appname);
        if (wgs->backend && wgs->backend->vt->close_warn_text) {
            additional = wgs->backend->vt->close_warn_text(wgs->backend);
        }
        msg = dupprintf("Are you sure you want to close this session?%s%s",
                        additional ? "\n" : "",
                        additional ? additional : "");
        if (wgs->session_closed ||
            !conf_get_bool(wgs->conf, CONF_warn_on_close) ||
            MessageBox(hwnd, msg, title,
                       MB_ICONWARNING | MB_OKCANCEL | MB_DEFBUTTON1)
            == IDOK)
            DestroyWindow(hwnd);
        sfree(title);
        sfree(msg);
        sfree(additional);
        return 0;
      }
      case WM_DESTROY:
        show_mouseptr(wgs, true);
        PostQuitMessage(0);
        return 0;
      case WM_INITMENUPOPUP:
        if ((HMENU)wParam == wgs->savedsess_menu) {
            /* About to pop up Saved Sessions sub-menu.
             * Refresh the session list. */
            get_sesslist(&sesslist, false); /* free */
            get_sesslist(&sesslist, true);
            update_savedsess_menu(wgs);
            return 0;
        }
        break;
      case WM_COMMAND:
      case WM_SYSCOMMAND:
        switch (wParam & ~0xF) {       /* low 4 bits reserved to Windows */
          case SC_VSCROLL:
          case SC_HSCROLL:
            if (message == WM_SYSCOMMAND) {
                /* As per the long comment in WM_VSCROLL handler: give
                 * this message the default handling, which starts a
                 * subsidiary message loop, but set a flag so that
                 * when we're re-entered from that loop, scroll events
                 * within an interactive scrollbar-drag can be handled
                 * differently. */
                in_scrollbar_loop = true;
                LRESULT result = sw_DefWindowProc(
                    hwnd, message, wParam, lParam);
                in_scrollbar_loop = false;
                return result;
            }
            break;
          case IDM_SHOWLOG:
            showeventlog(hwnd);
            break;
          case IDM_NEWSESS:
          case IDM_DUPSESS:
          case IDM_SAVEDSESS: {
            char b[2048];
            char *cl;
            const char *argprefix;
            bool inherit_handles;
            STARTUPINFO si;
            PROCESS_INFORMATION pi;
            HANDLE filemap = NULL;

            if (restricted_acl())
                argprefix = "&R";
            else
                argprefix = "";

            if (wParam == IDM_DUPSESS) {
                /*
                 * Allocate a file-mapping memory chunk for the
                 * config structure.
                 */
                SECURITY_ATTRIBUTES sa;
                strbuf *serbuf;
                void *p;
                int size;

                serbuf = strbuf_new();
                conf_serialise(BinarySink_UPCAST(serbuf), wgs->conf);
                size = serbuf->len;

                sa.nLength = sizeof(sa);
                sa.lpSecurityDescriptor = NULL;
                sa.bInheritHandle = true;
                filemap = CreateFileMapping(INVALID_HANDLE_VALUE,
                                            &sa,
                                            PAGE_READWRITE,
                                            0, size, NULL);
                if (filemap && filemap != INVALID_HANDLE_VALUE) {
                    p = MapViewOfFile(filemap, FILE_MAP_WRITE, 0, 0, size);
                    if (p) {
                        memcpy(p, serbuf->s, size);
                        UnmapViewOfFile(p);
                    }
                }

                strbuf_free(serbuf);
                inherit_handles = true;
                cl = dupprintf("putty %s&%p:%u", argprefix,
                               filemap, (unsigned)size);
            } else if (wParam == IDM_SAVEDSESS) {
                unsigned int sessno = ((lParam - IDM_SAVED_MIN)
                                       / MENU_SAVED_STEP) + 1;
                if (sessno < (unsigned)sesslist.nsessions) {
                    const char *session = sesslist.sessions[sessno];
                    cl = dupprintf("putty %s@%s", argprefix, session);
                    inherit_handles = false;
                } else
                    break;
            } else /* IDM_NEWSESS */ {
                cl = dupprintf("putty%s%s",
                               *argprefix ? " " : "",
                               argprefix);
                inherit_handles = false;
            }

            GetModuleFileName(NULL, b, sizeof(b) - 1);
            si.cb = sizeof(si);
            si.lpReserved = NULL;
            si.lpDesktop = NULL;
            si.lpTitle = NULL;
            si.dwFlags = 0;
            si.cbReserved2 = 0;
            si.lpReserved2 = NULL;
            CreateProcess(b, cl, NULL, NULL, inherit_handles,
                          NORMAL_PRIORITY_CLASS, NULL, NULL, &si, &pi);
            CloseHandle(pi.hProcess);
            CloseHandle(pi.hThread);

            if (filemap)
                CloseHandle(filemap);
            sfree(cl);
            break;
          }
          case IDM_RESTART:
            if (!wgs->backend) {
                lp_eventlog(&wgs->logpolicy, "----- Session restarted -----");
                term_pwron(wgs->term, false);
                start_backend(wgs);
            }

            break;
          case IDM_RECONF: {
            Conf *prev_conf;
            int init_lvl = 1;
            bool reconfig_result;

            if (wgs->reconfiguring)
                break;
            else
                wgs->reconfiguring = true;

            term_pre_reconfig(wgs->term, wgs->conf);
            prev_conf = conf_copy(wgs->conf);

            /* {{{ winfrip */
            (void)winfrip_general_op(WINFRIP_GENERAL_OP_CONFIG_DIALOG, conf, hinst, hwnd, -1, -1, -1);
            /* winfrip }}} */
            reconfig_result = do_reconfig(
<<<<<<< HEAD
                hwnd, conf, backend ? backend_cfg_info(backend) : 0, NULL);
            /* {{{ winfrip */
            bool breakfl = false;
            do {
                switch (winfrip_urls_op(WINFRIP_URLS_OP_RECONFIG, conf, NULL, -1, NULL, NULL, 0, 0, 0)) {
                default:
                case WINFRIP_RETURN_CANCEL:
                    conf_copy_into(conf, prev_conf); breakfl = true; reconfig_result = false; break;
                case WINFRIP_RETURN_CONTINUE:
                    breakfl = true; break;
                case WINFRIP_RETURN_RETRY:
                    reconfig_result = do_reconfig(
                        hwnd, conf, backend ? backend_cfg_info(backend) : 0,
                        "Frippery/URLs"); break;
                }
            } while (!breakfl);
            /* }}} */
            reconfiguring = false;
            if (!reconfig_result) {
              /* {{{ winfrip */
              (void)winfrip_general_op(WINFRIP_GENERAL_OP_FOCUS_SET, conf, hinst, hwnd, -1, false, -1);
              /* winfrip }}} */
              conf_free(prev_conf);
              break;
=======
                hwnd, wgs->conf,
                wgs->backend ? backend_cfg_info(wgs->backend) : 0);
            wgs->reconfiguring = false;
            if (!reconfig_result) {
                conf_free(prev_conf);
                break;
>>>>>>> 95b92686
            }

            conf_cache_data(wgs);

            resize_action = conf_get_int(wgs->conf, CONF_resize_action);
            {
                /* Disable full-screen if resizing forbidden */
                int i;
                for (i = 0; i < lenof(wgs->popup_menus); i++)
                    EnableMenuItem(wgs->popup_menus[i].menu, IDM_FULLSCREEN,
                                   MF_BYCOMMAND |
                                   (resize_action == RESIZE_DISABLED
                                    ? MF_GRAYED : MF_ENABLED));
                /* Gracefully unzoom if necessary */
                if (IsZoomed(hwnd) && (resize_action == RESIZE_DISABLED))
                    ShowWindow(hwnd, SW_RESTORE);
            }

            /* Pass new config data to the logging module */
            log_reconfig(wgs->logctx, wgs->conf);

            sfree(wgs->logpal);
            /*
             * Flush the line discipline's edit buffer in the
             * case where local editing has just been disabled.
             */
            if (wgs->ldisc) {
                ldisc_configure(wgs->ldisc, wgs->conf);
                ldisc_echoedit_update(wgs->ldisc);
            }

            if (conf_get_bool(wgs->conf, CONF_system_colour) !=
                conf_get_bool(prev_conf, CONF_system_colour))
                term_notify_palette_changed(wgs->term);

            /* Pass new config data to the terminal */
            term_reconfig(wgs->term, wgs->conf);
            setup_clipboards(wgs->term, wgs->conf);

            /* Reinitialise the colour palette, in case the terminal
             * just read new settings out of Conf */
            if (wgs->pal)
                DeleteObject(wgs->pal);
            wgs->logpal = NULL;
            wgs->pal = NULL;
            init_palette(wgs);

            /* Pass new config data to the back end */
            if (wgs->backend)
                backend_reconfig(wgs->backend, wgs->conf);

            /* Screen size changed ? */
            if (conf_get_int(wgs->conf, CONF_height) !=
                conf_get_int(prev_conf, CONF_height) ||
                conf_get_int(wgs->conf, CONF_width) !=
                conf_get_int(prev_conf, CONF_width) ||
                conf_get_int(wgs->conf, CONF_savelines) !=
                conf_get_int(prev_conf, CONF_savelines) ||
                resize_action == RESIZE_FONT ||
                (resize_action == RESIZE_EITHER && IsZoomed(hwnd)) ||
                resize_action == RESIZE_DISABLED)
                term_size(wgs->term, conf_get_int(wgs->conf, CONF_height),
                          conf_get_int(wgs->conf, CONF_width),
                          conf_get_int(wgs->conf, CONF_savelines));

            /* Enable or disable the scroll bar, etc */
            {
                LONG nflg, flag = GetWindowLongPtr(hwnd, GWL_STYLE);
                LONG nexflag, exflag =
                    GetWindowLongPtr(hwnd, GWL_EXSTYLE);

                nexflag = exflag;
                if (conf_get_bool(wgs->conf, CONF_alwaysontop) !=
                    conf_get_bool(prev_conf, CONF_alwaysontop)) {
                    if (conf_get_bool(wgs->conf, CONF_alwaysontop)) {
                        nexflag |= WS_EX_TOPMOST;
                        SetWindowPos(hwnd, HWND_TOPMOST, 0, 0, 0, 0,
                                     SWP_NOMOVE | SWP_NOSIZE);
                    } else {
                        nexflag &= ~(WS_EX_TOPMOST);
                        SetWindowPos(hwnd, HWND_NOTOPMOST, 0, 0, 0, 0,
                                     SWP_NOMOVE | SWP_NOSIZE);
                    }
                }
                if (conf_get_bool(wgs->conf, CONF_sunken_edge))
                    nexflag |= WS_EX_CLIENTEDGE;
                else
                    nexflag &= ~(WS_EX_CLIENTEDGE);

<<<<<<< HEAD
                init_lvl = 2;
              }
              /* {{{ winfrip */
              winfrip_bgimg_op(WINFRIP_BGIMG_OP_RECONF, NULL, conf,
                               NULL, hwnd, -1, -1, -1, -1, -1, -1, -1);
              winfrip_trans_op(WINFRIP_TRANS_OP_FOCUS_SET, conf, hwnd);
              /* winfrip }}} */
=======
                nflg = flag;
                if (conf_get_bool(wgs->conf, is_full_screen(wgs) ?
                                  CONF_scrollbar_in_fullscreen :
                                  CONF_scrollbar))
                    nflg |= WS_VSCROLL;
                else
                    nflg &= ~WS_VSCROLL;

                if (resize_action == RESIZE_DISABLED ||
                    is_full_screen(wgs))
                    nflg &= ~WS_THICKFRAME;
                else
                    nflg |= WS_THICKFRAME;

                if (resize_action == RESIZE_DISABLED)
                    nflg &= ~WS_MAXIMIZEBOX;
                else
                    nflg |= WS_MAXIMIZEBOX;

                if (nflg != flag || nexflag != exflag) {
                    if (nflg != flag)
                        SetWindowLongPtr(hwnd, GWL_STYLE, nflg);
                    if (nexflag != exflag)
                        SetWindowLongPtr(hwnd, GWL_EXSTYLE, nexflag);

                    SetWindowPos(hwnd, NULL, 0, 0, 0, 0,
                                 SWP_NOACTIVATE | SWP_NOCOPYBITS |
                                 SWP_NOMOVE | SWP_NOSIZE | SWP_NOZORDER |
                                 SWP_FRAMECHANGED);

                    init_lvl = 2;
                }
>>>>>>> 95b92686
            }

            /* Oops */
            if (resize_action == RESIZE_DISABLED && IsZoomed(hwnd)) {
                force_normal(hwnd);
                init_lvl = 2;
            }

            {
                FontSpec *font = conf_get_fontspec(wgs->conf, CONF_font);
                FontSpec *prev_font = conf_get_fontspec(prev_conf,
                                                        CONF_font);

                if (!strcmp(font->name, prev_font->name) ||
                    !strcmp(conf_get_str(wgs->conf, CONF_line_codepage),
                            conf_get_str(prev_conf, CONF_line_codepage)) ||
                    font->isbold != prev_font->isbold ||
                    font->height != prev_font->height ||
                    font->charset != prev_font->charset ||
                    conf_get_int(wgs->conf, CONF_font_quality) !=
                    conf_get_int(prev_conf, CONF_font_quality) ||
                    conf_get_int(wgs->conf, CONF_vtmode) !=
                    conf_get_int(prev_conf, CONF_vtmode) ||
                    conf_get_int(wgs->conf, CONF_bold_style) !=
                    conf_get_int(prev_conf, CONF_bold_style) ||
                    resize_action == RESIZE_DISABLED ||
                    resize_action == RESIZE_EITHER ||
                    resize_action != conf_get_int(prev_conf,
                                                  CONF_resize_action))
                    init_lvl = 2;
            }

            InvalidateRect(hwnd, NULL, true);
            reset_window(wgs, init_lvl);

            conf_free(prev_conf);
            /* {{{ winfrip */
            (void)winfrip_general_op(WINFRIP_GENERAL_OP_FOCUS_SET, conf, hinst, hwnd, -1, false, -1);
            /* winfrip }}} */
            break;
          }
          case IDM_COPYALL:
            term_copyall(wgs->term, clips_system, lenof(clips_system));
            break;
          case IDM_COPY:
            term_request_copy(wgs->term, clips_system, lenof(clips_system));
            break;
          case IDM_PASTE:
            term_request_paste(wgs->term, CLIP_SYSTEM);
            break;
          case IDM_CLRSB:
            term_clrsb(wgs->term);
            break;
          case IDM_RESET:
            term_pwron(wgs->term, true);
            if (wgs->ldisc)
                ldisc_echoedit_update(wgs->ldisc);
            break;
          case IDM_ABOUT:
            showabout(hwnd);
            break;
          case IDM_HELP:
            launch_help(hwnd, NULL);
            break;
          case SC_MOUSEMENU:
            /*
             * We get this if the System menu has been activated
             * using the mouse.
             */
            show_mouseptr(wgs, true);
            break;
          case SC_KEYMENU:
            /*
             * We get this if the System menu has been activated
             * using the keyboard. This might happen from within
             * TranslateKey, in which case it really wants to be
             * followed by a `space' character to actually _bring
             * the menu up_ rather than just sitting there in
             * `ready to appear' state.
             */
            show_mouseptr(wgs, true);    /* make sure pointer is visible */
            if( lParam == 0 )
                PostMessage(hwnd, WM_CHAR, ' ', 0);
            break;
          case IDM_FULLSCREEN:
            flip_full_screen(wgs);
            break;
          default:
            /* {{{ winfrip */
            if (winfrip_general_op(WINFRIP_GENERAL_OP_SYSTRAY_WM_MENU, conf, hinst, hwnd, -1, -1, wParam) == WINFRIP_RETURN_BREAK) {
                break;
            }
            /* winfrip }}} */
            if (wParam >= IDM_SAVED_MIN && wParam < IDM_SAVED_MAX) {
                SendMessage(hwnd, WM_SYSCOMMAND, IDM_SAVEDSESS, wParam);
            }
            if (wParam >= IDM_SPECIAL_MIN && wParam <= IDM_SPECIAL_MAX) {
                int i = (wParam - IDM_SPECIAL_MIN) / 0x10;
                /*
                 * Ensure we haven't been sent a bogus SYSCOMMAND
                 * which would cause us to reference invalid memory
                 * and crash. Perhaps I'm just too paranoid here.
                 */
                if (i >= wgs->n_specials)
                    break;
                if (wgs->backend)
                    backend_special(wgs->backend, wgs->specials[i].code,
                                    wgs->specials[i].arg);
            }
        }
        break;

#define X_POS(l) ((int)(short)LOWORD(l))
#define Y_POS(l) ((int)(short)HIWORD(l))

#define TO_CHR_X(x) ((((x)<0 ? (x)-font_width+1 : (x))-offset_width) / font_width)
#define TO_CHR_Y(y) ((((y)<0 ? (y)-font_height+1: (y))-offset_height) / font_height)
      case WM_LBUTTONDOWN:
      case WM_MBUTTONDOWN:
      case WM_RBUTTONDOWN:
      case WM_LBUTTONUP:
      case WM_MBUTTONUP:
      case WM_RBUTTONUP:
        /* {{{ winfrip */
        if (winfrip_urls_op(WINFRIP_URLS_OP_MOUSE_BUTTON_EVENT, conf, NULL, message, NULL, term,
                            wParam, TO_CHR_X(X_POS(lParam)), TO_CHR_Y(Y_POS(lParam))) == WINFRIP_RETURN_BREAK) {
            break;
        }
        /* winfrip }}} */
        if (message == WM_RBUTTONDOWN &&
            ((wParam & MK_CONTROL) ||
             (conf_get_int(wgs->conf, CONF_mouse_is_xterm) == 2))) {
            POINT cursorpos;

            /* Just in case this happened in mid-select */
            term_cancel_selection_drag(wgs->term);

            show_mouseptr(wgs, true);    /* make sure pointer is visible */
            GetCursorPos(&cursorpos);
            TrackPopupMenu(wgs->popup_menus[CTXMENU].menu,
                           TPM_LEFTALIGN | TPM_TOPALIGN | TPM_RIGHTBUTTON,
                           cursorpos.x, cursorpos.y,
                           0, hwnd, NULL);
            break;
        }
        {
            int button;
            bool press;

            switch (message) {
              case WM_LBUTTONDOWN:
                button = MBT_LEFT;
                wParam |= MK_LBUTTON;
                press = true;
                break;
              case WM_MBUTTONDOWN:
                button = MBT_MIDDLE;
                wParam |= MK_MBUTTON;
                press = true;
                break;
              case WM_RBUTTONDOWN:
                button = MBT_RIGHT;
                wParam |= MK_RBUTTON;
                press = true;
                break;
              case WM_LBUTTONUP:
                button = MBT_LEFT;
                wParam &= ~MK_LBUTTON;
                press = false;
                break;
              case WM_MBUTTONUP:
                button = MBT_MIDDLE;
                wParam &= ~MK_MBUTTON;
                press = false;
                break;
              case WM_RBUTTONUP:
                button = MBT_RIGHT;
                wParam &= ~MK_RBUTTON;
                press = false;
                break;
              default: /* shouldn't happen */
                button = 0;
                press = false;
            }
            show_mouseptr(wgs, true);
            /*
             * Special case: in full-screen mode, if the left
             * button is clicked in the very top left corner of the
             * window, we put up the System menu instead of doing
             * selection.
             */
            {
                bool mouse_on_hotspot = false;
                POINT pt;

                GetCursorPos(&pt);
#ifndef NO_MULTIMON
                if (p_GetMonitorInfoA && p_MonitorFromPoint) {
                    HMONITOR mon;
                    MONITORINFO mi;

                    mon = p_MonitorFromPoint(pt, MONITOR_DEFAULTTONULL);

                    if (mon != NULL) {
                        mi.cbSize = sizeof(MONITORINFO);
                        p_GetMonitorInfoA(mon, &mi);

                        if (mi.rcMonitor.left == pt.x &&
                            mi.rcMonitor.top == pt.y) {
                            mouse_on_hotspot = true;
                        }
                    }
                } else
#endif
                if (pt.x == 0 && pt.y == 0) {
                    mouse_on_hotspot = true;
                }
                if (is_full_screen(wgs) && press &&
                    button == MBT_LEFT && mouse_on_hotspot) {
                    SendMessage(hwnd, WM_SYSCOMMAND, SC_MOUSEMENU,
                                MAKELPARAM(pt.x, pt.y));
                    return 0;
                }
            }

            if (press) {
                click(wgs, button,
                      TO_CHR_X(X_POS(lParam)), TO_CHR_Y(Y_POS(lParam)),
                      wParam & MK_SHIFT, wParam & MK_CONTROL,
                      is_alt_pressed());
                SetCapture(hwnd);
            } else {
                term_mouse(wgs->term, button, translate_button(wgs, button),
                           MA_RELEASE, TO_CHR_X(X_POS(lParam)),
                           TO_CHR_Y(Y_POS(lParam)), wParam & MK_SHIFT,
                           wParam & MK_CONTROL, is_alt_pressed());
                if (!(wParam & (MK_LBUTTON | MK_MBUTTON | MK_RBUTTON)))
                    ReleaseCapture();
            }
        }
        return 0;
      case WM_MOUSEMOVE: {
        /*
         * Windows seems to like to occasionally send MOUSEMOVE
         * events even if the mouse hasn't moved. Don't unhide
         * the mouse pointer in this case.
         */
        static WPARAM wp = 0;
        static LPARAM lp = 0;
        if (wParam != wp || lParam != lp ||
            last_mousemove != WM_MOUSEMOVE) {
            show_mouseptr(wgs, true);
            wp = wParam; lp = lParam;
            last_mousemove = WM_MOUSEMOVE;
        }
        /*
         * Add the mouse position and message time to the random
         * number noise.
         */
        noise_ultralight(NOISE_SOURCE_MOUSEPOS, lParam);

	/* {{{ winfrip */
        if (winfrip_urls_op(WINFRIP_URLS_OP_MOUSE_MOTION_EVENT, conf, NULL, message, NULL, term,
                            wParam, TO_CHR_X(X_POS(lParam)), TO_CHR_Y(Y_POS(lParam))) == WINFRIP_RETURN_BREAK) {
	    return 0;
        }
        /* winfrip }}} */

        if (wParam & (MK_LBUTTON | MK_MBUTTON | MK_RBUTTON) &&
            GetCapture() == hwnd) {
            Mouse_Button b;
            if (wParam & MK_LBUTTON)
                b = MBT_LEFT;
            else if (wParam & MK_MBUTTON)
                b = MBT_MIDDLE;
            else
                b = MBT_RIGHT;
            term_mouse(wgs->term, b, translate_button(wgs, b), MA_DRAG,
                       TO_CHR_X(X_POS(lParam)),
                       TO_CHR_Y(Y_POS(lParam)), wParam & MK_SHIFT,
                       wParam & MK_CONTROL, is_alt_pressed());
        } else {
            term_mouse(wgs->term, MBT_NOTHING, MBT_NOTHING, MA_MOVE,
                       TO_CHR_X(X_POS(lParam)),
                       TO_CHR_Y(Y_POS(lParam)), false,
                       false, false);
        }
        return 0;
      }
      case WM_NCMOUSEMOVE: {
        static WPARAM wp = 0;
        static LPARAM lp = 0;
        if (wParam != wp || lParam != lp ||
            last_mousemove != WM_NCMOUSEMOVE) {
            show_mouseptr(wgs, true);
            wp = wParam; lp = lParam;
            last_mousemove = WM_NCMOUSEMOVE;
        }
        noise_ultralight(NOISE_SOURCE_MOUSEPOS, lParam);
        break;
      }
      case WM_IGNORE_CLIP:
        ignore_clip = wParam;          /* don't panic on DESTROYCLIPBOARD */
        break;
      case WM_DESTROYCLIPBOARD:
        if (!ignore_clip)
            term_lost_clipboard_ownership(wgs->term, CLIP_SYSTEM);
        ignore_clip = false;
        return 0;
      case WM_PAINT: {
        PAINTSTRUCT p;

        HideCaret(hwnd);
        hdc = BeginPaint(hwnd, &p);
        if (wgs->pal) {
            SelectPalette(hdc, wgs->pal, true);
            RealizePalette(hdc);
        }

        /*
         * We have to be careful about term_paint(). It will
         * set a bunch of character cells to INVALID and then
         * call do_paint(), which will redraw those cells and
         * _then mark them as done_. This may not be accurate:
         * when painting in WM_PAINT context we are restricted
         * to the rectangle which has just been exposed - so if
         * that only covers _part_ of a character cell and the
         * rest of it was already visible, that remainder will
         * not be redrawn at all. Accordingly, we must not
         * paint any character cell in a WM_PAINT context which
         * already has a pending update due to terminal output.
         * The simplest solution to this - and many, many
         * thanks to Hung-Te Lin for working all this out - is
         * not to do any actual painting at _all_ if there's a
         * pending terminal update: just mark the relevant
         * character cells as INVALID and wait for the
         * scheduled full update to sort it out.
         *
         * I have a suspicion this isn't the _right_ solution.
         * An alternative approach would be to have terminal.c
         * separately track what _should_ be on the terminal
         * screen and what _is_ on the terminal screen, and
         * have two completely different types of redraw (one
         * for full updates, which syncs the former with the
         * terminal itself, and one for WM_PAINT which syncs
         * the latter with the former); yet another possibility
         * would be to have the Windows front end do what the
         * GTK one already does, and maintain a bitmap of the
         * current terminal appearance so that WM_PAINT becomes
         * completely trivial. However, this should do for now.
         */
        assert(!wgs->wintw_hdc);
        wgs->wintw_hdc = hdc;
        term_paint(wgs->term,
                   (p.rcPaint.left-offset_width)/font_width,
                   (p.rcPaint.top-offset_height)/font_height,
                   (p.rcPaint.right-offset_width-1)/font_width,
                   (p.rcPaint.bottom-offset_height-1)/font_height,
                   !wgs->term->window_update_pending);
        wgs->wintw_hdc = NULL;

        if (p.fErase ||
            p.rcPaint.left  < offset_width  ||
            p.rcPaint.top   < offset_height ||
            p.rcPaint.right >= offset_width + font_width*wgs->term->cols ||
            p.rcPaint.bottom>= offset_height + font_height*wgs->term->rows)
        {
            HBRUSH fillcolour, oldbrush;
            HPEN   edge, oldpen;
            fillcolour = CreateSolidBrush (
                wgs->colours[ATTR_DEFBG>>ATTR_BGSHIFT]);
            oldbrush = SelectObject(hdc, fillcolour);
            edge = CreatePen(PS_SOLID, 0,
                             wgs->colours[ATTR_DEFBG>>ATTR_BGSHIFT]);
            oldpen = SelectObject(hdc, edge);

            /*
             * Jordan Russell reports that this apparently
             * ineffectual IntersectClipRect() call masks a
             * Windows NT/2K bug causing strange display
             * problems when the PuTTY window is taller than
             * the primary monitor. It seems harmless enough...
             */
            IntersectClipRect(hdc,
                              p.rcPaint.left, p.rcPaint.top,
                              p.rcPaint.right, p.rcPaint.bottom);

            ExcludeClipRect(hdc,
                            offset_width, offset_height,
                            offset_width+font_width*wgs->term->cols,
                            offset_height+font_height*wgs->term->rows);

            Rectangle(hdc, p.rcPaint.left, p.rcPaint.top,
                      p.rcPaint.right, p.rcPaint.bottom);

            /* SelectClipRgn(hdc, NULL); */

            SelectObject(hdc, oldbrush);
            DeleteObject(fillcolour);
            SelectObject(hdc, oldpen);
            DeleteObject(edge);
        }
        SelectObject(hdc, GetStockObject(SYSTEM_FONT));
        SelectObject(hdc, GetStockObject(WHITE_PEN));
        EndPaint(hwnd, &p);
        ShowCaret(hwnd);
        return 0;
      }
      case WM_NETEVENT:
        winselgui_response(wParam, lParam);
        return 0;
      case WM_SETFOCUS:
<<<<<<< HEAD
        /* {{{ winfrip */
        winfrip_trans_op(WINFRIP_TRANS_OP_FOCUS_SET, conf, hwnd);
        (void)winfrip_general_op(WINFRIP_GENERAL_OP_FOCUS_SET, conf, hinst, hwnd, -1, reconfiguring, -1);
        /* winfrip }}} */
        term_set_focus(term, true);
=======
        term_set_focus(wgs->term, true);
>>>>>>> 95b92686
        CreateCaret(hwnd, caretbm, font_width, font_height);
        ShowCaret(hwnd);
        flash_window(wgs, 0);               /* stop */
        wgs->compose_state = 0;
        term_update(wgs->term);
        break;
      case WM_KILLFOCUS:
<<<<<<< HEAD
	/* {{{ winfrip */
	winfrip_trans_op(WINFRIP_TRANS_OP_FOCUS_KILL, conf, hwnd);
        winfrip_urls_op(WINFRIP_URLS_OP_FOCUS_KILL, conf, NULL, message, NULL, term, wParam, -1, -1);
	/* winfrip }}} */
        show_mouseptr(true);
        term_set_focus(term, false);
=======
        show_mouseptr(wgs, true);
        term_set_focus(wgs->term, false);
>>>>>>> 95b92686
        DestroyCaret();
        wgs->caret_x = wgs->caret_y = -1; /* ensure caret replaced next time */
        term_update(wgs->term);
        break;
      case WM_ENTERSIZEMOVE:
#ifdef RDB_DEBUG_PATCH
        debug("WM_ENTERSIZEMOVE\n");
#endif
        EnableSizeTip(true);
        wgs->resizing = true;
        need_backend_resize = false;
        break;
      case WM_EXITSIZEMOVE:
        EnableSizeTip(false);
        wgs->resizing = false;
#ifdef RDB_DEBUG_PATCH
        debug("WM_EXITSIZEMOVE\n");
#endif
        if (need_backend_resize) {
            term_size(wgs->term, conf_get_int(wgs->conf, CONF_height),
                      conf_get_int(wgs->conf, CONF_width),
                      conf_get_int(wgs->conf, CONF_savelines));
            InvalidateRect(hwnd, NULL, true);
        }
        recompute_window_offset(wgs);
        break;
      case WM_SIZING:
        /*
         * This does two jobs:
         * 1) Keep the sizetip uptodate
         * 2) Make sure the window size is _stepped_ in units of the font size.
         */
        resize_action = conf_get_int(wgs->conf, CONF_resize_action);
        if (resize_action == RESIZE_TERM ||
            (resize_action == RESIZE_EITHER && !is_alt_pressed())) {
            int width, height, w, h, ew, eh;
            LPRECT r = (LPRECT) lParam;

            if (!need_backend_resize && resize_action == RESIZE_EITHER &&
                (conf_get_int(wgs->conf, CONF_height) != wgs->term->rows ||
                 conf_get_int(wgs->conf, CONF_width) != wgs->term->cols)) {
                /*
                 * Great! It seems that both the terminal size and the
                 * font size have been changed and the user is now dragging.
                 *
                 * It will now be difficult to get back to the configured
                 * font size!
                 *
                 * This would be easier but it seems to be too confusing.
                 */
                conf_set_int(wgs->conf, CONF_height, wgs->term->rows);
                conf_set_int(wgs->conf, CONF_width, wgs->term->cols);

                InvalidateRect(hwnd, NULL, true);
                need_backend_resize = true;
            }

            width = r->right - r->left - extra_width;
            height = r->bottom - r->top - extra_height;
            w = (width + font_width / 2) / font_width;
            if (w < 1)
                w = 1;
            h = (height + font_height / 2) / font_height;
            if (h < 1)
                h = 1;
            UpdateSizeTip(hwnd, w, h);
            ew = width - w * font_width;
            eh = height - h * font_height;
            if (ew != 0) {
                if (wParam == WMSZ_LEFT ||
                    wParam == WMSZ_BOTTOMLEFT || wParam == WMSZ_TOPLEFT)
                    r->left += ew;
                else
                    r->right -= ew;
            }
            if (eh != 0) {
                if (wParam == WMSZ_TOP ||
                    wParam == WMSZ_TOPRIGHT || wParam == WMSZ_TOPLEFT)
                    r->top += eh;
                else
                    r->bottom -= eh;
            }
            if (ew || eh)
                return 1;
            else
                return 0;
        } else {
            int width, height, w, h, rv = 0;
            int window_border = conf_get_int(wgs->conf, CONF_window_border);
            int ex_width = extra_width + (window_border - offset_width) * 2;
            int ex_height = extra_height + (window_border - offset_height) * 2;
            LPRECT r = (LPRECT) lParam;

            width = r->right - r->left - ex_width;
            height = r->bottom - r->top - ex_height;

            w = (width + wgs->term->cols/2)/wgs->term->cols;
            h = (height + wgs->term->rows/2)/wgs->term->rows;
            if ( r->right != r->left + w*wgs->term->cols + ex_width)
                rv = 1;

            if (wParam == WMSZ_LEFT ||
                wParam == WMSZ_BOTTOMLEFT || wParam == WMSZ_TOPLEFT)
                r->left = r->right - w*wgs->term->cols - ex_width;
            else
                r->right = r->left + w*wgs->term->cols + ex_width;

            if (r->bottom != r->top + h*wgs->term->rows + ex_height)
                rv = 1;

            if (wParam == WMSZ_TOP ||
                wParam == WMSZ_TOPRIGHT || wParam == WMSZ_TOPLEFT)
                r->top = r->bottom - h*wgs->term->rows - ex_height;
            else
                r->bottom = r->top + h*wgs->term->rows + ex_height;

            return rv;
        }
        /* break;  (never reached) */
      case WM_FULLSCR_ON_MAX:
        fullscr_on_max = true;
        break;
      case WM_MOVE:
        term_notify_window_pos(wgs->term, LOWORD(lParam), HIWORD(lParam));
        sys_cursor_update(wgs);
        break;
      case WM_SIZE:
        resize_action = conf_get_int(wgs->conf, CONF_resize_action);
#ifdef RDB_DEBUG_PATCH
        debug("WM_SIZE %s (%d,%d)\n",
              (wParam == SIZE_MINIMIZED) ? "SIZE_MINIMIZED":
              (wParam == SIZE_MAXIMIZED) ? "SIZE_MAXIMIZED":
              (wParam == SIZE_RESTORED && resizing) ? "to":
              (wParam == SIZE_RESTORED) ? "SIZE_RESTORED":
              "...",
              LOWORD(lParam), HIWORD(lParam));
#endif
        term_notify_minimised(wgs->term, wParam == SIZE_MINIMIZED);
        {
            /*
             * WM_SIZE's lParam tells us the size of the client area.
             * But historic PuTTY practice is that we want to tell the
             * terminal the size of the overall window.
             */
            RECT r;
            GetWindowRect(hwnd, &r);
            term_notify_window_size_pixels(
                wgs->term, r.right - r.left, r.bottom - r.top);
        }
        if (wParam == SIZE_MINIMIZED) {
            sw_SetWindowText(hwnd,
<<<<<<< HEAD
                             conf_get_bool(conf, CONF_win_name_always) ?
                             window_name : icon_name);
            if (wParam == SIZE_MINIMIZED) {
                (void)winfrip_general_op(WINFRIP_GENERAL_OP_SYSTRAY_MINIMISE, conf, hinst, hwnd, -1, -1, -1);
            }
        }
=======
                             conf_get_bool(wgs->conf, CONF_win_name_always) ?
                             wgs->window_name : wgs->icon_name);
>>>>>>> 95b92686
        if (wParam == SIZE_RESTORED || wParam == SIZE_MAXIMIZED)
            sw_SetWindowText(hwnd, wgs->window_name);
        if (wParam == SIZE_RESTORED) {
            processed_resize = false;
            clear_full_screen(wgs);
            if (processed_resize) {
                /*
                 * Inhibit normal processing of this WM_SIZE; a
                 * secondary one was triggered just now by
                 * clear_full_screen which contained the correct
                 * client area size.
                 */
                return 0;
            }
        }
        if (wParam == SIZE_MAXIMIZED && fullscr_on_max) {
            fullscr_on_max = false;
            processed_resize = false;
            make_full_screen(wgs);
            if (processed_resize) {
                /*
                 * Inhibit normal processing of this WM_SIZE; a
                 * secondary one was triggered just now by
                 * make_full_screen which contained the correct client
                 * area size.
                 */
                return 0;
            }
        }

        processed_resize = true;

        if (resize_action == RESIZE_DISABLED) {
            /* A resize, well it better be a minimize. */
            reset_window(wgs, -1);
        } else {
            if (wParam == SIZE_MAXIMIZED) {
                was_zoomed = true;
                prev_rows = wgs->term->rows;
                prev_cols = wgs->term->cols;
                if (resize_action == RESIZE_TERM)
                    wm_size_resize_term(wgs, lParam, false);
                reset_window(wgs, 0);
            } else if (wParam == SIZE_RESTORED && was_zoomed) {
                was_zoomed = false;
                if (resize_action == RESIZE_TERM) {
                    wm_size_resize_term(wgs, lParam, true);
                    reset_window(wgs, 2);
                } else if (resize_action != RESIZE_FONT)
                    reset_window(wgs, 2);
                else
                    reset_window(wgs, 0);
            } else if (wParam == SIZE_MINIMIZED) {
                /* do nothing */
            } else if (resize_action == RESIZE_TERM ||
                       (resize_action == RESIZE_EITHER &&
                        !is_alt_pressed())) {
                wm_size_resize_term(wgs, lParam, true);

                /*
                 * Sometimes, we can get a spontaneous resize event
                 * outside a WM_SIZING interactive drag which wants to
                 * set us to a new specific SIZE_RESTORED size. An
                 * example is what happens if you press Windows+Right
                 * and then Windows+Up: the first operation fits the
                 * window to the right-hand half of the screen, and
                 * the second one changes that for the top right
                 * quadrant. In that situation, if we've responded
                 * here by resizing the terminal, we may still need to
                 * recompute the border around the window and do a
                 * full redraw to clear the new border.
                 */
                if (!wgs->resizing)
                    recompute_window_offset(wgs);
            } else {
                reset_window(wgs, 0);
            }
        }
<<<<<<< HEAD
        /* {{{ winfrip */
        winfrip_bgimg_op(WINFRIP_BGIMG_OP_SIZE, NULL, conf,
                         NULL, hwnd, -1, -1, -1, -1, -1, -1, -1);
        /* winfrip }}} */
        sys_cursor_update();
=======
        sys_cursor_update(wgs);
>>>>>>> 95b92686
        return 0;
      case WM_DPICHANGED:
        wgs->dpi_info.cur_dpi.x = LOWORD(wParam);
        wgs->dpi_info.cur_dpi.y = HIWORD(wParam);
        wgs->dpi_info.new_wnd_rect = *(RECT*)(lParam);
        reset_window(wgs, 3);
        return 0;
      case WM_VSCROLL:
        switch (LOWORD(wParam)) {
          case SB_BOTTOM:
            term_scroll(wgs->term, -1, 0);
            break;
          case SB_TOP:
            term_scroll(wgs->term, +1, 0);
            break;
          case SB_LINEDOWN:
            term_scroll(wgs->term, 0, +1);
            break;
          case SB_LINEUP:
            term_scroll(wgs->term, 0, -1);
            break;
          case SB_PAGEDOWN:
            term_scroll(wgs->term, 0, +wgs->term->rows / 2);
            break;
          case SB_PAGEUP:
            term_scroll(wgs->term, 0, -wgs->term->rows / 2);
            break;
          case SB_THUMBPOSITION:
          case SB_THUMBTRACK: {
            /*
             * Use GetScrollInfo instead of HIWORD(wParam) to get
             * 32-bit scroll position.
             */
            SCROLLINFO si;

            si.cbSize = sizeof(si);
            si.fMask = SIF_TRACKPOS;
            if (GetScrollInfo(hwnd, SB_VERT, &si) == 0)
                si.nTrackPos = HIWORD(wParam);
            term_scroll(wgs->term, 1, si.nTrackPos);
            break;
          }
        }

        if (in_scrollbar_loop) {
            /*
             * Allow window updates to happen during interactive
             * scroll.
             *
             * When the user takes hold of our window's scrollbar and
             * wobbles it interactively back and forth, or presses on
             * one of the arrow buttons at the ends, the first thing
             * that happens is that this window procedure receives
             * WM_SYSCOMMAND / SC_VSCROLL. [1] The default handler for
             * that window message starts a subsidiary message loop,
             * which continues to run until the user lets go of the
             * scrollbar again. All WM_VSCROLL / SB_THUMBTRACK
             * messages are generated by the handlers within that
             * subsidiary message loop.
             *
             * So, during that time, _our_ message loop is not
             * running, which means toplevel callbacks and timers and
             * so forth are not happening, which means that when we
             * redraw the window and set a timer to clear the cooldown
             * flag 20ms later, that timer never fires, and we aren't
             * able to keep redrawing the window.
             *
             * The 'obvious' answer would be to seize that SYSCOMMAND
             * ourselves and inhibit the default handler, so that our
             * message loop carries on running. But that would mean
             * we'd have to reimplement the whole of the scrollbar
             * handler!
             *
             * So instead we apply a bodge: set a static variable that
             * indicates that we're _in_ that sub-loop, and if so,
             * decide it's OK to manually call term_update() proper,
             * bypassing the timer and cooldown and rate-limiting
             * systems completely, whenever we see an SB_THUMBTRACK.
             * This shouldn't cause a rate overload, because we're
             * only doing it once per UI event!
             *
             * [1] Actually, there's an extra oddity where SC_HSCROLL
             * and SC_VSCROLL have their documented values the wrong
             * way round. Many people on the Internet have noticed
             * this, e.g. https://stackoverflow.com/q/55528397
             */
            term_update(wgs->term);
        }
        break;
      case WM_PALETTECHANGED:
        if ((HWND) wParam != hwnd && wgs->pal != NULL) {
            HDC hdc = make_hdc(wgs);
            if (hdc) {
                if (RealizePalette(hdc) > 0)
                    UpdateColors(hdc);
                free_hdc(wgs, hdc);
            }
        }
        break;
      case WM_QUERYNEWPALETTE:
        if (wgs->pal != NULL) {
            HDC hdc = make_hdc(wgs);
            if (hdc) {
                if (RealizePalette(hdc) > 0)
                    UpdateColors(hdc);
                free_hdc(wgs, hdc);
                return true;
            }
        }
        return false;
      case WM_KEYDOWN:
      case WM_SYSKEYDOWN:
      case WM_KEYUP:
      case WM_SYSKEYUP:
        /*
         * Add the scan code and keypress timing to the random
         * number noise.
         */
        noise_ultralight(NOISE_SOURCE_KEY, lParam);

        /*
         * We don't do TranslateMessage since it disassociates the
         * resulting CHAR message from the KEYDOWN that sparked it,
         * which we occasionally don't want. Instead, we process
         * KEYDOWN, and call the Win32 translator functions so that
         * we get the translations under _our_ control.
         */
        {
            unsigned char buf[20];
            int len;

            if (wParam == VK_PROCESSKEY || /* IME PROCESS key */
                wParam == VK_PACKET) {     /* 'this key is a Unicode char' */
                if (message == WM_KEYDOWN) {
                    MSG m;
                    m.hwnd = hwnd;
                    m.message = WM_KEYDOWN;
                    m.wParam = wParam;
                    m.lParam = lParam & 0xdfff;
                    TranslateMessage(&m);
                } else break; /* pass to Windows for default processing */
            } else {
                len = TranslateKey(wgs, message, wParam, lParam, buf);
                if (len == -1)
                    return sw_DefWindowProc(hwnd, message, wParam, lParam);

                if (len != 0) {
                    /*
                     * We need not bother about stdin backlogs
                     * here, because in GUI PuTTY we can't do
                     * anything about it anyway; there's no means
                     * of asking Windows to hold off on KEYDOWN
                     * messages. We _have_ to buffer everything
                     * we're sent.
                     */
                    term_keyinput(wgs->term, -1, buf, len);
                    show_mouseptr(wgs, false);
                }
            }
        }
        return 0;
      case WM_INPUTLANGCHANGE:
        /* wParam == Font number */
        /* lParam == Locale */
        set_input_locale(wgs, (HKL)lParam);
        sys_cursor_update(wgs);
        break;
      case WM_IME_STARTCOMPOSITION: {
        HIMC hImc = ImmGetContext(hwnd);
        ImmSetCompositionFont(hImc, &wgs->lfont);
        ImmReleaseContext(hwnd, hImc);
        break;
      }
      case WM_IME_COMPOSITION: {
        HIMC hIMC;
        int n;
        char *buff;

        if (osPlatformId == VER_PLATFORM_WIN32_WINDOWS ||
            osPlatformId == VER_PLATFORM_WIN32s)
            break; /* no Unicode */

        if ((lParam & GCS_RESULTSTR) == 0) /* Composition unfinished. */
            break; /* fall back to DefWindowProc */

        hIMC = ImmGetContext(hwnd);
        n = ImmGetCompositionStringW(hIMC, GCS_RESULTSTR, NULL, 0);

        if (n > 0) {
            int i;
            buff = snewn(n, char);
            ImmGetCompositionStringW(hIMC, GCS_RESULTSTR, buff, n);
            /*
             * Jaeyoun Chung reports that Korean character
             * input doesn't work correctly if we do a single
             * term_keyinputw covering the whole of buff. So
             * instead we send the characters one by one.
             */
            /* don't divide SURROGATE PAIR */
            if (wgs->ldisc) {
                for (i = 0; i < n; i += 2) {
                    WCHAR hs = *(unsigned short *)(buff+i);
                    if (IS_HIGH_SURROGATE(hs) && i+2 < n) {
                        WCHAR ls = *(unsigned short *)(buff+i+2);
                        if (IS_LOW_SURROGATE(ls)) {
                            term_keyinputw(
                                wgs->term, (unsigned short *)(buff+i), 2);
                            i += 2;
                            continue;
                        }
                    }
                    term_keyinputw(
                        wgs->term, (unsigned short *)(buff+i), 1);
                }
            }
            free(buff);
        }
        ImmReleaseContext(hwnd, hIMC);
        return 1;
      }

      case WM_IME_CHAR:
        if (wParam & 0xFF00) {
            char buf[2];

            buf[1] = wParam;
            buf[0] = wParam >> 8;
            term_keyinput(wgs->term, wgs->kbd_codepage, buf, 2);
        } else {
            char c = (unsigned char) wParam;
            term_seen_key_event(wgs->term);
            term_keyinput(wgs->term, wgs->kbd_codepage, &c, 1);
        }
        return (0);
      case WM_CHAR:
      case WM_SYSCHAR:
        /*
         * Nevertheless, we are prepared to deal with WM_CHAR
         * messages, should they crop up. So if someone wants to
         * post the things to us as part of a macro manoeuvre,
         * we're ready to cope.
         */
        if (unicode_window) {
            static wchar_t pending_surrogate = 0;
            wchar_t c = wParam;

            if (IS_HIGH_SURROGATE(c)) {
                pending_surrogate = c;
            } else if (IS_SURROGATE_PAIR(pending_surrogate, c)) {
                wchar_t pair[2];
                pair[0] = pending_surrogate;
                pair[1] = c;
                term_keyinputw(wgs->term, pair, 2);
            } else if (!IS_SURROGATE(c)) {
                term_keyinputw(wgs->term, &c, 1);
            }
        } else {
            char c = (unsigned char)wParam;
            term_seen_key_event(wgs->term);
            if (wgs->ldisc)
                term_keyinput(wgs->term, CP_ACP, &c, 1);
        }
        return 0;
      case WM_SYSCOLORCHANGE:
        if (conf_get_bool(wgs->conf, CONF_system_colour)) {
            /* Refresh palette from system colours. */
            term_notify_palette_changed(wgs->term);
            init_palette(wgs);
            /* Force a repaint of the terminal window. */
            term_invalidate(wgs->term);
        }
        break;
      case WM_GOT_CLIPDATA:
        process_clipdata(wgs, (HGLOBAL)lParam, wParam);
        return 0;
      /* {{{ winfrip */
      case WM_DISPLAYCHANGE:
        winfrip_bgimg_op(WINFRIP_BGIMG_OP_RECONF, NULL, conf,
                         NULL, hwnd, -1, -1, -1, -1, -1, -1, -1);
        return 0;
      /* winfrip }}} */
      default:
<<<<<<< HEAD
        /* {{{ winfrip */
        if (message == winfripp_general_get_wm_systray()) {
            (void)winfrip_general_op(WINFRIP_GENERAL_OP_SYSTRAY_WM_OTHER, conf, hinst, wgs.term_hwnd, lParam, -1, -1);
            break;
        }
        /* winfrip }}} */
        if (message == wm_mousewheel || message == WM_MOUSEWHEEL) {
            bool shift_pressed = false, control_pressed = false;

            if (message == WM_MOUSEWHEEL) {
                /* {{{ winfrip */
                if (winfrip_mouse_op(WINFRIP_MOUSE_OP_MOUSE_EVENT, conf, message, wParam) == WINFRIP_RETURN_BREAK_RESET_WINDOW) {
                    reset_window(2); return 0;
                }
                /* winfrip }}} */
                wheel_accumulator += (short)HIWORD(wParam);
=======
        if (message == wm_mousewheel || message == WM_MOUSEWHEEL
                                                || message == WM_MOUSEHWHEEL) {
            bool shift_pressed = false, control_pressed = false;

            if (message == WM_MOUSEWHEEL || message == WM_MOUSEHWHEEL) {
                wgs->wheel_accumulator += (short)HIWORD(wParam);
>>>>>>> 95b92686
                shift_pressed=LOWORD(wParam) & MK_SHIFT;
                control_pressed=LOWORD(wParam) & MK_CONTROL;
            } else {
                BYTE keys[256];
                wgs->wheel_accumulator += (int)wParam;
                if (GetKeyboardState(keys)!=0) {
                    shift_pressed=keys[VK_SHIFT]&0x80;
                    control_pressed=keys[VK_CONTROL]&0x80;
                }
            }

            /* process events when the threshold is reached */
            while (abs(wgs->wheel_accumulator) >= WHEEL_DELTA) {
                int b;

                /* reduce amount for next time */
                if (wgs->wheel_accumulator > 0) {
                    b = message == WM_MOUSEHWHEEL ? MBT_WHEEL_RIGHT : MBT_WHEEL_UP;
                    wgs->wheel_accumulator -= WHEEL_DELTA;
                } else if (wgs->wheel_accumulator < 0) {
                    b =  message == WM_MOUSEHWHEEL ? MBT_WHEEL_LEFT : MBT_WHEEL_DOWN;
                    wgs->wheel_accumulator += WHEEL_DELTA;
                } else
                    break;

                if (wgs->send_raw_mouse &&
                    !(conf_get_bool(wgs->conf, CONF_mouse_override) &&
                      shift_pressed)) {
                    /* Mouse wheel position is in screen coordinates for
                     * some reason */
                    POINT p;
                    p.x = X_POS(lParam); p.y = Y_POS(lParam);
                    if (ScreenToClient(hwnd, &p)) {
                        /* send a mouse-down followed by a mouse up */
                        term_mouse(wgs->term, b, translate_button(wgs, b),
                                   MA_CLICK,
                                   TO_CHR_X(p.x),
                                   TO_CHR_Y(p.y), shift_pressed,
                                   control_pressed, is_alt_pressed());
                    } /* else: not sure when this can fail */
                } else if (message != WM_MOUSEHWHEEL) {
                    /* trigger a scroll */
                    term_scroll(wgs->term, 0,
                                b == MBT_WHEEL_UP ?
                                -wgs->term->rows / 2 : wgs->term->rows / 2);
                }
            }
            return 0;
        }
    }

    /*
     * Any messages we don't process completely above are passed through to
     * DefWindowProc() for default processing.
     */
    return sw_DefWindowProc(hwnd, message, wParam, lParam);
}

/*
 * Move the system caret. (We maintain one, even though it's
 * invisible, for the benefit of blind people: apparently some
 * helper software tracks the system caret, so we should arrange to
 * have one.)
 */
static void wintw_set_cursor_pos(TermWin *tw, int x, int y)
{
    WinGuiSeat *wgs = container_of(tw, WinGuiSeat, termwin);
    int cx, cy;

    if (!wgs->term->has_focus) return;

    /*
     * Avoid gratuitously re-updating the cursor position and IMM
     * window if there's no actual change required.
     */
    cx = x * font_width + offset_width;
    cy = y * font_height + offset_height;
    if (cx == wgs->caret_x && cy == wgs->caret_y)
        return;
    wgs->caret_x = cx;
    wgs->caret_y = cy;

    sys_cursor_update(wgs);
}

static void sys_cursor_update(WinGuiSeat *wgs)
{
    COMPOSITIONFORM cf;
    HIMC hIMC;

    if (!wgs->term->has_focus) return;

    if (wgs->caret_x < 0 || wgs->caret_y < 0)
        return;

    SetCaretPos(wgs->caret_x, wgs->caret_y);

    /* IMM calls on Win98 and beyond only */
    if (osPlatformId == VER_PLATFORM_WIN32s) return; /* 3.11 */

    if (osPlatformId == VER_PLATFORM_WIN32_WINDOWS &&
        osMinorVersion == 0) return; /* 95 */

    /* we should have the IMM functions */
    hIMC = ImmGetContext(wgs->term_hwnd);
    cf.dwStyle = CFS_POINT;
    cf.ptCurrentPos.x = wgs->caret_x;
    cf.ptCurrentPos.y = wgs->caret_y;
    ImmSetCompositionWindow(hIMC, &cf);

    ImmReleaseContext(wgs->term_hwnd, hIMC);
}

static void draw_horizontal_line_on_text(
    WinGuiSeat *wgs, int y, int lattr, RECT line_box, COLORREF colour)
{
    if (lattr == LATTR_TOP || lattr == LATTR_BOT) {
        y *= 2;
        if (lattr == LATTR_BOT)
            y -= font_height;
    }

    if (!(0 <= y && y < font_height))
        return;

    HPEN oldpen = SelectObject(wgs->wintw_hdc, CreatePen(PS_SOLID, 0, colour));
    MoveToEx(wgs->wintw_hdc, line_box.left, line_box.top + y, NULL);
    LineTo(wgs->wintw_hdc, line_box.right, line_box.top + y);
    oldpen = SelectObject(wgs->wintw_hdc, oldpen);
    DeleteObject(oldpen);
}

/*
 * Draw a line of text in the window, at given character
 * coordinates, in given attributes.
 *
 * We are allowed to fiddle with the contents of `text'.
 */
static void do_text_internal(
    WinGuiSeat *wgs, int x, int y, wchar_t *text, int len,
    unsigned long attr, int lattr, truecolour truecolour)
{
    COLORREF fg, bg, t;
    int nfg, nbg, nfont;
    RECT line_box;
    bool force_manual_underline = false;
    int fnt_width, char_width;
    int text_adjust = 0;
    int xoffset = 0;
    int maxlen, remaining;
    bool opaque;
    bool is_cursor = false;
    static int *lpDx = NULL;
    static size_t lpDx_len = 0;
    int *lpDx_maybe;
    int len2; /* for SURROGATE PAIR */
    int rc_width = 0;
    /* {{{ winfrip */
    BOOL bgfl = FALSE;
    /* winfrip }}} */

    lattr &= LATTR_MODE;

    char_width = fnt_width = font_width * (1 + (lattr != LATTR_NORM));

    if (attr & ATTR_WIDE)
        char_width *= 2;

    /* Only want the left half of double width lines */
    if (lattr != LATTR_NORM && x*2 >= wgs->term->cols)
        return;

    x *= fnt_width;
    y *= font_height;
    x += offset_width;
    y += offset_height;

    if ((attr & TATTR_ACTCURS) &&
        (wgs->cursor_type == 0 || wgs->term->big_cursor)) {
        truecolour.fg = truecolour.bg = optionalrgb_none;
        attr &= ~(ATTR_REVERSE|ATTR_BLINK|ATTR_COLOURS|ATTR_DIM);
        /* cursor fg and bg */
        attr |= (260 << ATTR_FGSHIFT) | (261 << ATTR_BGSHIFT);
        is_cursor = true;
    }

    nfont = 0;
    if (wgs->vtmode == VT_POORMAN && lattr != LATTR_NORM) {
        /* Assume a poorman font is borken in other ways too. */
        lattr = LATTR_WIDE;
    } else
        switch (lattr) {
          case LATTR_NORM:
            break;
          case LATTR_WIDE:
            nfont |= FONT_WIDE;
            break;
          default:
            nfont |= FONT_WIDE + FONT_HIGH;
            break;
        }
    if (attr & ATTR_NARROW)
        nfont |= FONT_NARROW;

#ifdef USES_VTLINE_HACK
    /* Special hack for the VT100 linedraw glyphs. */
    if (text[0] >= 0x23BA && text[0] <= 0x23BD) {
        switch ((unsigned char) (text[0])) {
          case 0xBA:
            text_adjust = -2 * font_height / 5;
            break;
          case 0xBB:
            text_adjust = -1 * font_height / 5;
            break;
          case 0xBC:
            text_adjust = font_height / 5;
            break;
          case 0xBD:
            text_adjust = 2 * font_height / 5;
            break;
        }
        if (lattr == LATTR_TOP || lattr == LATTR_BOT)
            text_adjust *= 2;
        text[0] = wgs->ucsdata.unitab_xterm['q'];
        if (attr & ATTR_UNDER) {
            attr &= ~ATTR_UNDER;
            force_manual_underline = true;
        }
    }
#endif

    /* Anything left as an original character set is unprintable. */
    if (DIRECT_CHAR(text[0]) &&
        (len < 2 || !IS_SURROGATE_PAIR(text[0], text[1]))) {
        int i;
        for (i = 0; i < len; i++)
            text[i] = 0xFFFD;
    }

    /* OEM CP */
    if ((text[0] & CSET_MASK) == CSET_OEMCP)
        nfont |= FONT_OEM;

    nfg = ((attr & ATTR_FGMASK) >> ATTR_FGSHIFT);
    nbg = ((attr & ATTR_BGMASK) >> ATTR_BGSHIFT);
    if (wgs->bold_font_mode == BOLD_FONT && (attr & ATTR_BOLD))
        nfont |= FONT_BOLD;
    if (wgs->und_mode == UND_FONT && (attr & ATTR_UNDER))
        nfont |= FONT_UNDERLINE;
    another_font(wgs, nfont);
    if (!wgs->fonts[nfont]) {
        if (nfont & FONT_UNDERLINE)
            force_manual_underline = true;
        /* Don't do the same for manual bold, it could be bad news. */

        nfont &= ~(FONT_BOLD | FONT_UNDERLINE);
    }
    another_font(wgs, nfont);
    if (!wgs->fonts[nfont])
        nfont = FONT_NORMAL;
    if (attr & ATTR_REVERSE) {
        struct optionalrgb trgb;

        t = nfg;
        nfg = nbg;
        nbg = t;

        trgb = truecolour.fg;
        truecolour.fg = truecolour.bg;
        truecolour.bg = trgb;
    }
    if (wgs->bold_colours && (attr & ATTR_BOLD) && !is_cursor) {
        if (nfg < 16) nfg |= 8;
        else if (nfg >= 256) nfg |= 1;
    }
    if (wgs->bold_colours && (attr & ATTR_BLINK)) {
        if (nbg < 16) nbg |= 8;
        else if (nbg >= 256) nbg |= 1;
    }
    if (!wgs->pal && truecolour.fg.enabled)
        fg = RGB(truecolour.fg.r, truecolour.fg.g, truecolour.fg.b);
    else
        fg = wgs->colours[nfg];

    if (!wgs->pal && truecolour.bg.enabled)
        bg = RGB(truecolour.bg.r, truecolour.bg.g, truecolour.bg.b);
    else
        bg = wgs->colours[nbg];

    if (!wgs->pal && (attr & ATTR_DIM)) {
        fg = RGB(GetRValue(fg) * 2 / 3,
                 GetGValue(fg) * 2 / 3,
                 GetBValue(fg) * 2 / 3);
    }

<<<<<<< HEAD
    SelectObject(wintw_hdc, fonts[nfont]);
    SetTextColor(wintw_hdc, fg);
    SetBkColor(wintw_hdc, bg);
=======
    SelectObject(wgs->wintw_hdc, wgs->fonts[nfont]);
    SetTextColor(wgs->wintw_hdc, fg);
    SetBkColor(wgs->wintw_hdc, bg);
    if (attr & TATTR_COMBINING)
        SetBkMode(wgs->wintw_hdc, TRANSPARENT);
    else
        SetBkMode(wgs->wintw_hdc, OPAQUE);
>>>>>>> 95b92686
    line_box.left = x;
    line_box.top = y;
    line_box.right = x + char_width * len;
    line_box.bottom = y + font_height;
    /* adjust line_box.right for SURROGATE PAIR & VARIATION SELECTOR */
    {
        int i;
        for (i = 0; i < len ; i++) {
            if (i+1 < len && IS_HIGH_VARSEL(text[i], text[i+1])) {
                i++;
            } else if (i+1 < len && IS_SURROGATE_PAIR(text[i], text[i+1])) {
                rc_width += char_width;
                i++;
            } else if (IS_LOW_VARSEL(text[i])) {
                /* do nothing */
            } else {
                rc_width += char_width;
            }
        }
        line_box.right = line_box.left + rc_width;
    }

    /* {{{ winfrip */
    winfrip_bgimg_op(WINFRIP_BGIMG_OP_DRAW, &bgfl, conf, wintw_hdc, NULL,
		     char_width, font_height, len, nbg, rc_width, x, y);
    /* winfrip }}} */

    if ((attr & TATTR_COMBINING) || bgfl)
	SetBkMode(wintw_hdc, TRANSPARENT);
    else
	SetBkMode(wintw_hdc, OPAQUE);

    /* Only want the left half of double width lines */
    if (line_box.right > font_width*wgs->term->cols+offset_width)
        line_box.right = font_width*wgs->term->cols+offset_width;

    if (font_varpitch) {
        /*
         * If we're using a variable-pitch font, we unconditionally
         * draw the glyphs one at a time and centre them in their
         * character cells (which means in particular that we must
         * disable the lpDx mechanism). This gives slightly odd but
         * generally reasonable results.
         */
        xoffset = char_width / 2;
        SetTextAlign(wgs->wintw_hdc, TA_TOP | TA_CENTER | TA_NOUPDATECP);
        lpDx_maybe = NULL;
        maxlen = 1;
    } else {
        /*
         * In a fixed-pitch font, we draw the whole string in one go
         * in the normal way.
         */
        xoffset = 0;
        SetTextAlign(wgs->wintw_hdc, TA_TOP | TA_LEFT | TA_NOUPDATECP);
        lpDx_maybe = lpDx;
        maxlen = len;
    }

    opaque = true;                     /* start by erasing the rectangle */
    for (remaining = len; remaining > 0;
         text += len, remaining -= len, x += char_width * len2) {
        len = (maxlen < remaining ? maxlen : remaining);
        /* don't divide SURROGATE PAIR and VARIATION SELECTOR */
        len2 = len;
        if (maxlen == 1) {
            if (remaining >= 1 && IS_SURROGATE_PAIR(text[0], text[1]))
                len++;
            if (remaining-len >= 1 && IS_LOW_VARSEL(text[len]))
                len++;
            else if (remaining-len >= 2 &&
                     IS_HIGH_VARSEL(text[len], text[len+1]))
                len += 2;
        }

        if (len > lpDx_len) {
            sgrowarray(lpDx, lpDx_len, len);
            if (lpDx_maybe) lpDx_maybe = lpDx;
        }

        {
            int i;
            /* only last char has dx width in SURROGATE PAIR and
             * VARIATION sequence */
            for (i = 0; i < len; i++) {
                lpDx[i] = char_width;
                if (i+1 < len && IS_HIGH_VARSEL(text[i], text[i+1])) {
                    if (i > 0) lpDx[i-1] = 0;
                    lpDx[i] = 0;
                    i++;
                    lpDx[i] = char_width;
                } else if (i+1 < len && IS_SURROGATE_PAIR(text[i],text[i+1])) {
                    lpDx[i] = 0;
                    i++;
                    lpDx[i] = char_width;
                } else if (IS_LOW_VARSEL(text[i])) {
                    if (i > 0) lpDx[i-1] = 0;
                    lpDx[i] = char_width;
                }
            }
        }

        /* We're using a private area for direct to font. (512 chars.) */
        if (wgs->ucsdata.dbcs_screenfont &&
            (text[0] & CSET_MASK) == CSET_ACP) {
            /* Ho Hum, dbcs fonts are a PITA! */
            /* To display on W9x I have to convert to UCS */
            static wchar_t *uni_buf = 0;
            static int uni_len = 0;
            int nlen, mptr;
            if (len > uni_len) {
                sfree(uni_buf);
                uni_len = len;
                uni_buf = snewn(uni_len, wchar_t);
            }

            for(nlen = mptr = 0; mptr<len; mptr++) {
                uni_buf[nlen] = 0xFFFD;
                if (IsDBCSLeadByteEx(wgs->ucsdata.font_codepage,
                                     (BYTE) text[mptr])) {
                    char dbcstext[2];
                    dbcstext[0] = text[mptr] & 0xFF;
                    dbcstext[1] = text[mptr+1] & 0xFF;
                    lpDx[nlen] += char_width;
                    MultiByteToWideChar(
                        wgs->ucsdata.font_codepage, MB_USEGLYPHCHARS,
                        dbcstext, 2, uni_buf+nlen, 1);
                    mptr++;
                } else {
                    char dbcstext[1];
                    dbcstext[0] = text[mptr] & 0xFF;
                    MultiByteToWideChar(
                        wgs->ucsdata.font_codepage, MB_USEGLYPHCHARS,
                        dbcstext, 1, uni_buf+nlen, 1);
                }
                nlen++;
            }
            if (nlen <= 0)
                return;                /* Eeek! */

            ExtTextOutW(wgs->wintw_hdc, x + xoffset,
                        y - font_height * (lattr == LATTR_BOT) + text_adjust,
                        ETO_CLIPPED | (opaque && !bgfl ? ETO_OPAQUE : 0),
                        &line_box, uni_buf, nlen,
                        lpDx_maybe);
            if (wgs->bold_font_mode == BOLD_SHADOW && (attr & ATTR_BOLD)) {
                SetBkMode(wgs->wintw_hdc, TRANSPARENT);
                ExtTextOutW(wgs->wintw_hdc, x + xoffset - 1,
                            y - font_height * (lattr ==
                                               LATTR_BOT) + text_adjust,
                            ETO_CLIPPED, &line_box, uni_buf, nlen, lpDx_maybe);
            }

            lpDx[0] = -1;
        } else if (DIRECT_FONT(text[0])) {
            static char *directbuf = NULL;
            static size_t directlen = 0;

            sgrowarray(directbuf, directlen, len);
            for (size_t i = 0; i < len; i++)
                directbuf[i] = text[i] & 0xFF;

            ExtTextOut(wgs->wintw_hdc, x + xoffset,
                       y - font_height * (lattr == LATTR_BOT) + text_adjust,
                       ETO_CLIPPED | (opaque && !bgfl ? ETO_OPAQUE : 0),
                       &line_box, directbuf, len, lpDx_maybe);
            if (wgs->bold_font_mode == BOLD_SHADOW && (attr & ATTR_BOLD)) {
                SetBkMode(wgs->wintw_hdc, TRANSPARENT);

                /* GRR: This draws the character outside its box and
                 * can leave 'droppings' even with the clip box! I
                 * suppose I could loop it one character at a time ...
                 * yuk.
                 *
                 * Or ... I could do a test print with "W", and use +1
                 * or -1 for this shift depending on if the leftmost
                 * column is blank...
                 */
                ExtTextOut(wgs->wintw_hdc, x + xoffset - 1,
                           y - font_height * (lattr ==
                                              LATTR_BOT) + text_adjust,
                           ETO_CLIPPED, &line_box, directbuf, len, lpDx_maybe);
            }
        } else {
            /* And 'normal' unicode characters */
            static WCHAR *wbuf = NULL;
            static int wlen = 0;
            int i;

            if (wlen < len) {
                sfree(wbuf);
                wlen = len;
                wbuf = snewn(wlen, WCHAR);
            }

            for (i = 0; i < len; i++)
                wbuf[i] = text[i];

            /* print Glyphs as they are, without Windows' Shaping*/
            general_textout(wgs->wintw_hdc, x + xoffset,
                            y - font_height * (lattr==LATTR_BOT) + text_adjust,
                            &line_box, wbuf, len, lpDx,
                            opaque && !(attr & TATTR_COMBINING) && !bgfl);

            /* And the shadow bold hack. */
            if (wgs->bold_font_mode == BOLD_SHADOW && (attr & ATTR_BOLD)) {
                SetBkMode(wgs->wintw_hdc, TRANSPARENT);
                ExtTextOutW(wgs->wintw_hdc, x + xoffset - 1,
                            y - font_height * (lattr ==
                                               LATTR_BOT) + text_adjust,
                            ETO_CLIPPED, &line_box, wbuf, len, lpDx_maybe);
            }
        }

        /*
         * If we're looping round again, stop erasing the background
         * rectangle.
         */
        SetBkMode(wgs->wintw_hdc, TRANSPARENT);
        opaque = false;
    }

    if (lattr != LATTR_TOP && 
        (force_manual_underline || (wgs->und_mode == UND_LINE &&
                                    (attr & ATTR_UNDER))))
        draw_horizontal_line_on_text(wgs, wgs->descent, lattr, line_box, fg);

    if (attr & ATTR_STRIKE)
        draw_horizontal_line_on_text(wgs, wgs->font_strikethrough_y, lattr,
                                     line_box, fg);
}

/*
 * Wrapper that handles combining characters.
 */
static void wintw_draw_text(
    TermWin *tw, int x, int y, wchar_t *text, int len,
    unsigned long attr, int lattr, truecolour truecolour)
{
    WinGuiSeat *wgs = container_of(tw, WinGuiSeat, termwin);
    if (attr & TATTR_COMBINING) {
        unsigned long a = 0;
        int len0 = 1;
        /* don't divide SURROGATE PAIR and VARIATION SELECTOR */
        if (len >= 2 && IS_SURROGATE_PAIR(text[0], text[1]))
            len0 = 2;
        if (len-len0 >= 1 && IS_LOW_VARSEL(text[len0])) {
            attr &= ~TATTR_COMBINING;
            do_text_internal(wgs, x, y, text, len0+1, attr, lattr, truecolour);
            text += len0+1;
            len -= len0+1;
            a = TATTR_COMBINING;
        } else if (len-len0 >= 2 && IS_HIGH_VARSEL(text[len0], text[len0+1])) {
            attr &= ~TATTR_COMBINING;
            do_text_internal(wgs, x, y, text, len0+2, attr, lattr, truecolour);
            text += len0+2;
            len -= len0+2;
            a = TATTR_COMBINING;
        } else {
            attr &= ~TATTR_COMBINING;
        }

        while (len--) {
            if (len >= 1 && IS_SURROGATE_PAIR(text[0], text[1])) {
                do_text_internal(wgs, x, y, text, 2, attr | a, lattr,
                                 truecolour);
                len--;
                text++;
            } else
                do_text_internal(wgs, x, y, text, 1, attr | a, lattr,
                                 truecolour);

            text++;
            a = TATTR_COMBINING;
        }
    } else
        do_text_internal(wgs, x, y, text, len, attr, lattr, truecolour);
}

static void wintw_draw_cursor(
    TermWin *tw, int x, int y, wchar_t *text, int len,
    unsigned long attr, int lattr, truecolour truecolour)
{
    WinGuiSeat *wgs = container_of(tw, WinGuiSeat, termwin);
    int fnt_width;
    int char_width;
    int ctype = wgs->cursor_type;

    lattr &= LATTR_MODE;

    if ((attr & TATTR_ACTCURS) && (ctype == 0 || wgs->term->big_cursor)) {
        if (*text != UCSWIDE) {
            win_draw_text(tw, x, y, text, len, attr, lattr, truecolour);
            return;
        }
        ctype = 2;
        attr |= TATTR_RIGHTCURS;
    }

    fnt_width = char_width = font_width * (1 + (lattr != LATTR_NORM));
    if (attr & ATTR_WIDE)
        char_width *= 2;
    x *= fnt_width;
    y *= font_height;
    x += offset_width;
    y += offset_height;

    if ((attr & TATTR_PASCURS) && (ctype == 0 || wgs->term->big_cursor)) {
        POINT pts[5];
        HPEN oldpen;
        pts[0].x = pts[1].x = pts[4].x = x;
        pts[2].x = pts[3].x = x + char_width - 1;
        pts[0].y = pts[3].y = pts[4].y = y;
        pts[1].y = pts[2].y = y + font_height - 1;
        oldpen = SelectObject(wgs->wintw_hdc,
                              CreatePen(PS_SOLID, 0, wgs->colours[261]));
        Polyline(wgs->wintw_hdc, pts, 5);
        oldpen = SelectObject(wgs->wintw_hdc, oldpen);
        DeleteObject(oldpen);
    } else if ((attr & (TATTR_ACTCURS | TATTR_PASCURS)) && ctype != 0) {
        int startx, starty, dx, dy, length, i;
        if (ctype == 1) {
            startx = x;
            starty = y + wgs->descent;
            dx = 1;
            dy = 0;
            length = char_width;
        } else {
            int xadjust = 0;
            if (attr & TATTR_RIGHTCURS)
                xadjust = char_width - 1;
            startx = x + xadjust;
            starty = y;
            dx = 0;
            dy = 1;
            length = font_height;
        }
        if (attr & TATTR_ACTCURS) {
            HPEN oldpen;
            oldpen =
                SelectObject(wgs->wintw_hdc,
                             CreatePen(PS_SOLID, 0, wgs->colours[261]));
            MoveToEx(wgs->wintw_hdc, startx, starty, NULL);
            LineTo(wgs->wintw_hdc, startx + dx * length, starty + dy * length);
            oldpen = SelectObject(wgs->wintw_hdc, oldpen);
            DeleteObject(oldpen);
        } else {
            for (i = 0; i < length; i++) {
                if (i % 2 == 0) {
                    SetPixel(wgs->wintw_hdc, startx, starty,
                             wgs->colours[261]);
                }
                startx += dx;
                starty += dy;
            }
        }
    }
}

static void wintw_draw_trust_sigil(TermWin *tw, int x, int y)
{
    WinGuiSeat *wgs = container_of(tw, WinGuiSeat, termwin);

    x *= font_width;
    y *= font_height;
    x += offset_width;
    y += offset_height;

    DrawIconEx(wgs->wintw_hdc, x, y, trust_icon, font_width * 2, font_height,
               0, NULL, DI_NORMAL);
}

/* This function gets the actual width of a character in the normal font.
 */
static int wintw_char_width(TermWin *tw, int uc)
{
    WinGuiSeat *wgs = container_of(tw, WinGuiSeat, termwin);
    int ibuf = 0;

    /* If the font max is the same as the font ave width then this
     * function is a no-op.
     */
    if (!font_dualwidth) return 1;

    switch (uc & CSET_MASK) {
      case CSET_ASCII:
        uc = wgs->ucsdata.unitab_line[uc & 0xFF];
        break;
      case CSET_LINEDRW:
        uc = wgs->ucsdata.unitab_xterm[uc & 0xFF];
        break;
      case CSET_SCOACS:
        uc = wgs->ucsdata.unitab_scoacs[uc & 0xFF];
        break;
    }
    if (DIRECT_FONT(uc)) {
        if (wgs->ucsdata.dbcs_screenfont) return 1;

        /* Speedup, I know of no font where ascii is the wrong width */
        if ((uc&~CSET_MASK) >= ' ' && (uc&~CSET_MASK)<= '~')
            return 1;

        if ( (uc & CSET_MASK) == CSET_ACP ) {
            SelectObject(wgs->wintw_hdc, wgs->fonts[FONT_NORMAL]);
        } else if ( (uc & CSET_MASK) == CSET_OEMCP ) {
            another_font(wgs, FONT_OEM);
            if (!wgs->fonts[FONT_OEM]) return 0;

            SelectObject(wgs->wintw_hdc, wgs->fonts[FONT_OEM]);
        } else
            return 0;

        if (GetCharWidth32(wgs->wintw_hdc, uc & ~CSET_MASK,
                           uc & ~CSET_MASK, &ibuf) != 1 &&
            GetCharWidth(wgs->wintw_hdc, uc & ~CSET_MASK,
                         uc & ~CSET_MASK, &ibuf) != 1)
            return 0;
    } else {
        /* Speedup, I know of no font where ascii is the wrong width */
        if (uc >= ' ' && uc <= '~') return 1;

        SelectObject(wgs->wintw_hdc, wgs->fonts[FONT_NORMAL]);
        if (GetCharWidth32W(wgs->wintw_hdc, uc, uc, &ibuf) == 1)
            /* Okay that one worked */ ;
        else if (GetCharWidthW(wgs->wintw_hdc, uc, uc, &ibuf) == 1)
            /* This should work on 9x too, but it's "less accurate" */ ;
        else
            return 0;
    }

    ibuf += font_width / 2 -1;
    ibuf /= font_width;

    return ibuf;
}

DECL_WINDOWS_FUNCTION(static, BOOL, FlashWindowEx, (PFLASHWINFO));
DECL_WINDOWS_FUNCTION(static, BOOL, ToUnicodeEx,
                      (UINT, UINT, const BYTE *, LPWSTR, int, UINT, HKL));
DECL_WINDOWS_FUNCTION(static, BOOL, PlaySound, (LPCTSTR, HMODULE, DWORD));

static void init_winfuncs(void)
{
    HMODULE user32_module = load_system32_dll("user32.dll");
    HMODULE winmm_module = load_system32_dll("winmm.dll");
    HMODULE shcore_module = load_system32_dll("shcore.dll");
    GET_WINDOWS_FUNCTION(user32_module, FlashWindowEx);
    GET_WINDOWS_FUNCTION(user32_module, ToUnicodeEx);
    GET_WINDOWS_FUNCTION_PP(winmm_module, PlaySound);
    GET_WINDOWS_FUNCTION_NO_TYPECHECK(user32_module, GetMonitorInfoA);
    GET_WINDOWS_FUNCTION_NO_TYPECHECK(user32_module, MonitorFromPoint);
    GET_WINDOWS_FUNCTION_NO_TYPECHECK(user32_module, MonitorFromWindow);
    GET_WINDOWS_FUNCTION_NO_TYPECHECK(shcore_module, GetDpiForMonitor);
    GET_WINDOWS_FUNCTION_NO_TYPECHECK(user32_module, GetSystemMetricsForDpi);
    GET_WINDOWS_FUNCTION_NO_TYPECHECK(user32_module, AdjustWindowRectExForDpi);
}

/*
 * Translate a WM_(SYS)?KEY(UP|DOWN) message into a string of ASCII
 * codes. Returns number of bytes used, zero to drop the message,
 * -1 to forward the message to Windows, or another negative number
 * to indicate a NUL-terminated "special" string.
 */
static int TranslateKey(WinGuiSeat *wgs, UINT message, WPARAM wParam,
                        LPARAM lParam, unsigned char *output)
{
    BYTE keystate[256];
    int scan, shift_state;
    bool left_alt = false, key_down;
    int r, i;
    unsigned char *p = output;
    static int alt_sum = 0;
    int funky_type = conf_get_int(wgs->conf, CONF_funky_type);
    bool no_applic_k = conf_get_bool(wgs->conf, CONF_no_applic_k);
    bool ctrlaltkeys = conf_get_bool(wgs->conf, CONF_ctrlaltkeys);
    bool nethack_keypad = conf_get_bool(wgs->conf, CONF_nethack_keypad);
    char keypad_key = '\0';

    HKL kbd_layout = GetKeyboardLayout(0);

    static wchar_t keys_unicode[3];
    static int compose_char = 0;
    static WPARAM compose_keycode = 0;

    r = GetKeyboardState(keystate);
    if (!r)
        memset(keystate, 0, sizeof(keystate));
    else {
#if 0
#define SHOW_TOASCII_RESULT
        {                              /* Tell us all about key events */
            static BYTE oldstate[256];
            static int first = 1;
            static int scan;
            int ch;
            if (first)
                memcpy(oldstate, keystate, sizeof(oldstate));
            first = 0;

            if ((HIWORD(lParam) & (KF_UP | KF_REPEAT)) == KF_REPEAT) {
                debug("+");
            } else if ((HIWORD(lParam) & KF_UP)
                       && scan == (HIWORD(lParam) & 0xFF)) {
                debug(". U");
            } else {
                debug(".\n");
                if (wParam >= VK_F1 && wParam <= VK_F20)
                    debug("K_F%d", wParam + 1 - VK_F1);
                else
                    switch (wParam) {
                      case VK_SHIFT:
                        debug("SHIFT");
                        break;
                      case VK_CONTROL:
                        debug("CTRL");
                        break;
                      case VK_MENU:
                        debug("ALT");
                        break;
                      default:
                        debug("VK_%02x", wParam);
                    }
                if (message == WM_SYSKEYDOWN || message == WM_SYSKEYUP)
                    debug("*");
                debug(", S%02x", scan = (HIWORD(lParam) & 0xFF));

                ch = MapVirtualKeyEx(wParam, 2, kbd_layout);
                if (ch >= ' ' && ch <= '~')
                    debug(", '%c'", ch);
                else if (ch)
                    debug(", $%02x", ch);

                if (keys_unicode[0])
                    debug(", KB0=%04x", keys_unicode[0]);
                if (keys_unicode[1])
                    debug(", KB1=%04x", keys_unicode[1]);
                if (keys_unicode[2])
                    debug(", KB2=%04x", keys_unicode[2]);

                if ((keystate[VK_SHIFT] & 0x80) != 0)
                    debug(", S");
                if ((keystate[VK_CONTROL] & 0x80) != 0)
                    debug(", C");
                if ((HIWORD(lParam) & KF_EXTENDED))
                    debug(", E");
                if ((HIWORD(lParam) & KF_UP))
                    debug(", U");
            }

            if ((HIWORD(lParam) & (KF_UP | KF_REPEAT)) == KF_REPEAT);
            else if ((HIWORD(lParam) & KF_UP))
                oldstate[wParam & 0xFF] ^= 0x80;
            else
                oldstate[wParam & 0xFF] ^= 0x81;

            for (ch = 0; ch < 256; ch++)
                if (oldstate[ch] != keystate[ch])
                    debug(", M%02x=%02x", ch, keystate[ch]);

            memcpy(oldstate, keystate, sizeof(oldstate));
        }
#endif

        if (wParam == VK_MENU && (HIWORD(lParam) & KF_EXTENDED)) {
            keystate[VK_RMENU] = keystate[VK_MENU];
        }


        /* Nastiness with NUMLock - Shift-NUMLock is left alone though */
        if ((funky_type == FUNKY_VT400 ||
             (funky_type <= FUNKY_LINUX && wgs->term->app_keypad_keys &&
              !no_applic_k))
            && wParam == VK_NUMLOCK && !(keystate[VK_SHIFT] & 0x80)) {

            wParam = VK_EXECUTE;

            /* UnToggle NUMLock */
            if ((HIWORD(lParam) & (KF_UP | KF_REPEAT)) == 0)
                keystate[VK_NUMLOCK] ^= 1;
        }

        /* And write back the 'adjusted' state */
        SetKeyboardState(keystate);
    }

    /* Disable Auto repeat if required */
    if (wgs->term->repeat_off &&
        (HIWORD(lParam) & (KF_UP | KF_REPEAT)) == KF_REPEAT)
        return 0;

    if ((HIWORD(lParam) & KF_ALTDOWN) && (keystate[VK_RMENU] & 0x80) == 0)
        left_alt = true;

    key_down = ((HIWORD(lParam) & KF_UP) == 0);

    /* Make sure Ctrl-ALT is not the same as AltGr for ToAscii unless told. */
    if (left_alt && (keystate[VK_CONTROL] & 0x80)) {
        if (ctrlaltkeys)
            keystate[VK_MENU] = 0;
        else {
            keystate[VK_RMENU] = 0x80;
            left_alt = false;
        }
    }

    scan = (HIWORD(lParam) & (KF_UP | KF_EXTENDED | 0xFF));
    shift_state = ((keystate[VK_SHIFT] & 0x80) != 0)
        + ((keystate[VK_CONTROL] & 0x80) != 0) * 2;

    /* Note if AltGr was pressed and if it was used as a compose key */
    if (!wgs->compose_state) {
        compose_keycode = 0x100;
        if (conf_get_bool(wgs->conf, CONF_compose_key)) {
            if (wParam == VK_MENU && (HIWORD(lParam) & KF_EXTENDED))
                compose_keycode = wParam;
        }
        if (wParam == VK_APPS)
            compose_keycode = wParam;
    }

    if (wParam == compose_keycode) {
        if (wgs->compose_state == 0 &&
            (HIWORD(lParam) & (KF_UP | KF_REPEAT)) == 0)
            wgs->compose_state = 1;
        else if (wgs->compose_state == 1 && (HIWORD(lParam) & KF_UP))
            wgs->compose_state = 2;
        else
            wgs->compose_state = 0;
    } else if (wgs->compose_state == 1 && wParam != VK_CONTROL)
        wgs->compose_state = 0;

    if (wgs->compose_state > 1 && left_alt)
        wgs->compose_state = 0;

    /* Sanitize the number pad if not using a PC NumPad */
    if (left_alt || (wgs->term->app_keypad_keys && !no_applic_k
                     && funky_type != FUNKY_XTERM) ||
        funky_type == FUNKY_VT400 || nethack_keypad || wgs->compose_state) {
        if ((HIWORD(lParam) & KF_EXTENDED) == 0) {
            int nParam = 0;
            switch (wParam) {
              case VK_INSERT:
                nParam = VK_NUMPAD0;
                break;
              case VK_END:
                nParam = VK_NUMPAD1;
                break;
              case VK_DOWN:
                nParam = VK_NUMPAD2;
                break;
              case VK_NEXT:
                nParam = VK_NUMPAD3;
                break;
              case VK_LEFT:
                nParam = VK_NUMPAD4;
                break;
              case VK_CLEAR:
                nParam = VK_NUMPAD5;
                break;
              case VK_RIGHT:
                nParam = VK_NUMPAD6;
                break;
              case VK_HOME:
                nParam = VK_NUMPAD7;
                break;
              case VK_UP:
                nParam = VK_NUMPAD8;
                break;
              case VK_PRIOR:
                nParam = VK_NUMPAD9;
                break;
              case VK_DELETE:
                nParam = VK_DECIMAL;
                break;
            }
            if (nParam) {
                if (keystate[VK_NUMLOCK] & 1)
                    shift_state |= 1;
                wParam = nParam;
            }
        }
    }

    /* If a key is pressed and AltGr is not active */
    if (key_down && (keystate[VK_RMENU] & 0x80) == 0 && !wgs->compose_state) {
        /* Okay, prepare for most alts then ... */
        if (left_alt)
            *p++ = '\033';

        /* Lets see if it's a pattern we know all about ... */
        if (wParam == VK_PRIOR && shift_state == 1) {
            SendMessage(wgs->term_hwnd, WM_VSCROLL, SB_PAGEUP, 0);
            return 0;
        }
        if (wParam == VK_PRIOR && shift_state == 3) { /* ctrl-shift-pageup */
            SendMessage(wgs->term_hwnd, WM_VSCROLL, SB_TOP, 0);
            return 0;
        }
        if (wParam == VK_NEXT && shift_state == 3) { /* ctrl-shift-pagedown */
            SendMessage(wgs->term_hwnd, WM_VSCROLL, SB_BOTTOM, 0);
            return 0;
        }

        if (wParam == VK_PRIOR && shift_state == 2) {
            SendMessage(wgs->term_hwnd, WM_VSCROLL, SB_LINEUP, 0);
            return 0;
        }
        if (wParam == VK_NEXT && shift_state == 1) {
            SendMessage(wgs->term_hwnd, WM_VSCROLL, SB_PAGEDOWN, 0);
            return 0;
        }
        if (wParam == VK_NEXT && shift_state == 2) {
            SendMessage(wgs->term_hwnd, WM_VSCROLL, SB_LINEDOWN, 0);
            return 0;
        }
        if ((wParam == VK_PRIOR || wParam == VK_NEXT) && shift_state == 3) {
            term_scroll_to_selection(wgs->term, (wParam == VK_PRIOR ? 0 : 1));
            return 0;
        }
        if (wParam == VK_INSERT && shift_state == 2) {
            switch (conf_get_int(wgs->conf, CONF_ctrlshiftins)) {
              case CLIPUI_IMPLICIT:
                break;          /* no need to re-copy to CLIP_LOCAL */
              case CLIPUI_EXPLICIT:
                term_request_copy(wgs->term, clips_system,
                                  lenof(clips_system));
                break;
              default:
                break;
            }
            return 0;
        }
        if (wParam == VK_INSERT && shift_state == 1) {
            switch (conf_get_int(wgs->conf, CONF_ctrlshiftins)) {
              case CLIPUI_IMPLICIT:
                term_request_paste(wgs->term, CLIP_LOCAL);
                break;
              case CLIPUI_EXPLICIT:
                term_request_paste(wgs->term, CLIP_SYSTEM);
                break;
              default:
                break;
            }
            return 0;
        }
        if (wParam == 'C' && shift_state == 3) {
            switch (conf_get_int(wgs->conf, CONF_ctrlshiftcv)) {
              case CLIPUI_IMPLICIT:
                break;          /* no need to re-copy to CLIP_LOCAL */
              case CLIPUI_EXPLICIT:
                term_request_copy(wgs->term, clips_system,
                                  lenof(clips_system));
                break;
              default:
                break;
            }
            return 0;
        }
        if (wParam == 'V' && shift_state == 3) {
            switch (conf_get_int(wgs->conf, CONF_ctrlshiftcv)) {
              case CLIPUI_IMPLICIT:
                term_request_paste(wgs->term, CLIP_LOCAL);
                break;
              case CLIPUI_EXPLICIT:
                term_request_paste(wgs->term, CLIP_SYSTEM);
                break;
              default:
                break;
            }
            return 0;
        }
        if (left_alt && wParam == VK_F4 &&
            conf_get_bool(wgs->conf, CONF_alt_f4)) {
            return -1;
        }
        if (left_alt && wParam == VK_SPACE &&
            conf_get_bool(wgs->conf, CONF_alt_space)) {
            SendMessage(wgs->term_hwnd, WM_SYSCOMMAND, SC_KEYMENU, 0);
            return -1;
        }
        if (left_alt && wParam == VK_RETURN &&
            conf_get_bool(wgs->conf, CONF_fullscreenonaltenter) &&
            (conf_get_int(wgs->conf, CONF_resize_action) != RESIZE_DISABLED)) {
            if ((HIWORD(lParam) & (KF_UP | KF_REPEAT)) != KF_REPEAT)
                flip_full_screen(wgs);
            return -1;
        }
        /* Control-Numlock for app-keypad mode switch */
        if (wParam == VK_PAUSE && shift_state == 2) {
            wgs->term->app_keypad_keys = !wgs->term->app_keypad_keys;
            return 0;
        }

        if (wParam == VK_BACK && shift_state == 0) {    /* Backspace */
            *p++ = (conf_get_bool(wgs->conf, CONF_bksp_is_delete) ?
                    0x7F : 0x08);
            *p++ = 0;
            return -2;
        }
        if (wParam == VK_BACK && shift_state == 1) {    /* Shift Backspace */
            /* We do the opposite of what is configured */
            *p++ = (conf_get_bool(wgs->conf, CONF_bksp_is_delete) ?
                    0x08 : 0x7F);
            *p++ = 0;
            return -2;
        }
        if (wParam == VK_TAB && shift_state == 1) {     /* Shift tab */
            *p++ = 0x1B;
            *p++ = '[';
            *p++ = 'Z';
            return p - output;
        }
        if (wParam == VK_SPACE && shift_state == 2) {   /* Ctrl-Space */
            *p++ = 0;
            return p - output;
        }
        if (wParam == VK_SPACE && shift_state == 3) {   /* Ctrl-Shift-Space */
            *p++ = 160;
            return p - output;
        }
        if (wParam == VK_CANCEL && shift_state == 2) {  /* Ctrl-Break */
            if (wgs->backend)
                backend_special(wgs->backend, SS_BRK, 0);
            return 0;
        }
        if (wParam == VK_PAUSE) {      /* Break/Pause */
            *p++ = 26;
            *p++ = 0;
            return -2;
        }
        /* Control-2 to Control-8 are special */
        if (shift_state == 2 && wParam >= '2' && wParam <= '8') {
            *p++ = "\000\033\034\035\036\037\177"[wParam - '2'];
            return p - output;
        }
        if (shift_state == 2 && (wParam == 0xBD || wParam == 0xBF)) {
            *p++ = 0x1F;
            return p - output;
        }
        if (shift_state == 2 && (wParam == 0xDF || wParam == 0xDC)) {
            *p++ = 0x1C;
            return p - output;
        }
        if (shift_state == 3 && wParam == 0xDE) {
            *p++ = 0x1E;               /* Ctrl-~ == Ctrl-^ in xterm at least */
            return p - output;
        }

        switch (wParam) {
            bool consumed_alt;

          case VK_NUMPAD0: keypad_key = '0'; goto numeric_keypad;
          case VK_NUMPAD1: keypad_key = '1'; goto numeric_keypad;
          case VK_NUMPAD2: keypad_key = '2'; goto numeric_keypad;
          case VK_NUMPAD3: keypad_key = '3'; goto numeric_keypad;
          case VK_NUMPAD4: keypad_key = '4'; goto numeric_keypad;
          case VK_NUMPAD5: keypad_key = '5'; goto numeric_keypad;
          case VK_NUMPAD6: keypad_key = '6'; goto numeric_keypad;
          case VK_NUMPAD7: keypad_key = '7'; goto numeric_keypad;
          case VK_NUMPAD8: keypad_key = '8'; goto numeric_keypad;
          case VK_NUMPAD9: keypad_key = '9'; goto numeric_keypad;
          case VK_DECIMAL: keypad_key = '.'; goto numeric_keypad;
          case VK_ADD: keypad_key = '+'; goto numeric_keypad;
          case VK_SUBTRACT: keypad_key = '-'; goto numeric_keypad;
          case VK_MULTIPLY: keypad_key = '*'; goto numeric_keypad;
          case VK_DIVIDE: keypad_key = '/'; goto numeric_keypad;
          case VK_EXECUTE: keypad_key = 'G'; goto numeric_keypad;
            /* also the case for VK_RETURN below can sometimes come here */
          numeric_keypad:
            /* Left Alt overrides all numeric keypad usage to act as
             * numeric character code input */
            if (left_alt) {
                if (keypad_key >= '0' && keypad_key <= '9')
                    alt_sum = alt_sum * 10 + keypad_key - '0';
                else
                    alt_sum = 0;
                break;
            }

            {
                int nchars = format_numeric_keypad_key(
                    (char *)p, wgs->term, keypad_key,
                    shift_state & 1, shift_state & 2);
                if (!nchars) {
                    /*
                     * If we didn't get an escape sequence out of the
                     * numeric keypad key, then that must be because
                     * we're in Num Lock mode without application
                     * keypad enabled. In that situation we leave this
                     * keypress to the ToUnicode/ToAsciiEx handler
                     * below, which will translate it according to the
                     * appropriate keypad layout (e.g. so that what a
                     * Brit thinks of as keypad '.' can become ',' in
                     * the German layout).
                     *
                     * An exception is the keypad Return key: if we
                     * didn't get an escape sequence for that, we
                     * treat it like ordinary Return, taking into
                     * account Telnet special new line codes and
                     * config options.
                     */
                    if (keypad_key == '\r')
                        goto ordinary_return_key;
                    break;
                }

                p += nchars;
                return p - output;
            }

            int fkey_number;
          case VK_F1: fkey_number = 1; goto numbered_function_key;
          case VK_F2: fkey_number = 2; goto numbered_function_key;
          case VK_F3: fkey_number = 3; goto numbered_function_key;
          case VK_F4: fkey_number = 4; goto numbered_function_key;
          case VK_F5: fkey_number = 5; goto numbered_function_key;
          case VK_F6: fkey_number = 6; goto numbered_function_key;
          case VK_F7: fkey_number = 7; goto numbered_function_key;
          case VK_F8: fkey_number = 8; goto numbered_function_key;
          case VK_F9: fkey_number = 9; goto numbered_function_key;
          case VK_F10: fkey_number = 10; goto numbered_function_key;
          case VK_F11: fkey_number = 11; goto numbered_function_key;
          case VK_F12: fkey_number = 12; goto numbered_function_key;
          case VK_F13: fkey_number = 13; goto numbered_function_key;
          case VK_F14: fkey_number = 14; goto numbered_function_key;
          case VK_F15: fkey_number = 15; goto numbered_function_key;
          case VK_F16: fkey_number = 16; goto numbered_function_key;
          case VK_F17: fkey_number = 17; goto numbered_function_key;
          case VK_F18: fkey_number = 18; goto numbered_function_key;
          case VK_F19: fkey_number = 19; goto numbered_function_key;
          case VK_F20: fkey_number = 20; goto numbered_function_key;
          numbered_function_key:
            consumed_alt = false;
            p += format_function_key((char *)p, wgs->term, fkey_number,
                                     shift_state & 1, shift_state & 2,
                                     left_alt, &consumed_alt);
            if (consumed_alt)
                left_alt = false; /* supersedes the usual prefixing of Esc */
            return p - output;

            SmallKeypadKey sk_key;
          case VK_HOME: sk_key = SKK_HOME; goto small_keypad_key;
          case VK_END: sk_key = SKK_END; goto small_keypad_key;
          case VK_INSERT: sk_key = SKK_INSERT; goto small_keypad_key;
          case VK_DELETE: sk_key = SKK_DELETE; goto small_keypad_key;
          case VK_PRIOR: sk_key = SKK_PGUP; goto small_keypad_key;
          case VK_NEXT: sk_key = SKK_PGDN; goto small_keypad_key;
          small_keypad_key:
            /* These keys don't generate terminal input with Ctrl */
            if (shift_state & 2)
                break;

            p += format_small_keypad_key((char *)p, wgs->term, sk_key,
                                         shift_state & 1, shift_state & 2,
                                         left_alt, &consumed_alt);
            if (consumed_alt)
                left_alt = false; /* supersedes the usual prefixing of Esc */
            return p - output;

            char xkey;
          case VK_UP: xkey = 'A'; goto arrow_key;
          case VK_DOWN: xkey = 'B'; goto arrow_key;
          case VK_RIGHT: xkey = 'C'; goto arrow_key;
          case VK_LEFT: xkey = 'D'; goto arrow_key;
          case VK_CLEAR: xkey = 'G'; goto arrow_key; /* close enough */
          arrow_key:
            consumed_alt = false;
            p += format_arrow_key((char *)p, wgs->term, xkey, shift_state & 1,
                                  shift_state & 2, left_alt, &consumed_alt);
            if (consumed_alt)
                left_alt = false; /* supersedes the usual prefixing of Esc */
            return p - output;

          case VK_RETURN:
            if (HIWORD(lParam) & KF_EXTENDED) {
                keypad_key = '\r';
                goto numeric_keypad;
            }
          ordinary_return_key:
            if (shift_state == 0 && wgs->term->cr_lf_return) {
                *p++ = '\r';
                *p++ = '\n';
                return p - output;
            } else {
                *p++ = 0x0D;
                *p++ = 0;
                return -2;
            }
        }
    }

    /* Okay we've done everything interesting; let windows deal with
     * the boring stuff */
    {
        bool capsOn = false;

        /* helg: clear CAPS LOCK state if caps lock switches to cyrillic */
        if(keystate[VK_CAPITAL] != 0 &&
           conf_get_bool(wgs->conf, CONF_xlat_capslockcyr)) {
            capsOn= !left_alt;
            keystate[VK_CAPITAL] = 0;
        }

        /* XXX how do we know what the max size of the keys array should
         * be is? There's indication on MS' website of an Inquire/InquireEx
         * functioning returning a KBINFO structure which tells us. */
        if (osPlatformId == VER_PLATFORM_WIN32_NT && p_ToUnicodeEx) {
            r = p_ToUnicodeEx(wParam, scan, keystate, keys_unicode,
                              lenof(keys_unicode), 0, kbd_layout);
        } else {
            /* XXX 'keys' parameter is declared in MSDN documentation as
             * 'LPWORD lpChar'.
             * The experience of a French user indicates that on
             * Win98, WORD[] should be passed in, but on Win2K, it should
             * be BYTE[]. German WinXP and my Win2K with "US International"
             * driver corroborate this.
             * Experimentally I've conditionalised the behaviour on the
             * Win9x/NT split, but I suspect it's worse than that.
             * See wishlist item `win-dead-keys' for more horrible detail
             * and speculations. */
            int i;
            static WORD keys[3];
            static BYTE keysb[3];
            r = ToAsciiEx(wParam, scan, keystate, keys, 0, kbd_layout);
            if (r > 0) {
                for (i = 0; i < r; i++) {
                    keysb[i] = (BYTE)keys[i];
                }
                MultiByteToWideChar(CP_ACP, 0, (LPCSTR)keysb, r,
                                    keys_unicode, lenof(keys_unicode));
            }
        }
#ifdef SHOW_TOASCII_RESULT
        if (r == 1 && !key_down) {
            if (alt_sum) {
                if (in_utf(term) || ucsdata.dbcs_screenfont)
                    debug(", (U+%04x)", alt_sum);
                else
                    debug(", LCH(%d)", alt_sum);
            } else {
                debug(", ACH(%d)", keys_unicode[0]);
            }
        } else if (r > 0) {
            int r1;
            debug(", ASC(");
            for (r1 = 0; r1 < r; r1++) {
                debug("%s%d", r1 ? "," : "", keys_unicode[r1]);
            }
            debug(")");
        }
#endif
        if (r > 0) {
            WCHAR keybuf;

            p = output;
            for (i = 0; i < r; i++) {
                wchar_t wch = keys_unicode[i];

                if (wgs->compose_state == 2 && wch >= ' ' && wch < 0x80) {
                    compose_char = wch;
                    wgs->compose_state++;
                    continue;
                }
                if (wgs->compose_state == 3 && wch >= ' ' && wch < 0x80) {
                    int nc;
                    wgs->compose_state = 0;

                    if ((nc = check_compose(compose_char, wch)) == -1) {
                        MessageBeep(MB_ICONHAND);
                        return 0;
                    }
                    keybuf = nc;
                    term_keyinputw(wgs->term, &keybuf, 1);
                    continue;
                }

                wgs->compose_state = 0;

                if (!key_down) {
                    if (alt_sum) {
                        if (in_utf(wgs->term) ||
                            wgs->ucsdata.dbcs_screenfont) {
                            keybuf = alt_sum;
                            term_keyinputw(wgs->term, &keybuf, 1);
                        } else {
                            char ch = (char) alt_sum;
                            /*
                             * We need not bother about stdin
                             * backlogs here, because in GUI PuTTY
                             * we can't do anything about it
                             * anyway; there's no means of asking
                             * Windows to hold off on KEYDOWN
                             * messages. We _have_ to buffer
                             * everything we're sent.
                             */
                            term_keyinput(wgs->term, -1, &ch, 1);
                        }
                        alt_sum = 0;
                    } else {
                        term_keyinputw(wgs->term, &wch, 1);
                    }
                } else {
                    if(capsOn && wch < 0x80) {
                        WCHAR cbuf[2];
                        cbuf[0] = 27;
                        cbuf[1] = xlat_uskbd2cyrllic(wch);
                        term_keyinputw(
                            wgs->term, cbuf+!left_alt, 1+!!left_alt);
                    } else {
                        WCHAR cbuf[2];
                        cbuf[0] = '\033';
                        cbuf[1] = wch;
                        term_keyinputw(
                            wgs->term, cbuf +!left_alt, 1+!!left_alt);
                    }
                }
                show_mouseptr(wgs, false);
            }

            /* This is so the ALT-Numpad and dead keys work correctly. */
            keys_unicode[0] = 0;

            return p - output;
        }
        /* If we're definitely not building up an ALT-54321 then clear it */
        if (!left_alt)
            keys_unicode[0] = 0;
        /* If we will be using alt_sum fix the 256s */
        else if (keys_unicode[0] && (in_utf(wgs->term) ||
                                     wgs->ucsdata.dbcs_screenfont))
            keys_unicode[0] = 10;
    }

    /*
     * ALT alone may or may not want to bring up the System menu.
     * If it's not meant to, we return 0 on presses or releases of
     * ALT, to show that we've swallowed the keystroke. Otherwise
     * we return -1, which means Windows will give the keystroke
     * its default handling (i.e. bring up the System menu).
     */
    if (wParam == VK_MENU && !conf_get_bool(wgs->conf, CONF_alt_only))
        return 0;

    return -1;
}

static void wintw_set_title(TermWin *tw, const char *title, int codepage)
{
    WinGuiSeat *wgs = container_of(tw, WinGuiSeat, termwin);
    wchar_t *new_window_name = dup_mb_to_wc(codepage, 0, title);
    if (!wcscmp(new_window_name, wgs->window_name)) {
        sfree(new_window_name);
        return;
    }
    sfree(wgs->window_name);
    wgs->window_name = new_window_name;
    if (conf_get_bool(wgs->conf, CONF_win_name_always) ||
        !IsIconic(wgs->term_hwnd))
        sw_SetWindowText(wgs->term_hwnd, wgs->window_name);
}

static void wintw_set_icon_title(TermWin *tw, const char *title, int codepage)
{
    WinGuiSeat *wgs = container_of(tw, WinGuiSeat, termwin);
    wchar_t *new_icon_name = dup_mb_to_wc(codepage, 0, title);
    if (!wcscmp(new_icon_name, wgs->icon_name)) {
        sfree(new_icon_name);
        return;
    }
    sfree(wgs->icon_name);
    wgs->icon_name = new_icon_name;
    if (!conf_get_bool(wgs->conf, CONF_win_name_always) &&
        IsIconic(wgs->term_hwnd))
        sw_SetWindowText(wgs->term_hwnd, wgs->icon_name);
}

static void wintw_set_scrollbar(TermWin *tw, int total, int start, int page)
{
    WinGuiSeat *wgs = container_of(tw, WinGuiSeat, termwin);
    SCROLLINFO si;

    if (!conf_get_bool(wgs->conf, is_full_screen(wgs) ?
                       CONF_scrollbar_in_fullscreen : CONF_scrollbar))
        return;

    si.cbSize = sizeof(si);
    si.fMask = SIF_ALL | SIF_DISABLENOSCROLL;
    si.nMin = 0;
    si.nMax = total - 1;
    si.nPage = page;
    si.nPos = start;
    if (wgs->term_hwnd)
        SetScrollInfo(wgs->term_hwnd, SB_VERT, &si, true);
}

static bool wintw_setup_draw_ctx(TermWin *tw)
{
    WinGuiSeat *wgs = container_of(tw, WinGuiSeat, termwin);
    assert(!wgs->wintw_hdc);
    wgs->wintw_hdc = make_hdc(wgs);
    return wgs->wintw_hdc != NULL;
}

static void wintw_free_draw_ctx(TermWin *tw)
{
    WinGuiSeat *wgs = container_of(tw, WinGuiSeat, termwin);
    assert(wgs->wintw_hdc);
    free_hdc(wgs, wgs->wintw_hdc);
    wgs->wintw_hdc = NULL;
}

/*
 * Set up the colour palette.
 */
static void init_palette(WinGuiSeat *wgs)
{
    wgs->pal = NULL;
    wgs->logpal = snew_plus(
        LOGPALETTE, (OSC4_NCOLOURS - 1) * sizeof(PALETTEENTRY));
    wgs->logpal->palVersion = 0x300;
    wgs->logpal->palNumEntries = OSC4_NCOLOURS;
    for (unsigned i = 0; i < OSC4_NCOLOURS; i++)
        wgs->logpal->palPalEntry[i].peFlags = PC_NOCOLLAPSE;
}

static void wintw_palette_set(TermWin *tw, unsigned start,
                              unsigned ncolours, const rgb *colours_in)
{
    WinGuiSeat *wgs = container_of(tw, WinGuiSeat, termwin);
    assert(start <= OSC4_NCOLOURS);
    assert(ncolours <= OSC4_NCOLOURS - start);

    for (unsigned i = 0; i < ncolours; i++) {
        const rgb *in = &colours_in[i];
        PALETTEENTRY *out = &wgs->logpal->palPalEntry[i + start];
        out->peRed = in->r;
        out->peGreen = in->g;
        out->peBlue = in->b;
        wgs->colours[i + start] =
            RGB(in->r, in->g, in->b) ^ wgs->colorref_modifier;
    }

    bool got_new_palette = false;

    if (!wgs->tried_pal && conf_get_bool(wgs->conf, CONF_try_palette)) {
        HDC hdc = GetDC(wgs->term_hwnd);
        if (GetDeviceCaps(hdc, RASTERCAPS) & RC_PALETTE) {
            wgs->pal = CreatePalette(wgs->logpal);
            if (wgs->pal) {
                SelectPalette(hdc, wgs->pal, false);
                RealizePalette(hdc);
                SelectPalette(hdc, GetStockObject(DEFAULT_PALETTE), false);

                /* Convert all RGB() values in colours[] into PALETTERGB(),
                 * and ensure we stick to that later */
                wgs->colorref_modifier = PALETTERGB(0, 0, 0) ^ RGB(0, 0, 0);
                for (unsigned i = 0; i < OSC4_NCOLOURS; i++)
                    wgs->colours[i] ^= wgs->colorref_modifier;

                /* Inhibit the SetPaletteEntries call below */
                got_new_palette = true;
            }
        }
        ReleaseDC(wgs->term_hwnd, hdc);
        wgs->tried_pal = true;
    }

    if (wgs->pal && !got_new_palette) {
        /* We already had a palette, so replace the changed colours in the
         * existing one. */
        SetPaletteEntries(wgs->pal, start, ncolours,
                          wgs->logpal->palPalEntry + start);

        HDC hdc = make_hdc(wgs);
        UnrealizeObject(wgs->pal);
        RealizePalette(hdc);
        free_hdc(wgs, hdc);
    }

    if (start <= OSC4_COLOUR_bg && OSC4_COLOUR_bg < start + ncolours) {
        /* If Default Background changes, we need to ensure any space between
         * the text area and the window border is redrawn. */
        InvalidateRect(wgs->term_hwnd, NULL, true);
    }
}

void write_aclip(HWND hwnd, int clipboard, char *data, int len)
{
    HGLOBAL clipdata;
    void *lock;

    if (clipboard != CLIP_SYSTEM)
        return;

    clipdata = GlobalAlloc(GMEM_DDESHARE | GMEM_MOVEABLE, len + 1);
    if (!clipdata)
        return;
    lock = GlobalLock(clipdata);
    if (!lock)
        return;
    memcpy(lock, data, len);
    ((unsigned char *) lock)[len] = 0;
    GlobalUnlock(clipdata);

    if (OpenClipboard(hwnd)) {
        EmptyClipboard();
        SetClipboardData(CF_TEXT, clipdata);
        CloseClipboard();
    } else
        GlobalFree(clipdata);
}

typedef struct _rgbindex {
    int index;
    COLORREF ref;
} rgbindex;

int cmpCOLORREF(void *va, void *vb)
{
    COLORREF a = ((rgbindex *)va)->ref;
    COLORREF b = ((rgbindex *)vb)->ref;
    return (a < b) ? -1 : (a > b) ? +1 : 0;
}

/*
 * Note: unlike write_aclip() this will not append a nul.
 */
static void wintw_clip_write(
    TermWin *tw, int clipboard, wchar_t *data, int *attr,
    truecolour *truecolour, int len, bool must_deselect)
{
    WinGuiSeat *wgs = container_of(tw, WinGuiSeat, termwin);
    HGLOBAL clipdata, clipdata2, clipdata3;
    int len2;
    void *lock, *lock2, *lock3;

    if (clipboard != CLIP_SYSTEM)
        return;

    len2 = WideCharToMultiByte(CP_ACP, 0, data, len, 0, 0, NULL, NULL);

    clipdata = GlobalAlloc(GMEM_DDESHARE | GMEM_MOVEABLE,
                           len * sizeof(wchar_t));
    clipdata2 = GlobalAlloc(GMEM_DDESHARE | GMEM_MOVEABLE, len2);

    if (!clipdata || !clipdata2) {
        if (clipdata)
            GlobalFree(clipdata);
        if (clipdata2)
            GlobalFree(clipdata2);
        return;
    }
    if (!(lock = GlobalLock(clipdata))) {
        GlobalFree(clipdata);
        GlobalFree(clipdata2);
        return;
    }
    if (!(lock2 = GlobalLock(clipdata2))) {
        GlobalUnlock(clipdata);
        GlobalFree(clipdata);
        GlobalFree(clipdata2);
        return;
    }

    memcpy(lock, data, len * sizeof(wchar_t));
    WideCharToMultiByte(CP_ACP, 0, data, len, lock2, len2, NULL, NULL);

    if (conf_get_bool(wgs->conf, CONF_rtf_paste)) {
        wchar_t unitab[256];
        strbuf *rtf = strbuf_new();
        unsigned char *tdata = (unsigned char *)lock2;
        wchar_t *udata = (wchar_t *)lock;
        int uindex = 0, tindex = 0;
        int multilen, blen, alen, totallen, i;
        char before[16], after[4];
        int fgcolour,  lastfgcolour  = -1;
        int bgcolour,  lastbgcolour  = -1;
        COLORREF fg,   lastfg = -1;
        COLORREF bg,   lastbg = -1;
        int attrBold,  lastAttrBold  = 0;
        int attrUnder, lastAttrUnder = 0;
        int palette[OSC4_NCOLOURS];
        int numcolours;
        tree234 *rgbtree = NULL;
        FontSpec *font = conf_get_fontspec(wgs->conf, CONF_font);

        get_unitab(CP_ACP, unitab, 0);

        put_fmt(
            rtf, "{\\rtf1\\ansi\\deff0{\\fonttbl\\f0\\fmodern %s;}\\f0\\fs%d",
            font->name, font->height*2);

        /*
         * Add colour palette
         * {\colortbl ;\red255\green0\blue0;\red0\green0\blue128;}
         */

        /*
         * First - Determine all colours in use
         *    o  Foregound and background colours share the same palette
         */
        if (attr) {
            memset(palette, 0, sizeof(palette));
            for (i = 0; i < (len-1); i++) {
                fgcolour = ((attr[i] & ATTR_FGMASK) >> ATTR_FGSHIFT);
                bgcolour = ((attr[i] & ATTR_BGMASK) >> ATTR_BGSHIFT);

                if (attr[i] & ATTR_REVERSE) {
                    int tmpcolour = fgcolour;   /* Swap foreground and background */
                    fgcolour = bgcolour;
                    bgcolour = tmpcolour;
                }

                if (wgs->bold_colours && (attr[i] & ATTR_BOLD)) {
                    if (fgcolour  <   8)        /* ANSI colours */
                        fgcolour +=   8;
                    else if (fgcolour >= 256)   /* Default colours */
                        fgcolour ++;
                }

                if ((attr[i] & ATTR_BLINK)) {
                    if (bgcolour  <   8)        /* ANSI colours */
                        bgcolour +=   8;
                    else if (bgcolour >= 256)   /* Default colours */
                        bgcolour ++;
                }

                palette[fgcolour]++;
                palette[bgcolour]++;
            }

            if (truecolour) {
                rgbtree = newtree234(cmpCOLORREF);
                for (i = 0; i < (len-1); i++) {
                    if (truecolour[i].fg.enabled) {
                        rgbindex *rgbp = snew(rgbindex);
                        rgbp->ref = RGB(truecolour[i].fg.r,
                                        truecolour[i].fg.g,
                                        truecolour[i].fg.b);
                        if (add234(rgbtree, rgbp) != rgbp)
                            sfree(rgbp);
                    }
                    if (truecolour[i].bg.enabled) {
                        rgbindex *rgbp = snew(rgbindex);
                        rgbp->ref = RGB(truecolour[i].bg.r,
                                        truecolour[i].bg.g,
                                        truecolour[i].bg.b);
                        if (add234(rgbtree, rgbp) != rgbp)
                            sfree(rgbp);
                    }
                }
            }

            /*
             * Next - Create a reduced palette
             */
            numcolours = 0;
            for (i = 0; i < OSC4_NCOLOURS; i++) {
                if (palette[i] != 0)
                    palette[i]  = ++numcolours;
            }

            if (rgbtree) {
                rgbindex *rgbp;
                for (i = 0; (rgbp = index234(rgbtree, i)) != NULL; i++)
                    rgbp->index = ++numcolours;
            }

            /*
             * Finally - Write the colour table
             */
            put_datapl(rtf, PTRLEN_LITERAL("{\\colortbl ;"));

            for (i = 0; i < OSC4_NCOLOURS; i++) {
                if (palette[i] != 0) {
                    const PALETTEENTRY *pe = &wgs->logpal->palPalEntry[i];
                    put_fmt(rtf, "\\red%d\\green%d\\blue%d;",
                            pe->peRed, pe->peGreen, pe->peBlue);
                }
            }
            if (rgbtree) {
                rgbindex *rgbp;
                for (i = 0; (rgbp = index234(rgbtree, i)) != NULL; i++)
                    put_fmt(rtf, "\\red%d\\green%d\\blue%d;",
                            GetRValue(rgbp->ref), GetGValue(rgbp->ref),
                            GetBValue(rgbp->ref));
            }
            put_datapl(rtf, PTRLEN_LITERAL("}"));
        }

        /*
         * We want to construct a piece of RTF that specifies the
         * same Unicode text. To do this we will read back in
         * parallel from the Unicode data in `udata' and the
         * non-Unicode data in `tdata'. For each character in
         * `tdata' which becomes the right thing in `udata' when
         * looked up in `unitab', we just copy straight over from
         * tdata. For each one that doesn't, we must WCToMB it
         * individually and produce a \u escape sequence.
         *
         * It would probably be more robust to just bite the bullet
         * and WCToMB each individual Unicode character one by one,
         * then MBToWC each one back to see if it was an accurate
         * translation; but that strikes me as a horrifying number
         * of Windows API calls so I want to see if this faster way
         * will work. If it screws up badly we can always revert to
         * the simple and slow way.
         */
        while (tindex < len2 && uindex < len &&
               tdata[tindex] && udata[uindex]) {
            if (tindex + 1 < len2 &&
                tdata[tindex] == '\r' &&
                tdata[tindex+1] == '\n') {
                tindex++;
                uindex++;
            }

            /*
             * Set text attributes
             */
            if (attr) {
                /*
                 * Determine foreground and background colours
                 */
                if (truecolour && truecolour[tindex].fg.enabled) {
                    fgcolour = -1;
                    fg = RGB(truecolour[tindex].fg.r,
                             truecolour[tindex].fg.g,
                             truecolour[tindex].fg.b);
                } else {
                    fgcolour = ((attr[tindex] & ATTR_FGMASK) >> ATTR_FGSHIFT);
                    fg = -1;
                }

                if (truecolour && truecolour[tindex].bg.enabled) {
                    bgcolour = -1;
                    bg = RGB(truecolour[tindex].bg.r,
                             truecolour[tindex].bg.g,
                             truecolour[tindex].bg.b);
                } else {
                    bgcolour = ((attr[tindex] & ATTR_BGMASK) >> ATTR_BGSHIFT);
                    bg = -1;
                }

                if (attr[tindex] & ATTR_REVERSE) {
                    int tmpcolour = fgcolour;       /* Swap foreground and background */
                    fgcolour = bgcolour;
                    bgcolour = tmpcolour;

                    COLORREF tmpref = fg;
                    fg = bg;
                    bg = tmpref;
                }

                if (wgs->bold_colours && (attr[tindex] & ATTR_BOLD) &&
                    (fgcolour >= 0)) {
                    if (fgcolour  <   8)            /* ANSI colours */
                        fgcolour +=   8;
                    else if (fgcolour >= 256)       /* Default colours */
                        fgcolour ++;
                }

                if ((attr[tindex] & ATTR_BLINK) && (bgcolour >= 0)) {
                    if (bgcolour  <   8)            /* ANSI colours */
                        bgcolour +=   8;
                    else if (bgcolour >= 256)       /* Default colours */
                        bgcolour ++;
                }

                /*
                 * Collect other attributes
                 */
                if (wgs->bold_font_mode != BOLD_NONE)
                    attrBold  = attr[tindex] & ATTR_BOLD;
                else
                    attrBold  = 0;

                attrUnder = attr[tindex] & ATTR_UNDER;

                /*
                 * Reverse video
                 *   o  If video isn't reversed, ignore colour attributes for default foregound
                 *      or background.
                 *   o  Special case where bolded text is displayed using the default foregound
                 *      and background colours - force to bolded RTF.
                 */
                if (!(attr[tindex] & ATTR_REVERSE)) {
                    if (bgcolour >= 256)            /* Default color */
                        bgcolour  = -1;             /* No coloring */

                    if (fgcolour >= 256) {          /* Default colour */
                        if (wgs->bold_colours && (fgcolour & 1) &&
                            bgcolour == -1)
                            attrBold = ATTR_BOLD;   /* Emphasize text with bold attribute */

                        fgcolour  = -1;             /* No coloring */
                    }
                }

                /*
                 * Write RTF text attributes
                 */
                if ((lastfgcolour != fgcolour) || (lastfg != fg)) {
                    lastfgcolour  = fgcolour;
                    lastfg        = fg;
                    if (fg == -1) {
                        put_fmt(rtf, "\\cf%d ",
                                (fgcolour >= 0) ? palette[fgcolour] : 0);
                    } else {
                        rgbindex rgb, *rgbp;
                        rgb.ref = fg;
                        if ((rgbp = find234(rgbtree, &rgb, NULL)) != NULL)
                            put_fmt(rtf, "\\cf%d ", rgbp->index);
                    }
                }

                if ((lastbgcolour != bgcolour) || (lastbg != bg)) {
                    lastbgcolour  = bgcolour;
                    lastbg        = bg;
                    if (bg == -1)
                        put_fmt(rtf, "\\highlight%d ",
                                (bgcolour >= 0) ? palette[bgcolour] : 0);
                    else {
                        rgbindex rgb, *rgbp;
                        rgb.ref = bg;
                        if ((rgbp = find234(rgbtree, &rgb, NULL)) != NULL)
                            put_fmt(rtf, "\\highlight%d ", rgbp->index);
                    }
                }

                if (lastAttrBold != attrBold) {
                    lastAttrBold  = attrBold;
                    put_datapl(rtf, attrBold ?
                               PTRLEN_LITERAL("\\b ") :
                               PTRLEN_LITERAL("\\b0 "));
                }

                if (lastAttrUnder != attrUnder) {
                    lastAttrUnder  = attrUnder;
                    put_datapl(rtf, attrUnder ?
                               PTRLEN_LITERAL("\\ul ") :
                               PTRLEN_LITERAL("\\ulnone "));
                }
            }

            if (unitab[tdata[tindex]] == udata[uindex]) {
                multilen = 1;
                before[0] = '\0';
                after[0] = '\0';
                blen = alen = 0;
            } else {
                multilen = WideCharToMultiByte(CP_ACP, 0, unitab+uindex, 1,
                                               NULL, 0, NULL, NULL);
                if (multilen != 1) {
                    blen = sprintf(before, "{\\uc%d\\u%d", (int)multilen,
                                   (int)udata[uindex]);
                    alen = 1; strcpy(after, "}");
                } else {
                    blen = sprintf(before, "\\u%d", (int)udata[uindex]);
                    alen = 0; after[0] = '\0';
                }
            }
            assert(tindex + multilen <= len2);
            totallen = blen + alen;
            for (i = 0; i < multilen; i++) {
                if (tdata[tindex+i] == '\\' ||
                    tdata[tindex+i] == '{' ||
                    tdata[tindex+i] == '}')
                    totallen += 2;
                else if (tdata[tindex+i] == 0x0D || tdata[tindex+i] == 0x0A)
                    totallen += 6;     /* \par\r\n */
                else if (tdata[tindex+i] > 0x7E || tdata[tindex+i] < 0x20)
                    totallen += 4;
                else
                    totallen++;
            }

            put_data(rtf, before, blen);
            for (i = 0; i < multilen; i++) {
                if (tdata[tindex+i] == '\\' ||
                    tdata[tindex+i] == '{' ||
                    tdata[tindex+i] == '}') {
                    put_byte(rtf, '\\');
                    put_byte(rtf, tdata[tindex+i]);
                } else if (tdata[tindex+i] == 0x0D || tdata[tindex+i] == 0x0A) {
                    put_datapl(rtf, PTRLEN_LITERAL("\\par\r\n"));
                } else if (tdata[tindex+i] > 0x7E || tdata[tindex+i] < 0x20) {
                    put_fmt(rtf, "\\'%02x", tdata[tindex+i]);
                } else {
                    put_byte(rtf, tdata[tindex+i]);
                }
            }
            put_data(rtf, after, alen);

            tindex += multilen;
            uindex++;
        }

        put_datapl(rtf, PTRLEN_LITERAL("}\0\0")); /* Terminate RTF stream */

        clipdata3 = GlobalAlloc(GMEM_DDESHARE | GMEM_MOVEABLE, rtf->len);
        if (clipdata3 && (lock3 = GlobalLock(clipdata3)) != NULL) {
            memcpy(lock3, rtf->u, rtf->len);
            GlobalUnlock(clipdata3);
        }
        strbuf_free(rtf);

        if (rgbtree) {
            rgbindex *rgbp;
            while ((rgbp = delpos234(rgbtree, 0)) != NULL)
                sfree(rgbp);
            freetree234(rgbtree);
        }
    } else
        clipdata3 = NULL;

    GlobalUnlock(clipdata);
    GlobalUnlock(clipdata2);

    if (!must_deselect)
        SendMessage(wgs->term_hwnd, WM_IGNORE_CLIP, true, 0);

    if (OpenClipboard(wgs->term_hwnd)) {
        EmptyClipboard();
        SetClipboardData(CF_UNICODETEXT, clipdata);
        SetClipboardData(CF_TEXT, clipdata2);
        if (clipdata3)
            SetClipboardData(RegisterClipboardFormat(CF_RTF), clipdata3);
        CloseClipboard();
    } else {
        GlobalFree(clipdata);
        GlobalFree(clipdata2);
    }

    if (!must_deselect)
        SendMessage(wgs->term_hwnd, WM_IGNORE_CLIP, false, 0);
}

static DWORD WINAPI clipboard_read_threadfunc(void *param)
{
    HWND hwnd = (HWND)param;
    HGLOBAL clipdata;

    if (OpenClipboard(NULL)) {
        if ((clipdata = GetClipboardData(CF_UNICODETEXT))) {
            SendMessage(hwnd, WM_GOT_CLIPDATA,
                        (WPARAM)true, (LPARAM)clipdata);
        } else if ((clipdata = GetClipboardData(CF_TEXT))) {
            SendMessage(hwnd, WM_GOT_CLIPDATA,
                        (WPARAM)false, (LPARAM)clipdata);
        }
        CloseClipboard();
    }

    return 0;
}

static void process_clipdata(WinGuiSeat *wgs, HGLOBAL clipdata, bool unicode)
{
    wchar_t *clipboard_contents = NULL;
    size_t clipboard_length = 0;

    if (unicode) {
        wchar_t *p = GlobalLock(clipdata);
        wchar_t *p2;

        if (p) {
            /* Unwilling to rely on Windows having wcslen() */
            for (p2 = p; *p2; p2++);
            clipboard_length = p2 - p;
            clipboard_contents = snewn(clipboard_length + 1, wchar_t);
            memcpy(clipboard_contents, p, clipboard_length * sizeof(wchar_t));
            clipboard_contents[clipboard_length] = L'\0';
            term_do_paste(wgs->term, clipboard_contents, clipboard_length);
        }
    } else {
        char *s = GlobalLock(clipdata);
        int i;

        if (s) {
            i = MultiByteToWideChar(CP_ACP, 0, s, strlen(s) + 1, 0, 0);
            clipboard_contents = snewn(i, wchar_t);
            MultiByteToWideChar(CP_ACP, 0, s, strlen(s) + 1,
                                clipboard_contents, i);
            clipboard_length = i - 1;
            clipboard_contents[clipboard_length] = L'\0';
            term_do_paste(wgs->term, clipboard_contents, clipboard_length);
        }
    }

    sfree(clipboard_contents);
}

static void wintw_clip_request_paste(TermWin *tw, int clipboard)
{
    WinGuiSeat *wgs = container_of(tw, WinGuiSeat, termwin);
    assert(clipboard == CLIP_SYSTEM);

    /*
     * I always thought pasting was synchronous in Windows; the
     * clipboard access functions certainly _look_ synchronous,
     * unlike the X ones. But in fact it seems that in some
     * situations the contents of the clipboard might not be
     * immediately available, and the clipboard-reading functions
     * may block. This leads to trouble if the application
     * delivering the clipboard data has to get hold of it by -
     * for example - talking over a network connection which is
     * forwarded through this very PuTTY.
     *
     * Hence, we spawn a subthread to read the clipboard, and do
     * our paste when it's finished. The thread will send a
     * message back to our main window when it terminates, and
     * that tells us it's OK to paste.
     */
    DWORD in_threadid; /* required for Win9x */
    HANDLE hThread = CreateThread(NULL, 0, clipboard_read_threadfunc,
                                  wgs->term_hwnd, 0, &in_threadid);
    if (hThread)
        CloseHandle(hThread);          /* we don't need the thread handle */
}

/*
 * Print a modal (Really Bad) message box and perform a fatal exit.
 */
void modalfatalbox(const char *fmt, ...)
{
    va_list ap;
    char *message, *title;

    va_start(ap, fmt);
    message = dupvprintf(fmt, ap);
    va_end(ap);
    show_mouseptr(NULL, true);
    title = dupprintf("%s Fatal Error", appname);
    MessageBox(find_window_for_msgbox(), message, title,
               MB_SYSTEMMODAL | MB_ICONERROR | MB_OK);
    sfree(message);
    sfree(title);
    cleanup_exit(1);
}

/*
 * Print a message box and don't close the connection.
 */
void nonfatal(const char *fmt, ...)
{
    va_list ap;
    char *message, *title;

    va_start(ap, fmt);
    message = dupvprintf(fmt, ap);
    va_end(ap);
    show_mouseptr(NULL, true);
    title = dupprintf("%s Error", appname);
    MessageBox(find_window_for_msgbox(), message, title, MB_ICONERROR | MB_OK);
    sfree(message);
    sfree(title);
}

static bool flash_window_ex(WinGuiSeat *wgs, DWORD dwFlags,
                            UINT uCount, DWORD dwTimeout)
{
    if (p_FlashWindowEx) {
        FLASHWINFO fi;
        fi.cbSize = sizeof(fi);
        fi.hwnd = wgs->term_hwnd;
        fi.dwFlags = dwFlags;
        fi.uCount = uCount;
        fi.dwTimeout = dwTimeout;
        return (*p_FlashWindowEx)(&fi);
    }
    else
        return false; /* shrug */
}

/*
 * Timer for platforms where we must maintain window flashing manually
 * (e.g., Win95).
 */
static void flash_window_timer(void *vctx, unsigned long now)
{
    WinGuiSeat *wgs = (WinGuiSeat *)vctx;
    if (wgs->flashing && now == wgs->next_flash) {
        flash_window(wgs, 1);
    }
}

/*
 * Manage window caption / taskbar flashing, if enabled.
 * 0 = stop, 1 = maintain, 2 = start
 */
static void flash_window(WinGuiSeat *wgs, int mode)
{
    int beep_ind = conf_get_int(wgs->conf, CONF_beep_ind);
    if ((mode == 0) || (beep_ind == B_IND_DISABLED)) {
        /* stop */
        if (wgs->flashing) {
            wgs->flashing = false;
            if (p_FlashWindowEx)
                flash_window_ex(wgs, FLASHW_STOP, 0, 0);
            else
                FlashWindow(wgs->term_hwnd, false);
        }

    } else if (mode == 2) {
        /* start */
        if (!wgs->flashing) {
            wgs->flashing = true;
            if (p_FlashWindowEx) {
                /* For so-called "steady" mode, we use uCount=2, which
                 * seems to be the traditional number of flashes used
                 * by user notifications (e.g., by Explorer).
                 * uCount=0 appears to enable continuous flashing, per
                 * "flashing" mode, although I haven't seen this
                 * documented. */
                flash_window_ex(wgs, FLASHW_ALL | FLASHW_TIMER,
                                (beep_ind == B_IND_FLASH ? 0 : 2),
                                0 /* system cursor blink rate */);
                /* No need to schedule timer */
            } else {
                FlashWindow(wgs->term_hwnd, true);
                wgs->next_flash = schedule_timer(450, flash_window_timer, wgs);
            }
        }

    } else if ((mode == 1) && (beep_ind == B_IND_FLASH)) {
        /* maintain */
        if (wgs->flashing && !p_FlashWindowEx) {
            FlashWindow(wgs->term_hwnd, true);    /* toggle */
            wgs->next_flash = schedule_timer(450, flash_window_timer, wgs);
        }
    }
}

/*
 * Beep.
 */
static void wintw_bell(TermWin *tw, int mode)
{
    WinGuiSeat *wgs = container_of(tw, WinGuiSeat, termwin);
    if (mode == BELL_DEFAULT) {
        /*
         * For MessageBeep style bells, we want to be careful of
         * timing, because they don't have the nice property of
         * PlaySound bells that each one cancels the previous
         * active one. So we limit the rate to one per 50ms or so.
         */
        static long lastbeep = 0;
        long beepdiff;

        beepdiff = GetTickCount() - lastbeep;
        if (beepdiff >= 0 && beepdiff < 50)
            return;
        MessageBeep(MB_OK);
        /*
         * The above MessageBeep call takes time, so we record the
         * time _after_ it finishes rather than before it starts.
         */
        lastbeep = GetTickCount();
    } else if (mode == BELL_WAVEFILE) {
        Filename *bell_wavefile = conf_get_filename(
            wgs->conf, CONF_bell_wavefile);
        if (!p_PlaySound || !p_PlaySound(bell_wavefile->path, NULL,
                                         SND_ASYNC | SND_FILENAME)) {
            char *buf, *otherbuf;
            show_mouseptr(wgs, true);
            buf = dupprintf(
                "Unable to play sound file\n%s\nUsing default sound instead",
                bell_wavefile->path);
            otherbuf = dupprintf("%s Sound Error", appname);
            MessageBox(wgs->term_hwnd, buf, otherbuf,
                       MB_OK | MB_ICONEXCLAMATION);
            sfree(buf);
            sfree(otherbuf);
            conf_set_int(wgs->conf, CONF_beep, BELL_DEFAULT);
        }
    } else if (mode == BELL_PCSPEAKER) {
        static long lastbeep = 0;
        long beepdiff;

        beepdiff = GetTickCount() - lastbeep;
        if (beepdiff >= 0 && beepdiff < 50)
            return;

        /*
         * We must beep in different ways depending on whether this
         * is a 95-series or NT-series OS.
         */
        if (osPlatformId == VER_PLATFORM_WIN32_NT)
            Beep(800, 100);
        else
            MessageBeep(-1);
        lastbeep = GetTickCount();
    }
    /* Otherwise, either visual bell or disabled; do nothing here */
    if (!wgs->term->has_focus) {
        flash_window(wgs, 2);               /* start */
    }
}

/*
 * Minimise or restore the window in response to a server-side
 * request.
 */
static void wintw_set_minimised(TermWin *tw, bool minimised)
{
    WinGuiSeat *wgs = container_of(tw, WinGuiSeat, termwin);
    if (IsIconic(wgs->term_hwnd)) {
        if (!minimised)
            ShowWindow(wgs->term_hwnd, SW_RESTORE);
    } else {
        if (minimised)
            ShowWindow(wgs->term_hwnd, SW_MINIMIZE);
    }
}

/*
 * Move the window in response to a server-side request.
 */
static void wintw_move(TermWin *tw, int x, int y)
{
    WinGuiSeat *wgs = container_of(tw, WinGuiSeat, termwin);
    int resize_action = conf_get_int(wgs->conf, CONF_resize_action);
    if (resize_action == RESIZE_DISABLED ||
        resize_action == RESIZE_FONT ||
        IsZoomed(wgs->term_hwnd))
        return;

    SetWindowPos(wgs->term_hwnd, NULL, x, y, 0, 0, SWP_NOSIZE | SWP_NOZORDER);
}

/*
 * Move the window to the top or bottom of the z-order in response
 * to a server-side request.
 */
static void wintw_set_zorder(TermWin *tw, bool top)
{
    WinGuiSeat *wgs = container_of(tw, WinGuiSeat, termwin);
    if (conf_get_bool(wgs->conf, CONF_alwaysontop))
        return;                        /* ignore */
    SetWindowPos(wgs->term_hwnd, top ? HWND_TOP : HWND_BOTTOM, 0, 0, 0, 0,
                 SWP_NOMOVE | SWP_NOSIZE);
}

/*
 * Refresh the window in response to a server-side request.
 */
static void wintw_refresh(TermWin *tw)
{
    WinGuiSeat *wgs = container_of(tw, WinGuiSeat, termwin);
    InvalidateRect(wgs->term_hwnd, NULL, true);
}

/*
 * Maximise or restore the window in response to a server-side
 * request.
 */
static void wintw_set_maximised(TermWin *tw, bool maximised)
{
    WinGuiSeat *wgs = container_of(tw, WinGuiSeat, termwin);
    if (IsZoomed(wgs->term_hwnd)) {
        if (!maximised)
            ShowWindow(wgs->term_hwnd, SW_RESTORE);
    } else {
        if (maximised)
            ShowWindow(wgs->term_hwnd, SW_MAXIMIZE);
    }
}

/*
 * See if we're in full-screen mode.
 */
static bool is_full_screen(WinGuiSeat *wgs)
{
    if (!IsZoomed(wgs->term_hwnd))
        return false;
    if (GetWindowLongPtr(wgs->term_hwnd, GWL_STYLE) & WS_CAPTION)
        return false;
    return true;
}

/* Get the rect/size of a full screen window using the nearest available
 * monitor in multimon systems; default to something sensible if only
 * one monitor is present. */
static bool get_fullscreen_rect(WinGuiSeat *wgs, RECT *ss)
{
#if defined(MONITOR_DEFAULTTONEAREST) && !defined(NO_MULTIMON)
    if (p_GetMonitorInfoA && p_MonitorFromWindow) {
        HMONITOR mon;
        MONITORINFO mi;
        mon = p_MonitorFromWindow(wgs->term_hwnd, MONITOR_DEFAULTTONEAREST);
        mi.cbSize = sizeof(mi);
        p_GetMonitorInfoA(mon, &mi);

        /* structure copy */
        *ss = mi.rcMonitor;
        return true;
    }
#endif
/* could also use code like this:
        ss->left = ss->top = 0;
        ss->right = GetSystemMetrics(SM_CXSCREEN);
        ss->bottom = GetSystemMetrics(SM_CYSCREEN);
*/
    return GetClientRect(GetDesktopWindow(), ss);
}


/*
 * Go full-screen. This should only be called when we are already
 * maximised.
 */
static void make_full_screen(WinGuiSeat *wgs)
{
    DWORD style;
    RECT ss;

    assert(IsZoomed(wgs->term_hwnd));

    if (is_full_screen(wgs))
        return;

    /* Remove the window furniture. */
    style = GetWindowLongPtr(wgs->term_hwnd, GWL_STYLE);
    style &= ~(WS_CAPTION | WS_BORDER | WS_THICKFRAME);
    if (conf_get_bool(wgs->conf, CONF_scrollbar_in_fullscreen))
        style |= WS_VSCROLL;
    else
        style &= ~WS_VSCROLL;
    SetWindowLongPtr(wgs->term_hwnd, GWL_STYLE, style);

    /* Resize ourselves to exactly cover the nearest monitor. */
    get_fullscreen_rect(wgs, &ss);
    SetWindowPos(wgs->term_hwnd, HWND_TOP, ss.left, ss.top,
                 ss.right - ss.left, ss.bottom - ss.top, SWP_FRAMECHANGED);

    /* We may have changed size as a result */

    reset_window(wgs, 0);

    /* Tick the menu item in the System and context menus. */
    {
        int i;
        for (i = 0; i < lenof(wgs->popup_menus); i++)
            CheckMenuItem(wgs->popup_menus[i].menu,
                          IDM_FULLSCREEN, MF_CHECKED);
    }
}

/*
 * Clear the full-screen attributes.
 */
static void clear_full_screen(WinGuiSeat *wgs)
{
    DWORD oldstyle, style;

    /* Reinstate the window furniture. */
    style = oldstyle = GetWindowLongPtr(wgs->term_hwnd, GWL_STYLE);
    style |= WS_CAPTION | WS_BORDER;
    if (conf_get_int(wgs->conf, CONF_resize_action) == RESIZE_DISABLED)
        style &= ~WS_THICKFRAME;
    else
        style |= WS_THICKFRAME;
    if (conf_get_bool(wgs->conf, CONF_scrollbar))
        style |= WS_VSCROLL;
    else
        style &= ~WS_VSCROLL;
    if (style != oldstyle) {
        SetWindowLongPtr(wgs->term_hwnd, GWL_STYLE, style);
        SetWindowPos(wgs->term_hwnd, NULL, 0, 0, 0, 0,
                     SWP_NOMOVE | SWP_NOSIZE | SWP_NOZORDER |
                     SWP_FRAMECHANGED);
    }

    /* Untick the menu item in the System and context menus. */
    {
        int i;
        for (i = 0; i < lenof(wgs->popup_menus); i++)
            CheckMenuItem(wgs->popup_menus[i].menu,
                          IDM_FULLSCREEN, MF_UNCHECKED);
    }
}

/*
 * Toggle full-screen mode.
 */
static void flip_full_screen(WinGuiSeat *wgs)
{
    if (is_full_screen(wgs)) {
        ShowWindow(wgs->term_hwnd, SW_RESTORE);
    } else if (IsZoomed(wgs->term_hwnd)) {
        make_full_screen(wgs);
    } else {
        SendMessage(wgs->term_hwnd, WM_FULLSCR_ON_MAX, 0, 0);
        ShowWindow(wgs->term_hwnd, SW_MAXIMIZE);
    }
}

static size_t win_seat_output(Seat *seat, SeatOutputType type,
                              const void *data, size_t len)
{
    WinGuiSeat *wgs = container_of(seat, WinGuiSeat, seat);
    return term_data(wgs->term, data, len);
}

static void wintw_unthrottle(TermWin *tw, size_t bufsize)
{
    WinGuiSeat *wgs = container_of(tw, WinGuiSeat, termwin);
    if (wgs->backend)
        backend_unthrottle(wgs->backend, bufsize);
}

static bool win_seat_eof(Seat *seat)
{
    return true;   /* do respond to incoming EOF with outgoing */
}

static SeatPromptResult win_seat_get_userpass_input(Seat *seat, prompts_t *p)
{
    WinGuiSeat *wgs = container_of(seat, WinGuiSeat, seat);
    SeatPromptResult spr;
    spr = cmdline_get_passwd_input(p, &wgs->cmdline_get_passwd_state, true);
    if (spr.kind == SPRK_INCOMPLETE)
        spr = term_get_userpass_input(wgs->term, p);
    return spr;
}

static void win_seat_set_trust_status(Seat *seat, bool trusted)
{
    WinGuiSeat *wgs = container_of(seat, WinGuiSeat, seat);
    term_set_trust_status(wgs->term, trusted);
}

static bool win_seat_can_set_trust_status(Seat *seat)
{
    return true;
}

static bool win_seat_get_cursor_position(Seat *seat, int *x, int *y)
{
    WinGuiSeat *wgs = container_of(seat, WinGuiSeat, seat);
    term_get_cursor_position(wgs->term, x, y);
    return true;
}

static bool win_seat_get_window_pixel_size(Seat *seat, int *x, int *y)
{
    WinGuiSeat *wgs = container_of(seat, WinGuiSeat, seat);
    RECT r;
    GetWindowRect(wgs->term_hwnd, &r);
    *x = r.right - r.left;
    *y = r.bottom - r.top;
    return true;
}<|MERGE_RESOLUTION|>--- conflicted
+++ resolved
@@ -120,16 +120,12 @@
 static void setup_clipboards(Terminal *, Conf *);
 
 /* Window layout information */
-<<<<<<< HEAD
 /* {{{ winfrip */
 void reset_window(int);
 /* winfrip }}} */
 #if 0
 static void reset_window(int);
 #endif
-=======
-static void reset_window(WinGuiSeat *wgs, int reinit);
->>>>>>> 95b92686
 static int extra_width, extra_height;
 static int font_width, font_height;
 static bool font_dualwidth, font_varpitch;
@@ -298,16 +294,9 @@
     .interactive = nullseat_interactive_yes,
     .get_cursor_position = win_seat_get_cursor_position,
 };
-<<<<<<< HEAD
 /* {{{ winfrip */
-WinGuiSeat wgs = { .seat.vt = &win_seat_vt,
+WinGuiSeat wgs = { .seat.vt = &win_seat_vt, .logpolicy.vt = &win_gui_logpolicy_vt };
 /* winfrip }}} */
-#if 0
-static WinGuiSeat wgs = { .seat.vt = &win_seat_vt,
-#endif
-                          .logpolicy.vt = &win_gui_logpolicy_vt };
-=======
->>>>>>> 95b92686
 
 static void start_backend(WinGuiSeat *wgs)
 {
@@ -1775,17 +1764,12 @@
     }
 }
 
-<<<<<<< HEAD
 /* {{{ winfrip */
-void reset_window(int reinit) {
+void reset_window(WinGuiSeat *wgs, int reinit) {
 /* winfrip }}} */
 #if 0
-static void reset_window(int reinit) {
+static void reset_window(WinGuiSeat *wgs, int reinit)
 #endif
-=======
-static void reset_window(WinGuiSeat *wgs, int reinit)
-{
->>>>>>> 95b92686
     /*
      * This function decides how to resize or redraw when the
      * user changes something.
@@ -2394,8 +2378,8 @@
             (void)winfrip_general_op(WINFRIP_GENERAL_OP_CONFIG_DIALOG, conf, hinst, hwnd, -1, -1, -1);
             /* winfrip }}} */
             reconfig_result = do_reconfig(
-<<<<<<< HEAD
-                hwnd, conf, backend ? backend_cfg_info(backend) : 0, NULL);
+                hwnd, wgs->conf,
+		wgs->backend ? backend_cfg_info(wgs->backend) : 0, NULL);
             /* {{{ winfrip */
             bool breakfl = false;
             do {
@@ -2412,21 +2396,13 @@
                 }
             } while (!breakfl);
             /* }}} */
-            reconfiguring = false;
+            wgs->reconfiguring = false;
             if (!reconfig_result) {
               /* {{{ winfrip */
               (void)winfrip_general_op(WINFRIP_GENERAL_OP_FOCUS_SET, conf, hinst, hwnd, -1, false, -1);
               /* winfrip }}} */
               conf_free(prev_conf);
               break;
-=======
-                hwnd, wgs->conf,
-                wgs->backend ? backend_cfg_info(wgs->backend) : 0);
-            wgs->reconfiguring = false;
-            if (!reconfig_result) {
-                conf_free(prev_conf);
-                break;
->>>>>>> 95b92686
             }
 
             conf_cache_data(wgs);
@@ -2516,15 +2492,6 @@
                 else
                     nexflag &= ~(WS_EX_CLIENTEDGE);
 
-<<<<<<< HEAD
-                init_lvl = 2;
-              }
-              /* {{{ winfrip */
-              winfrip_bgimg_op(WINFRIP_BGIMG_OP_RECONF, NULL, conf,
-                               NULL, hwnd, -1, -1, -1, -1, -1, -1, -1);
-              winfrip_trans_op(WINFRIP_TRANS_OP_FOCUS_SET, conf, hwnd);
-              /* winfrip }}} */
-=======
                 nflg = flag;
                 if (conf_get_bool(wgs->conf, is_full_screen(wgs) ?
                                   CONF_scrollbar_in_fullscreen :
@@ -2557,7 +2524,11 @@
 
                     init_lvl = 2;
                 }
->>>>>>> 95b92686
+              /* {{{ winfrip */
+              winfrip_bgimg_op(WINFRIP_BGIMG_OP_RECONF, NULL, conf,
+                               NULL, hwnd, -1, -1, -1, -1, -1, -1, -1);
+              winfrip_trans_op(WINFRIP_TRANS_OP_FOCUS_SET, conf, hwnd);
+              /* winfrip }}} */
             }
 
             /* Oops */
@@ -2970,15 +2941,12 @@
         winselgui_response(wParam, lParam);
         return 0;
       case WM_SETFOCUS:
-<<<<<<< HEAD
         /* {{{ winfrip */
         winfrip_trans_op(WINFRIP_TRANS_OP_FOCUS_SET, conf, hwnd);
         (void)winfrip_general_op(WINFRIP_GENERAL_OP_FOCUS_SET, conf, hinst, hwnd, -1, reconfiguring, -1);
         /* winfrip }}} */
         term_set_focus(term, true);
-=======
         term_set_focus(wgs->term, true);
->>>>>>> 95b92686
         CreateCaret(hwnd, caretbm, font_width, font_height);
         ShowCaret(hwnd);
         flash_window(wgs, 0);               /* stop */
@@ -2986,17 +2954,12 @@
         term_update(wgs->term);
         break;
       case WM_KILLFOCUS:
-<<<<<<< HEAD
 	/* {{{ winfrip */
 	winfrip_trans_op(WINFRIP_TRANS_OP_FOCUS_KILL, conf, hwnd);
         winfrip_urls_op(WINFRIP_URLS_OP_FOCUS_KILL, conf, NULL, message, NULL, term, wParam, -1, -1);
 	/* winfrip }}} */
-        show_mouseptr(true);
-        term_set_focus(term, false);
-=======
         show_mouseptr(wgs, true);
         term_set_focus(wgs->term, false);
->>>>>>> 95b92686
         DestroyCaret();
         wgs->caret_x = wgs->caret_y = -1; /* ensure caret replaced next time */
         term_update(wgs->term);
@@ -3148,17 +3111,12 @@
         }
         if (wParam == SIZE_MINIMIZED) {
             sw_SetWindowText(hwnd,
-<<<<<<< HEAD
-                             conf_get_bool(conf, CONF_win_name_always) ?
-                             window_name : icon_name);
+                             conf_get_bool(wgs->conf, CONF_win_name_always) ?
+                             wgs->window_name : wgs->icon_name);
             if (wParam == SIZE_MINIMIZED) {
                 (void)winfrip_general_op(WINFRIP_GENERAL_OP_SYSTRAY_MINIMISE, conf, hinst, hwnd, -1, -1, -1);
             }
         }
-=======
-                             conf_get_bool(wgs->conf, CONF_win_name_always) ?
-                             wgs->window_name : wgs->icon_name);
->>>>>>> 95b92686
         if (wParam == SIZE_RESTORED || wParam == SIZE_MAXIMIZED)
             sw_SetWindowText(hwnd, wgs->window_name);
         if (wParam == SIZE_RESTORED) {
@@ -3237,15 +3195,12 @@
                 reset_window(wgs, 0);
             }
         }
-<<<<<<< HEAD
         /* {{{ winfrip */
         winfrip_bgimg_op(WINFRIP_BGIMG_OP_SIZE, NULL, conf,
                          NULL, hwnd, -1, -1, -1, -1, -1, -1, -1);
         /* winfrip }}} */
         sys_cursor_update();
-=======
         sys_cursor_update(wgs);
->>>>>>> 95b92686
         return 0;
       case WM_DPICHANGED:
         wgs->dpi_info.cur_dpi.x = LOWORD(wParam);
@@ -3528,31 +3483,23 @@
         return 0;
       /* winfrip }}} */
       default:
-<<<<<<< HEAD
         /* {{{ winfrip */
         if (message == winfripp_general_get_wm_systray()) {
             (void)winfrip_general_op(WINFRIP_GENERAL_OP_SYSTRAY_WM_OTHER, conf, hinst, wgs.term_hwnd, lParam, -1, -1);
             break;
         }
         /* winfrip }}} */
-        if (message == wm_mousewheel || message == WM_MOUSEWHEEL) {
+        if (message == wm_mousewheel || message == WM_MOUSEWHEEL
+                                                || message == WM_MOUSEHWHEEL) {
             bool shift_pressed = false, control_pressed = false;
 
-            if (message == WM_MOUSEWHEEL) {
+            if (message == WM_MOUSEWHEEL || message == WM_MOUSEHWHEEL) {
                 /* {{{ winfrip */
                 if (winfrip_mouse_op(WINFRIP_MOUSE_OP_MOUSE_EVENT, conf, message, wParam) == WINFRIP_RETURN_BREAK_RESET_WINDOW) {
                     reset_window(2); return 0;
                 }
                 /* winfrip }}} */
-                wheel_accumulator += (short)HIWORD(wParam);
-=======
-        if (message == wm_mousewheel || message == WM_MOUSEWHEEL
-                                                || message == WM_MOUSEHWHEEL) {
-            bool shift_pressed = false, control_pressed = false;
-
-            if (message == WM_MOUSEWHEEL || message == WM_MOUSEHWHEEL) {
                 wgs->wheel_accumulator += (short)HIWORD(wParam);
->>>>>>> 95b92686
                 shift_pressed=LOWORD(wParam) & MK_SHIFT;
                 control_pressed=LOWORD(wParam) & MK_CONTROL;
             } else {
@@ -3848,11 +3795,6 @@
                  GetBValue(fg) * 2 / 3);
     }
 
-<<<<<<< HEAD
-    SelectObject(wintw_hdc, fonts[nfont]);
-    SetTextColor(wintw_hdc, fg);
-    SetBkColor(wintw_hdc, bg);
-=======
     SelectObject(wgs->wintw_hdc, wgs->fonts[nfont]);
     SetTextColor(wgs->wintw_hdc, fg);
     SetBkColor(wgs->wintw_hdc, bg);
@@ -3860,7 +3802,6 @@
         SetBkMode(wgs->wintw_hdc, TRANSPARENT);
     else
         SetBkMode(wgs->wintw_hdc, OPAQUE);
->>>>>>> 95b92686
     line_box.left = x;
     line_box.top = y;
     line_box.right = x + char_width * len;
