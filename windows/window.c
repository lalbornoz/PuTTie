/*
 * window.c - the PuTTY(tel) main program, which runs a PuTTY terminal
 * emulator and backend in a window.
 */

#include <stdio.h>
#include <stdlib.h>
#include <ctype.h>
#include <time.h>
#include <limits.h>
#include <assert.h>

#define COMPILE_MULTIMON_STUBS

#include "putty.h"
#include "terminal.h"
#include "storage.h"
#include "putty-rc.h"
#include "security-api.h"
#include "win-gui-seat.h"
#include "tree234.h"

/* {{{ winfrip */
#include "FySTY/winfrip.h"
/* winfrip }}} */

#ifndef NO_MULTIMON
#include <multimon.h>
#endif

#include <imm.h>
#include <commctrl.h>
#include <richedit.h>
#include <mmsystem.h>

/* From MSDN: In the WM_SYSCOMMAND message, the four low-order bits of
 * wParam are used by Windows, and should be masked off, so we shouldn't
 * attempt to store information in them. Hence all these identifiers have
 * the low 4 bits clear. Also, identifiers should < 0xF000. */

#define IDM_SHOWLOG   0x0010
#define IDM_NEWSESS   0x0020
#define IDM_DUPSESS   0x0030
#define IDM_RESTART   0x0040
#define IDM_RECONF    0x0050
#define IDM_CLRSB     0x0060
#define IDM_RESET     0x0070
#define IDM_HELP      0x0140
#define IDM_ABOUT     0x0150
#define IDM_SAVEDSESS 0x0160
#define IDM_COPYALL   0x0170
#define IDM_FULLSCREEN  0x0180
#define IDM_COPY      0x0190
#define IDM_PASTE     0x01A0
#define IDM_SPECIALSEP 0x0200

#define IDM_SPECIAL_MIN 0x0400
#define IDM_SPECIAL_MAX 0x0800

#define IDM_SAVED_MIN 0x1000
#define IDM_SAVED_MAX 0x5000
#define MENU_SAVED_STEP 16
/* Maximum number of sessions on saved-session submenu */
#define MENU_SAVED_MAX ((IDM_SAVED_MAX-IDM_SAVED_MIN) / MENU_SAVED_STEP)

#define WM_IGNORE_CLIP (WM_APP + 2)
#define WM_FULLSCR_ON_MAX (WM_APP + 3)
#define WM_GOT_CLIPDATA (WM_APP + 4)

/* Needed for Chinese support and apparently not always defined. */
#ifndef VK_PROCESSKEY
#define VK_PROCESSKEY 0xE5
#endif

/* Mouse wheel support. */
#ifndef WM_MOUSEWHEEL
#define WM_MOUSEWHEEL 0x020A           /* not defined in earlier SDKs */
#endif
#ifndef WHEEL_DELTA
#define WHEEL_DELTA 120
#endif

/* DPI awareness support */
#ifndef WM_DPICHANGED
#define WM_DPICHANGED 0x02E0
#define WM_DPICHANGED_BEFOREPARENT 0x02E2
#define WM_DPICHANGED_AFTERPARENT 0x02E3
#define WM_GETDPISCALEDSIZE 0x02E4
#endif

/* VK_PACKET, used to send Unicode characters in WM_KEYDOWNs */
#ifndef VK_PACKET
#define VK_PACKET 0xE7
#endif

static Mouse_Button translate_button(Mouse_Button button);
static void show_mouseptr(bool show);
static LRESULT CALLBACK WndProc(HWND, UINT, WPARAM, LPARAM);
static int TranslateKey(UINT message, WPARAM wParam, LPARAM lParam,
                        unsigned char *output);
static void init_palette(void);
static void init_fonts(int, int);
static void init_dpi_info(void);
static void another_font(int);
static void deinit_fonts(void);
static void set_input_locale(HKL);
static void update_savedsess_menu(void);
static void init_winfuncs(void);

static bool is_full_screen(void);
static void make_full_screen(void);
static void clear_full_screen(void);
static void flip_full_screen(void);
static void process_clipdata(HGLOBAL clipdata, bool unicode);
static void setup_clipboards(Terminal *, Conf *);

/* Window layout information */
static void reset_window(int);
static int extra_width, extra_height;
static int font_width, font_height;
static bool font_dualwidth, font_varpitch;
static int offset_width, offset_height;
static bool was_zoomed = false;
static int prev_rows, prev_cols;

static void flash_window(int mode);
static void sys_cursor_update(void);
static bool get_fullscreen_rect(RECT * ss);

static int caret_x = -1, caret_y = -1;

static int kbd_codepage;

static Ldisc *ldisc;
static Backend *backend;

static struct unicode_data ucsdata;
static bool session_closed;
static bool reconfiguring = false;

static const SessionSpecial *specials = NULL;
static HMENU specials_menu = NULL;
static int n_specials = 0;

#define TIMING_TIMER_ID 1234
static long timing_next_time;

static struct {
    HMENU menu;
} popup_menus[2];
enum { SYSMENU, CTXMENU };
static HMENU savedsess_menu;

static Conf *conf;
static LogContext *logctx;
static Terminal *term;

struct wm_netevent_params {
    /* Used to pass data to wm_netevent_callback */
    WPARAM wParam;
    LPARAM lParam;
};

static void conf_cache_data(void);
static int cursor_type;
static int vtmode;

static struct sesslist sesslist;       /* for saved-session menu */

#define FONT_NORMAL 0
#define FONT_BOLD 1
#define FONT_UNDERLINE 2
#define FONT_BOLDUND 3
#define FONT_WIDE       0x04
#define FONT_HIGH       0x08
#define FONT_NARROW     0x10

#define FONT_OEM        0x20
#define FONT_OEMBOLD    0x21
#define FONT_OEMUND     0x22
#define FONT_OEMBOLDUND 0x23

#define FONT_MAXNO      0x40
#define FONT_SHIFT      5
static HFONT fonts[FONT_MAXNO];
static LOGFONT lfont;
static bool fontflag[FONT_MAXNO];
static enum {
    BOLD_NONE, BOLD_SHADOW, BOLD_FONT
} bold_font_mode;
static bool bold_colours;
static enum {
    UND_LINE, UND_FONT
} und_mode;
static int descent, font_strikethrough_y;

static COLORREF colours[OSC4_NCOLOURS];
static HPALETTE pal;
static LPLOGPALETTE logpal;
bool tried_pal = false;
COLORREF colorref_modifier = 0;

enum MONITOR_DPI_TYPE { MDT_EFFECTIVE_DPI, MDT_ANGULAR_DPI, MDT_RAW_DPI, MDT_DEFAULT };
DECL_WINDOWS_FUNCTION(static, HRESULT, GetDpiForMonitor, (HMONITOR hmonitor, enum MONITOR_DPI_TYPE dpiType, UINT *dpiX, UINT *dpiY));
DECL_WINDOWS_FUNCTION(static, HRESULT, GetSystemMetricsForDpi, (int nIndex, UINT dpi));
DECL_WINDOWS_FUNCTION(static, HRESULT, AdjustWindowRectExForDpi, (LPRECT lpRect, DWORD dwStyle, BOOL bMenu, DWORD dwExStyle, UINT dpi));

static struct _dpi_info {
    POINT cur_dpi;
    RECT new_wnd_rect;
} dpi_info;

static HBITMAP caretbm;

static int dbltime, lasttime, lastact;
static Mouse_Button lastbtn;

/* this allows xterm-style mouse handling. */
static bool send_raw_mouse = false;
static int wheel_accumulator = 0;

static bool pointer_indicates_raw_mouse = false;

static BusyStatus busy_status = BUSY_NOT;

static wchar_t *window_name, *icon_name;

static int compose_state = 0;

static UINT wm_mousewheel = WM_MOUSEWHEEL;

#define IS_HIGH_VARSEL(wch1, wch2) \
    ((wch1) == 0xDB40 && ((wch2) >= 0xDD00 && (wch2) <= 0xDDEF))
#define IS_LOW_VARSEL(wch) \
    (((wch) >= 0x180B && (wch) <= 0x180D) || /* MONGOLIAN FREE VARIATION SELECTOR */ \
     ((wch) >= 0xFE00 && (wch) <= 0xFE0F)) /* VARIATION SELECTOR 1-16 */

static bool wintw_setup_draw_ctx(TermWin *);
static void wintw_draw_text(TermWin *, int x, int y, wchar_t *text, int len,
                            unsigned long attrs, int lattrs, truecolour tc);
static void wintw_draw_cursor(TermWin *, int x, int y, wchar_t *text, int len,
                              unsigned long attrs, int lattrs, truecolour tc);
static void wintw_draw_trust_sigil(TermWin *, int x, int y);
static int wintw_char_width(TermWin *, int uc);
static void wintw_free_draw_ctx(TermWin *);
static void wintw_set_cursor_pos(TermWin *, int x, int y);
static void wintw_set_raw_mouse_mode(TermWin *, bool enable);
static void wintw_set_raw_mouse_mode_pointer(TermWin *, bool enable);
static void wintw_set_scrollbar(TermWin *, int total, int start, int page);
static void wintw_bell(TermWin *, int mode);
static void wintw_clip_write(
    TermWin *, int clipboard, wchar_t *text, int *attrs,
    truecolour *colours, int len, bool must_deselect);
static void wintw_clip_request_paste(TermWin *, int clipboard);
static void wintw_refresh(TermWin *);
static void wintw_request_resize(TermWin *, int w, int h);
static void wintw_set_title(TermWin *, const char *title, int codepage);
static void wintw_set_icon_title(TermWin *, const char *icontitle,
                                 int codepage);
static void wintw_set_minimised(TermWin *, bool minimised);
static void wintw_set_maximised(TermWin *, bool maximised);
static void wintw_move(TermWin *, int x, int y);
static void wintw_set_zorder(TermWin *, bool top);
static void wintw_palette_set(TermWin *, unsigned, unsigned, const rgb *);
static void wintw_palette_get_overrides(TermWin *, Terminal *);
static void wintw_unthrottle(TermWin *win, size_t bufsize);

static const TermWinVtable windows_termwin_vt = {
    .setup_draw_ctx = wintw_setup_draw_ctx,
    .draw_text = wintw_draw_text,
    .draw_cursor = wintw_draw_cursor,
    .draw_trust_sigil = wintw_draw_trust_sigil,
    .char_width = wintw_char_width,
    .free_draw_ctx = wintw_free_draw_ctx,
    .set_cursor_pos = wintw_set_cursor_pos,
    .set_raw_mouse_mode = wintw_set_raw_mouse_mode,
    .set_raw_mouse_mode_pointer = wintw_set_raw_mouse_mode_pointer,
    .set_scrollbar = wintw_set_scrollbar,
    .bell = wintw_bell,
    .clip_write = wintw_clip_write,
    .clip_request_paste = wintw_clip_request_paste,
    .refresh = wintw_refresh,
    .request_resize = wintw_request_resize,
    .set_title = wintw_set_title,
    .set_icon_title = wintw_set_icon_title,
    .set_minimised = wintw_set_minimised,
    .set_maximised = wintw_set_maximised,
    .move = wintw_move,
    .set_zorder = wintw_set_zorder,
    .palette_set = wintw_palette_set,
    .palette_get_overrides = wintw_palette_get_overrides,
    .unthrottle = wintw_unthrottle,
};

static TermWin wintw[1];
static HDC wintw_hdc;

static HICON trust_icon = INVALID_HANDLE_VALUE;

const bool share_can_be_downstream = true;
const bool share_can_be_upstream = true;

static bool is_utf8(void)
{
    return ucsdata.line_codepage == CP_UTF8;
}

static bool win_seat_is_utf8(Seat *seat)
{
    return is_utf8();
}

static char *win_seat_get_ttymode(Seat *seat, const char *mode)
{
    return term_get_ttymode(term, mode);
}

static StripCtrlChars *win_seat_stripctrl_new(
    Seat *seat, BinarySink *bs_out, SeatInteractionContext sic)
{
    return stripctrl_new_term(bs_out, false, 0, term);
}

static size_t win_seat_output(
    Seat *seat, SeatOutputType type, const void *, size_t);
static bool win_seat_eof(Seat *seat);
static SeatPromptResult win_seat_get_userpass_input(Seat *seat, prompts_t *p);
static void win_seat_notify_remote_exit(Seat *seat);
static void win_seat_connection_fatal(Seat *seat, const char *msg);
static void win_seat_update_specials_menu(Seat *seat);
static void win_seat_set_busy_status(Seat *seat, BusyStatus status);
static void win_seat_set_trust_status(Seat *seat, bool trusted);
static bool win_seat_can_set_trust_status(Seat *seat);
static bool win_seat_get_cursor_position(Seat *seat, int *x, int *y);
static bool win_seat_get_window_pixel_size(Seat *seat, int *x, int *y);

static const SeatVtable win_seat_vt = {
    .output = win_seat_output,
    .eof = win_seat_eof,
    .sent = nullseat_sent,
    .banner = nullseat_banner_to_stderr,
    .get_userpass_input = win_seat_get_userpass_input,
    .notify_session_started = nullseat_notify_session_started,
    .notify_remote_exit = win_seat_notify_remote_exit,
    .notify_remote_disconnect = nullseat_notify_remote_disconnect,
    .connection_fatal = win_seat_connection_fatal,
    .update_specials_menu = win_seat_update_specials_menu,
    .get_ttymode = win_seat_get_ttymode,
    .set_busy_status = win_seat_set_busy_status,
    .confirm_ssh_host_key = win_seat_confirm_ssh_host_key,
    .confirm_weak_crypto_primitive = win_seat_confirm_weak_crypto_primitive,
    .confirm_weak_cached_hostkey = win_seat_confirm_weak_cached_hostkey,
    .is_utf8 = win_seat_is_utf8,
    .echoedit_update = nullseat_echoedit_update,
    .get_x_display = nullseat_get_x_display,
    .get_windowid = nullseat_get_windowid,
    .get_window_pixel_size = win_seat_get_window_pixel_size,
    .stripctrl_new = win_seat_stripctrl_new,
    .set_trust_status = win_seat_set_trust_status,
    .can_set_trust_status = win_seat_can_set_trust_status,
    .has_mixed_input_stream = nullseat_has_mixed_input_stream_yes,
    .verbose = nullseat_verbose_yes,
    .interactive = nullseat_interactive_yes,
    .get_cursor_position = win_seat_get_cursor_position,
};
static WinGuiSeat wgs = { .seat.vt = &win_seat_vt,
                          .logpolicy.vt = &win_gui_logpolicy_vt };

static void start_backend(void)
{
    const struct BackendVtable *vt;
    char *error, *realhost;
    int i;

    vt = backend_vt_from_conf(conf);

    seat_set_trust_status(&wgs.seat, true);
    error = backend_init(vt, &wgs.seat, &backend, logctx, conf,
                         conf_get_str(conf, CONF_host),
                         conf_get_int(conf, CONF_port),
                         &realhost,
                         conf_get_bool(conf, CONF_tcp_nodelay),
                         conf_get_bool(conf, CONF_tcp_keepalives));
    if (error) {
        char *str = dupprintf("%s Error", appname);
        char *msg = dupprintf("Unable to open connection to\n%s\n%s",
                              conf_dest(conf), error);
        sfree(error);
        MessageBox(NULL, msg, str, MB_ICONERROR | MB_OK);
        sfree(str);
        sfree(msg);
        exit(0);
    }
    term_setup_window_titles(term, realhost);
    sfree(realhost);

    /*
     * Connect the terminal to the backend for resize purposes.
     */
    term_provide_backend(term, backend);

    /*
     * Set up a line discipline.
     */
    ldisc = ldisc_create(conf, term, backend, &wgs.seat);

    /*
     * Destroy the Restart Session menu item. (This will return
     * failure if it's already absent, as it will be the very first
     * time we call this function. We ignore that, because as long
     * as the menu item ends up not being there, we don't care
     * whether it was us who removed it or not!)
     */
    for (i = 0; i < lenof(popup_menus); i++) {
        DeleteMenu(popup_menus[i].menu, IDM_RESTART, MF_BYCOMMAND);
    }

    session_closed = false;
}

static void close_session(void *ignored_context)
{
    char *newtitle;
    int i;

    session_closed = true;
    newtitle = dupprintf("%s (inactive)", appname);
    win_set_icon_title(wintw, newtitle, DEFAULT_CODEPAGE);
    win_set_title(wintw, newtitle, DEFAULT_CODEPAGE);
    sfree(newtitle);

    if (ldisc) {
        ldisc_free(ldisc);
        ldisc = NULL;
    }
    if (backend) {
        backend_free(backend);
        backend = NULL;
        term_provide_backend(term, NULL);
        seat_update_specials_menu(&wgs.seat);
    }

    /*
     * Show the Restart Session menu item. Do a precautionary
     * delete first to ensure we never end up with more than one.
     */
    for (i = 0; i < lenof(popup_menus); i++) {
        DeleteMenu(popup_menus[i].menu, IDM_RESTART, MF_BYCOMMAND);
        InsertMenu(popup_menus[i].menu, IDM_DUPSESS, MF_BYCOMMAND | MF_ENABLED,
                   IDM_RESTART, "&Restart Session");
    }
}

const unsigned cmdline_tooltype =
    TOOLTYPE_HOST_ARG |
    TOOLTYPE_PORT_ARG |
    TOOLTYPE_NO_VERBOSE_OPTION;

HINSTANCE hinst;

int WINAPI WinMain(HINSTANCE inst, HINSTANCE prev, LPSTR cmdline, int show)
{
    MSG msg;
    HRESULT hr;
    int guess_width, guess_height;

    /* {{{ winfrip */
    winfrip_debug_init();
    /* winfrip }}} */

    dll_hijacking_protection();

    hinst = inst;

    sk_init();

    init_common_controls();

    /* Set Explicit App User Model Id so that jump lists don't cause
       PuTTY to hang on to removable media. */

    set_explicit_app_user_model_id();

    /* Ensure a Maximize setting in Explorer doesn't maximise the
     * config box. */
    defuse_showwindow();

    init_winver();

    /*
     * If we're running a version of Windows that doesn't support
     * WM_MOUSEWHEEL, find out what message number we should be
     * using instead.
     */
    if (osMajorVersion < 4 ||
        (osMajorVersion == 4 && osPlatformId != VER_PLATFORM_WIN32_NT))
        wm_mousewheel = RegisterWindowMessage("MSWHEEL_ROLLMSG");

    init_help();

    init_winfuncs();

    conf = conf_new();

    /*
     * Initialize COM.
     */
    hr = CoInitialize(NULL);
    if (hr != S_OK && hr != S_FALSE) {
        char *str = dupprintf("%s Fatal Error", appname);
        MessageBox(NULL, "Failed to initialize COM subsystem",
                   str, MB_OK | MB_ICONEXCLAMATION);
        sfree(str);
        return 1;
    }

    /*
     * Process the command line.
     */
    gui_term_process_cmdline(conf, cmdline);

    if (!prev) {
        WNDCLASSW wndclass;

        wndclass.style = 0;
        wndclass.lpfnWndProc = WndProc;
        wndclass.cbClsExtra = 0;
        wndclass.cbWndExtra = 0;
        wndclass.hInstance = inst;
        wndclass.hIcon = LoadIcon(inst, MAKEINTRESOURCE(IDI_MAINICON));
        wndclass.hCursor = LoadCursor(NULL, IDC_IBEAM);
        wndclass.hbrBackground = NULL;
        wndclass.lpszMenuName = NULL;
        wndclass.lpszClassName = dup_mb_to_wc(DEFAULT_CODEPAGE, 0, appname);

        RegisterClassW(&wndclass);
    }

    memset(&ucsdata, 0, sizeof(ucsdata));

    conf_cache_data();

    /*
     * Guess some defaults for the window size. This all gets
     * updated later, so we don't really care too much. However, we
     * do want the font width/height guesses to correspond to a
     * large font rather than a small one...
     */

    font_width = 10;
    font_height = 20;
    extra_width = 25;
    extra_height = 28;
    guess_width = extra_width + font_width * conf_get_int(conf, CONF_width);
    guess_height = extra_height + font_height*conf_get_int(conf, CONF_height);
    {
        RECT r;
        get_fullscreen_rect(&r);
        if (guess_width > r.right - r.left)
            guess_width = r.right - r.left;
        if (guess_height > r.bottom - r.top)
            guess_height = r.bottom - r.top;
    }

    {
        int winmode = WS_OVERLAPPEDWINDOW | WS_VSCROLL;
        int exwinmode = 0;
        const struct BackendVtable *vt =
            backend_vt_from_proto(be_default_protocol);
        bool resize_forbidden = false;
        if (vt && vt->flags & BACKEND_RESIZE_FORBIDDEN)
            resize_forbidden = true;
        wchar_t *uappname = dup_mb_to_wc(DEFAULT_CODEPAGE, 0, appname);
        if (!conf_get_bool(conf, CONF_scrollbar))
            winmode &= ~(WS_VSCROLL);
        if (conf_get_int(conf, CONF_resize_action) == RESIZE_DISABLED ||
            resize_forbidden)
            winmode &= ~(WS_THICKFRAME | WS_MAXIMIZEBOX);
        if (conf_get_bool(conf, CONF_alwaysontop))
            exwinmode |= WS_EX_TOPMOST;
        if (conf_get_bool(conf, CONF_sunken_edge))
            exwinmode |= WS_EX_CLIENTEDGE;
        wgs.term_hwnd = CreateWindowExW(
            exwinmode, uappname, uappname, winmode, CW_USEDEFAULT,
            CW_USEDEFAULT, guess_width, guess_height, NULL, NULL, inst, NULL);
        /* {{{ winfrip */
        winfrip_transp_op(WINFRIP_TRANSP_OP_FOCUS_SET, conf, wgs.term_hwnd);
        /* winfrip }}} */
        /* {{{ winfrip */
        (void)winfrip_general_op(WINFRIP_GENERAL_OP_SYSTRAY_INIT, conf, inst, wgs.term_hwnd, -1, -1, -1);
        /* winfrip }}} */
        memset(&dpi_info, 0, sizeof(struct _dpi_info));
        init_dpi_info();
        sfree(uappname);
    }

    /*
     * Initialise the fonts, simultaneously correcting the guesses
     * for font_{width,height}.
     */
    init_fonts(0,0);

    /*
     * Prepare a logical palette.
     */
    init_palette();

    /*
     * Initialise the terminal. (We have to do this _after_
     * creating the window, since the terminal is the first thing
     * which will call schedule_timer(), which will in turn call
     * timer_change_notify() which will expect hwnd to exist.)
     */
    wintw->vt = &windows_termwin_vt;
    term = term_init(conf, &ucsdata, wintw);
    setup_clipboards(term, conf);
    logctx = log_init(&wgs.logpolicy, conf);
    term_provide_logctx(term, logctx);
    term_size(term, conf_get_int(conf, CONF_height),
              conf_get_int(conf, CONF_width),
              conf_get_int(conf, CONF_savelines));

    /*
     * Correct the guesses for extra_{width,height}.
     */
    {
        RECT cr, wr;
        GetWindowRect(wgs.term_hwnd, &wr);
        GetClientRect(wgs.term_hwnd, &cr);
        offset_width = offset_height = conf_get_int(conf, CONF_window_border);
        extra_width = wr.right - wr.left - cr.right + cr.left + offset_width*2;
        extra_height = wr.bottom - wr.top - cr.bottom + cr.top +offset_height*2;
    }

    /*
     * Resize the window, now we know what size we _really_ want it
     * to be.
     */
    guess_width = extra_width + font_width * term->cols;
    guess_height = extra_height + font_height * term->rows;
    SetWindowPos(wgs.term_hwnd, NULL, 0, 0, guess_width, guess_height,
                 SWP_NOMOVE | SWP_NOREDRAW | SWP_NOZORDER);

    /*
     * Set up a caret bitmap, with no content.
     */
    {
        char *bits;
        int size = (font_width + 15) / 16 * 2 * font_height;
        bits = snewn(size, char);
        memset(bits, 0, size);
        caretbm = CreateBitmap(font_width, font_height, 1, 1, bits);
        sfree(bits);
    }
    CreateCaret(wgs.term_hwnd, caretbm, font_width, font_height);

    /*
     * Initialise the scroll bar.
     */
    {
        SCROLLINFO si;

        si.cbSize = sizeof(si);
        si.fMask = SIF_ALL | SIF_DISABLENOSCROLL;
        si.nMin = 0;
        si.nMax = term->rows - 1;
        si.nPage = term->rows;
        si.nPos = 0;
        SetScrollInfo(wgs.term_hwnd, SB_VERT, &si, false);
    }

    /*
     * Prepare the mouse handler.
     */
    lastact = MA_NOTHING;
    lastbtn = MBT_NOTHING;
    dbltime = GetDoubleClickTime();

    /*
     * Set up the session-control options on the system menu.
     */
    {
        HMENU m;
        int j;
        char *str;

        popup_menus[SYSMENU].menu = GetSystemMenu(wgs.term_hwnd, false);
        popup_menus[CTXMENU].menu = CreatePopupMenu();
        AppendMenu(popup_menus[CTXMENU].menu, MF_ENABLED, IDM_COPY, "&Copy");
        AppendMenu(popup_menus[CTXMENU].menu, MF_ENABLED, IDM_PASTE, "&Paste");

        savedsess_menu = CreateMenu();
        get_sesslist(&sesslist, true);
        update_savedsess_menu();

        for (j = 0; j < lenof(popup_menus); j++) {
            m = popup_menus[j].menu;

            AppendMenu(m, MF_SEPARATOR, 0, 0);
            AppendMenu(m, MF_ENABLED, IDM_SHOWLOG, "&Event Log");
            AppendMenu(m, MF_SEPARATOR, 0, 0);
            AppendMenu(m, MF_ENABLED, IDM_NEWSESS, "Ne&w Session...");
            AppendMenu(m, MF_ENABLED, IDM_DUPSESS, "&Duplicate Session");
            AppendMenu(m, MF_POPUP | MF_ENABLED, (UINT_PTR) savedsess_menu,
                       "Sa&ved Sessions");
            AppendMenu(m, MF_ENABLED, IDM_RECONF, "Chan&ge Settings...");
            AppendMenu(m, MF_SEPARATOR, 0, 0);
            AppendMenu(m, MF_ENABLED, IDM_COPYALL, "C&opy All to Clipboard");
            AppendMenu(m, MF_ENABLED, IDM_CLRSB, "C&lear Scrollback");
            AppendMenu(m, MF_ENABLED, IDM_RESET, "Rese&t Terminal");
            AppendMenu(m, MF_SEPARATOR, 0, 0);
            AppendMenu(m, (conf_get_int(conf, CONF_resize_action)
                           == RESIZE_DISABLED) ? MF_GRAYED : MF_ENABLED,
                       IDM_FULLSCREEN, "&Full Screen");
            AppendMenu(m, MF_SEPARATOR, 0, 0);
            if (has_help())
                AppendMenu(m, MF_ENABLED, IDM_HELP, "&Help");
            str = dupprintf("&About %s", appname);
            AppendMenu(m, MF_ENABLED, IDM_ABOUT, str);
            sfree(str);
        }
    }

    if (restricted_acl()) {
        lp_eventlog(&wgs.logpolicy, "Running with restricted process ACL");
    }

    winselgui_set_hwnd(wgs.term_hwnd);
    start_backend();

    /*
     * Set up the initial input locale.
     */
    set_input_locale(GetKeyboardLayout(0));

    /*
     * Finally show the window!
     */
    ShowWindow(wgs.term_hwnd, show);
    SetForegroundWindow(wgs.term_hwnd);

    term_set_focus(term, GetForegroundWindow() == wgs.term_hwnd);
    UpdateWindow(wgs.term_hwnd);

    while (1) {
        int n;
        DWORD timeout;

        if (toplevel_callback_pending() ||
            PeekMessage(&msg, NULL, 0, 0, PM_NOREMOVE)) {
            /*
             * If we have anything we'd like to do immediately, set
             * the timeout for MsgWaitForMultipleObjects to zero so
             * that we'll only do a quick check of our handles and
             * then get on with whatever that was.
             *
             * One such option is a pending toplevel callback. The
             * other is a non-empty Windows message queue, which you'd
             * think we could leave to MsgWaitForMultipleObjects to
             * check for us along with all the handles, but in fact we
             * can't because once PeekMessage in one iteration of this
             * loop has removed a message from the queue, the whole
             * queue is considered uninteresting by the next
             * invocation of MWFMO. So we check ourselves whether the
             * message queue is non-empty, and if so, set this timeout
             * to zero to ensure MWFMO doesn't block.
             */
            timeout = 0;
        } else {
            timeout = INFINITE;
            /* The messages seem unreliable; especially if we're being tricky */
            term_set_focus(term, GetForegroundWindow() == wgs.term_hwnd);
        }

        HandleWaitList *hwl = get_handle_wait_list();

        n = MsgWaitForMultipleObjects(hwl->nhandles, hwl->handles, false,
                                      timeout, QS_ALLINPUT);

        if ((unsigned)(n - WAIT_OBJECT_0) < (unsigned)hwl->nhandles)
            handle_wait_activate(hwl, n - WAIT_OBJECT_0);
        handle_wait_list_free(hwl);

        while (PeekMessageW(&msg, NULL, 0, 0, PM_REMOVE)) {
            if (msg.message == WM_QUIT)
                goto finished;         /* two-level break */

            HWND logbox = event_log_window();
            if (!(IsWindow(logbox) && IsDialogMessage(logbox, &msg)))
                DispatchMessageW(&msg);

            /*
             * WM_NETEVENT messages seem to jump ahead of others in
             * the message queue. I'm not sure why; the docs for
             * PeekMessage mention that messages are prioritised in
             * some way, but I'm unclear on which priorities go where.
             *
             * Anyway, in practice I observe that WM_NETEVENT seems to
             * jump to the head of the queue, which means that if we
             * were to only process one message every time round this
             * loop, we'd get nothing but NETEVENTs if the server
             * flooded us with data, and stop responding to any other
             * kind of window message. So instead, we keep on round
             * this loop until we've consumed at least one message
             * that _isn't_ a NETEVENT, or run out of messages
             * completely (whichever comes first). And we don't go to
             * run_toplevel_callbacks (which is where the netevents
             * are actually processed, causing fresh NETEVENT messages
             * to appear) until we've done this.
             */
            if (msg.message != WM_NETEVENT)
                break;
        }

        run_toplevel_callbacks();
    }

    finished:
    cleanup_exit(msg.wParam);          /* this doesn't return... */
    return msg.wParam;                 /* ... but optimiser doesn't know */
}

char *handle_restrict_acl_cmdline_prefix(char *p)
{
    /*
     * Process the &R prefix on a command line, which is equivalent to
     * -restrict-acl but lexically easier to prepend when another
     * instance of ourself automatically constructs a command line.
     *
     * If successful, restricts the process ACL and advances the input
     * pointer past the prefix. Returns the updated pointer (whether
     * it moved or not).
     */
    while (*p && isspace(*p))
        p++;
    if (*p == '&' && p[1] == 'R' &&
        (!p[2] || p[2] == '@' || p[2] == '&')) {
        /* &R restrict-acl prefix */
        restrict_process_acl();
        p += 2;
    }
    return p;
}

bool handle_special_sessionname_cmdline(char *p, Conf *conf)
{
    /*
     * Process the special form of command line with an initial @
     * followed by the name of a saved session with _no quoting or
     * escaping_. This is a very convenient means of automated
     * saved-session launching, via IDM_SAVEDSESS or Windows 7 jump
     * lists.
     *
     * If successful, the whole command line has been interpreted in
     * this way, so there's nothing left to parse into other arguments.
     */
    if (*p != '@')
        return false;

    ptrlen sessionname = ptrlen_from_asciz(p + 1);
    while (sessionname.len > 0 &&
           isspace(((unsigned char *)sessionname.ptr)[sessionname.len-1]))
        sessionname.len--;

    char *dup = mkstr(sessionname);
    bool loaded = do_defaults(dup, conf);
    sfree(dup);

    return loaded;
}

bool handle_special_filemapping_cmdline(char *p, Conf *conf)
{
    /*
     * Process the special form of command line with an initial &
     * followed by the hex value of a HANDLE for a file mapping object
     * and the size of the data contained in it, which we must
     * interpret as a serialised Conf.
     *
     * If successful, the whole command line has been interpreted in
     * this way, so there's nothing left to parse into other arguments.
     */

    if (*p != '&')
        return false;

    HANDLE filemap;
    unsigned cpsize;
    if (sscanf(p + 1, "%p:%u", &filemap, &cpsize) != 2)
        return false;

    void *cp = MapViewOfFile(filemap, FILE_MAP_READ, 0, 0, cpsize);
    if (!cp)
        return false;

    BinarySource src[1];
    BinarySource_BARE_INIT(src, cp, cpsize);
    if (!conf_deserialise(conf, src))
        modalfatalbox("Serialised configuration data was invalid");
    UnmapViewOfFile(cp);
    CloseHandle(filemap);
    return true;
}

static void setup_clipboards(Terminal *term, Conf *conf)
{
    assert(term->mouse_select_clipboards[0] == CLIP_LOCAL);

    term->n_mouse_select_clipboards = 1;

    if (conf_get_bool(conf, CONF_mouseautocopy)) {
        term->mouse_select_clipboards[
            term->n_mouse_select_clipboards++] = CLIP_SYSTEM;
    }

    switch (conf_get_int(conf, CONF_mousepaste)) {
      case CLIPUI_IMPLICIT:
        term->mouse_paste_clipboard = CLIP_LOCAL;
        break;
      case CLIPUI_EXPLICIT:
        term->mouse_paste_clipboard = CLIP_SYSTEM;
        break;
      default:
        term->mouse_paste_clipboard = CLIP_NULL;
        break;
    }
}

/*
 * Clean up and exit.
 */
void cleanup_exit(int code)
{
    /*
     * Clean up.
     */
    deinit_fonts();
    sfree(logpal);
    if (pal)
        DeleteObject(pal);
    sk_cleanup();

    if (conf_get_int(conf, CONF_protocol) == PROT_SSH) {
        random_save_seed();
    }
    shutdown_help();

    /* Clean up COM. */
    CoUninitialize();

    exit(code);
}

/*
 * Refresh the saved-session submenu from `sesslist'.
 */
static void update_savedsess_menu(void)
{
    int i;
    while (DeleteMenu(savedsess_menu, 0, MF_BYPOSITION)) ;
    /* skip sesslist.sessions[0] == Default Settings */
    for (i = 1;
         i < ((sesslist.nsessions <= MENU_SAVED_MAX+1) ? sesslist.nsessions
                                                       : MENU_SAVED_MAX+1);
         i++)
        AppendMenu(savedsess_menu, MF_ENABLED,
                   IDM_SAVED_MIN + (i-1)*MENU_SAVED_STEP,
                   sesslist.sessions[i]);
    if (sesslist.nsessions <= 1)
        AppendMenu(savedsess_menu, MF_GRAYED, IDM_SAVED_MIN, "(No sessions)");
}

/*
 * Update the Special Commands submenu.
 */
static void win_seat_update_specials_menu(Seat *seat)
{
    HMENU new_menu;
    int i, j;

    if (backend)
        specials = backend_get_specials(backend);
    else
        specials = NULL;

    if (specials) {
        /* We can't use Windows to provide a stack for submenus, so
         * here's a lame "stack" that will do for now. */
        HMENU saved_menu = NULL;
        int nesting = 1;
        new_menu = CreatePopupMenu();
        for (i = 0; nesting > 0; i++) {
            assert(IDM_SPECIAL_MIN + 0x10 * i < IDM_SPECIAL_MAX);
            switch (specials[i].code) {
              case SS_SEP:
                AppendMenu(new_menu, MF_SEPARATOR, 0, 0);
                break;
              case SS_SUBMENU:
                assert(nesting < 2);
                nesting++;
                saved_menu = new_menu; /* XXX lame stacking */
                new_menu = CreatePopupMenu();
                AppendMenu(saved_menu, MF_POPUP | MF_ENABLED,
                           (UINT_PTR) new_menu, specials[i].name);
                break;
              case SS_EXITMENU:
                nesting--;
                if (nesting) {
                    new_menu = saved_menu; /* XXX lame stacking */
                    saved_menu = NULL;
                }
                break;
              default:
                AppendMenu(new_menu, MF_ENABLED, IDM_SPECIAL_MIN + 0x10 * i,
                           specials[i].name);
                break;
            }
        }
        /* Squirrel the highest special. */
        n_specials = i - 1;
    } else {
        new_menu = NULL;
        n_specials = 0;
    }

    for (j = 0; j < lenof(popup_menus); j++) {
        if (specials_menu) {
            /* XXX does this free up all submenus? */
            DeleteMenu(popup_menus[j].menu, (UINT_PTR)specials_menu,
                       MF_BYCOMMAND);
            DeleteMenu(popup_menus[j].menu, IDM_SPECIALSEP, MF_BYCOMMAND);
        }
        if (new_menu) {
            InsertMenu(popup_menus[j].menu, IDM_SHOWLOG,
                       MF_BYCOMMAND | MF_POPUP | MF_ENABLED,
                       (UINT_PTR) new_menu, "S&pecial Command");
            InsertMenu(popup_menus[j].menu, IDM_SHOWLOG,
                       MF_BYCOMMAND | MF_SEPARATOR, IDM_SPECIALSEP, 0);
        }
    }
    specials_menu = new_menu;
}

static void update_mouse_pointer(void)
{
    LPTSTR curstype = NULL;
    bool force_visible = false;
    static bool forced_visible = false;
    switch (busy_status) {
      case BUSY_NOT:
        if (pointer_indicates_raw_mouse)
            curstype = IDC_ARROW;
        else
            curstype = IDC_IBEAM;
        break;
      case BUSY_WAITING:
        curstype = IDC_APPSTARTING; /* this may be an abuse */
        force_visible = true;
        break;
      case BUSY_CPU:
        curstype = IDC_WAIT;
        force_visible = true;
        break;
      default:
        unreachable("Bad busy_status");
    }
    {
        HCURSOR cursor = LoadCursor(NULL, curstype);
        SetClassLongPtr(wgs.term_hwnd, GCLP_HCURSOR, (LONG_PTR)cursor);
        SetCursor(cursor); /* force redraw of cursor at current posn */
    }
    if (force_visible != forced_visible) {
        /* We want some cursor shapes to be visible always.
         * Along with show_mouseptr(), this manages the ShowCursor()
         * counter such that if we switch back to a non-force_visible
         * cursor, the previous visibility state is restored. */
        ShowCursor(force_visible);
        forced_visible = force_visible;
    }
}

static void win_seat_set_busy_status(Seat *seat, BusyStatus status)
{
    busy_status = status;
    update_mouse_pointer();
}

static void wintw_set_raw_mouse_mode(TermWin *tw, bool activate)
{
    send_raw_mouse = activate;
}

static void wintw_set_raw_mouse_mode_pointer(TermWin *tw, bool activate)
{
    pointer_indicates_raw_mouse = activate;
    update_mouse_pointer();
}

/*
 * Print a message box and close the connection.
 */
static void win_seat_connection_fatal(Seat *seat, const char *msg)
{
    char *title = dupprintf("%s Fatal Error", appname);
    show_mouseptr(true);
    MessageBox(wgs.term_hwnd, msg, title, MB_ICONERROR | MB_OK);
    sfree(title);

    if (conf_get_int(conf, CONF_close_on_exit) == FORCE_ON)
        PostQuitMessage(1);
    else {
        queue_toplevel_callback(close_session, NULL);
    }
}

/*
 * Report an error at the command-line parsing stage.
 */
void cmdline_error(const char *fmt, ...)
{
    va_list ap;
    char *message, *title;

    va_start(ap, fmt);
    message = dupvprintf(fmt, ap);
    va_end(ap);
    title = dupprintf("%s Command Line Error", appname);
    MessageBox(wgs.term_hwnd, message, title, MB_ICONERROR | MB_OK);
    sfree(message);
    sfree(title);
    exit(1);
}

/*
 * Actually do the job requested by a WM_NETEVENT
 */
static void wm_netevent_callback(void *vctx)
{
    struct wm_netevent_params *params = (struct wm_netevent_params *)vctx;
    select_result(params->wParam, params->lParam);
    sfree(vctx);
}

static inline rgb rgb_from_colorref(COLORREF cr)
{
    rgb toret;
    toret.r = GetRValue(cr);
    toret.g = GetGValue(cr);
    toret.b = GetBValue(cr);
    return toret;
}

static void wintw_palette_get_overrides(TermWin *tw, Terminal *term)
{
    if (conf_get_bool(conf, CONF_system_colour)) {
        rgb rgb;

        rgb = rgb_from_colorref(GetSysColor(COLOR_WINDOWTEXT));
        term_palette_override(term, OSC4_COLOUR_fg, rgb);
        term_palette_override(term, OSC4_COLOUR_fg_bold, rgb);

        rgb = rgb_from_colorref(GetSysColor(COLOR_WINDOW));
        term_palette_override(term, OSC4_COLOUR_bg, rgb);
        term_palette_override(term, OSC4_COLOUR_bg_bold, rgb);

        rgb = rgb_from_colorref(GetSysColor(COLOR_HIGHLIGHTTEXT));
        term_palette_override(term, OSC4_COLOUR_cursor_fg, rgb);

        rgb = rgb_from_colorref(GetSysColor(COLOR_HIGHLIGHT));
        term_palette_override(term, OSC4_COLOUR_cursor_bg, rgb);
    }
}

/*
 * This is a wrapper to ExtTextOut() to force Windows to display
 * the precise glyphs we give it. Otherwise it would do its own
 * bidi and Arabic shaping, and we would end up uncertain which
 * characters it had put where.
 */
static void exact_textout(HDC hdc, int x, int y, CONST RECT *lprc,
                          unsigned short *lpString, UINT cbCount,
                          CONST INT *lpDx, bool opaque)
{
#if HAVE_GCP_RESULTSW
    GCP_RESULTSW gcpr;
#else
    /*
     * If building against old enough headers that the GCP_RESULTSW
     * type isn't available, we can make do with GCP_RESULTS proper:
     * the differences aren't important to us (the only variable-width
     * string parameter is one we don't use anyway).
     */
    GCP_RESULTS gcpr;
#endif
    char *buffer = snewn(cbCount*2+2, char);
    char *classbuffer = snewn(cbCount, char);
    memset(&gcpr, 0, sizeof(gcpr));
    memset(buffer, 0, cbCount*2+2);
    memset(classbuffer, GCPCLASS_NEUTRAL, cbCount);

    gcpr.lStructSize = sizeof(gcpr);
    gcpr.lpGlyphs = (void *)buffer;
    gcpr.lpClass = (void *)classbuffer;
    gcpr.nGlyphs = cbCount;
    GetCharacterPlacementW(hdc, lpString, cbCount, 0, &gcpr,
                           FLI_MASK | GCP_CLASSIN | GCP_DIACRITIC);

    ExtTextOut(hdc, x, y,
               ETO_GLYPH_INDEX | ETO_CLIPPED | (opaque ? ETO_OPAQUE : 0),
               lprc, buffer, cbCount, lpDx);
}

/*
 * The exact_textout() wrapper, unfortunately, destroys the useful
 * Windows `font linking' behaviour: automatic handling of Unicode
 * code points not supported in this font by falling back to a font
 * which does contain them. Therefore, we adopt a multi-layered
 * approach: for any potentially-bidi text, we use exact_textout(),
 * and for everything else we use a simple ExtTextOut as we did
 * before exact_textout() was introduced.
 */
static void general_textout(HDC hdc, int x, int y, CONST RECT *lprc,
                            unsigned short *lpString, UINT cbCount,
                            CONST INT *lpDx, bool opaque)
{
    int i, j, xp, xn;
    int bkmode = 0;
    bool got_bkmode = false;

    xp = xn = x;

    for (i = 0; i < (int)cbCount ;) {
        bool rtl = is_rtl(lpString[i]);

        xn += lpDx[i];

        for (j = i+1; j < (int)cbCount; j++) {
            if (rtl != is_rtl(lpString[j]))
                break;
            xn += lpDx[j];
        }

        /*
         * Now [i,j) indicates a maximal substring of lpString
         * which should be displayed using the same textout
         * function.
         */
        if (rtl) {
            exact_textout(hdc, xp, y, lprc, lpString+i, j-i,
                          font_varpitch ? NULL : lpDx+i, opaque);
        } else {
            ExtTextOutW(hdc, xp, y, ETO_CLIPPED | (opaque ? ETO_OPAQUE : 0),
                        lprc, lpString+i, j-i,
                        font_varpitch ? NULL : lpDx+i);
        }

        i = j;
        xp = xn;

        bkmode = GetBkMode(hdc);
        got_bkmode = true;
        SetBkMode(hdc, TRANSPARENT);
        opaque = false;
    }

    if (got_bkmode)
        SetBkMode(hdc, bkmode);
}

static int get_font_width(HDC hdc, const TEXTMETRIC *tm)
{
    int ret;
    /* Note that the TMPF_FIXED_PITCH bit is defined upside down :-( */
    if (!(tm->tmPitchAndFamily & TMPF_FIXED_PITCH)) {
        ret = tm->tmAveCharWidth;
    } else {
#define FIRST '0'
#define LAST '9'
        ABCFLOAT widths[LAST-FIRST + 1];
        int j;

        font_varpitch = true;
        font_dualwidth = true;
        if (GetCharABCWidthsFloat(hdc, FIRST, LAST, widths)) {
            ret = 0;
            for (j = 0; j < lenof(widths); j++) {
                int width = (int)(0.5 + widths[j].abcfA +
                                  widths[j].abcfB + widths[j].abcfC);
                if (ret < width)
                    ret = width;
            }
        } else {
            ret = tm->tmMaxCharWidth;
        }
#undef FIRST
#undef LAST
    }
    return ret;
}

static void init_dpi_info(void)
{
    if (dpi_info.cur_dpi.x == 0 || dpi_info.cur_dpi.y == 0) {
        if (p_GetDpiForMonitor) {
            UINT dpiX, dpiY;
            HMONITOR currentMonitor = MonitorFromWindow(
                wgs.term_hwnd, MONITOR_DEFAULTTOPRIMARY);
            if (p_GetDpiForMonitor(currentMonitor, MDT_EFFECTIVE_DPI,
                                   &dpiX, &dpiY) == S_OK) {
                dpi_info.cur_dpi.x = (int)dpiX;
                dpi_info.cur_dpi.y = (int)dpiY;
            }
        }

        /* Fall back to system DPI */
        if (dpi_info.cur_dpi.x == 0 || dpi_info.cur_dpi.y == 0) {
            HDC hdc = GetDC(wgs.term_hwnd);
            dpi_info.cur_dpi.x = GetDeviceCaps(hdc, LOGPIXELSX);
            dpi_info.cur_dpi.y = GetDeviceCaps(hdc, LOGPIXELSY);
            ReleaseDC(wgs.term_hwnd, hdc);
        }
    }
}

/*
 * Initialise all the fonts we will need initially. There may be as many as
 * three or as few as one.  The other (potentially) twenty-one fonts are done
 * if/when they are needed.
 *
 * We also:
 *
 * - check the font width and height, correcting our guesses if
 *   necessary.
 *
 * - verify that the bold font is the same width as the ordinary
 *   one, and engage shadow bolding if not.
 *
 * - verify that the underlined font is the same width as the
 *   ordinary one (manual underlining by means of line drawing can
 *   be done in a pinch).
 *
 * - find a trust sigil icon that will look OK with the chosen font.
 */
static void init_fonts(int pick_width, int pick_height)
{
    TEXTMETRIC tm;
    OUTLINETEXTMETRIC otm;
    CPINFO cpinfo;
    FontSpec *font;
    int fontsize[3];
    int i;
    int quality;
    HDC hdc;
    int fw_dontcare, fw_bold;

    for (i = 0; i < FONT_MAXNO; i++)
        fonts[i] = NULL;

    bold_font_mode = conf_get_int(conf, CONF_bold_style) & 1 ?
        BOLD_FONT : BOLD_NONE;
    bold_colours = conf_get_int(conf, CONF_bold_style) & 2 ? true : false;
    und_mode = UND_FONT;

    font = conf_get_fontspec(conf, CONF_font);
    if (font->isbold) {
        fw_dontcare = FW_BOLD;
        fw_bold = FW_HEAVY;
    } else {
        fw_dontcare = FW_DONTCARE;
        fw_bold = FW_BOLD;
    }

    hdc = GetDC(wgs.term_hwnd);

    if (pick_height)
        font_height = pick_height;
    else {
        font_height = font->height;
        if (font_height > 0) {
            font_height =
                -MulDiv(font_height, dpi_info.cur_dpi.y, 72);
        }
    }
    font_width = pick_width;

    quality = conf_get_int(conf, CONF_font_quality);
#define f(i,c,w,u) \
    fonts[i] = CreateFont (font_height, font_width, 0, 0, w, false, u, false, \
                           c, OUT_DEFAULT_PRECIS, \
                           CLIP_DEFAULT_PRECIS, FONT_QUALITY(quality), \
                           FIXED_PITCH | FF_DONTCARE, font->name)

    f(FONT_NORMAL, font->charset, fw_dontcare, false);

    SelectObject(hdc, fonts[FONT_NORMAL]);
    GetTextMetrics(hdc, &tm);
    if (GetOutlineTextMetrics(hdc, sizeof(otm), &otm))
        font_strikethrough_y = tm.tmAscent - otm.otmsStrikeoutPosition;
    else
        font_strikethrough_y = tm.tmAscent - (tm.tmAscent * 3 / 8);

    GetObject(fonts[FONT_NORMAL], sizeof(LOGFONT), &lfont);

    /* Note that the TMPF_FIXED_PITCH bit is defined upside down :-( */
    if (!(tm.tmPitchAndFamily & TMPF_FIXED_PITCH)) {
        font_varpitch = false;
        font_dualwidth = (tm.tmAveCharWidth != tm.tmMaxCharWidth);
    } else {
        font_varpitch = true;
        font_dualwidth = true;
    }
    if (pick_width == 0 || pick_height == 0) {
        font_height = tm.tmHeight;
        font_width = get_font_width(hdc, &tm);
    }

#ifdef RDB_DEBUG_PATCH
    debug("Primary font H=%d, AW=%d, MW=%d\n",
          tm.tmHeight, tm.tmAveCharWidth, tm.tmMaxCharWidth);
#endif

    {
        CHARSETINFO info;
        DWORD cset = tm.tmCharSet;
        memset(&info, 0xFF, sizeof(info));

        /* !!! Yes the next line is right */
        if (cset == OEM_CHARSET)
            ucsdata.font_codepage = GetOEMCP();
        else
            if (TranslateCharsetInfo ((DWORD *)(ULONG_PTR)cset,
                                      &info, TCI_SRCCHARSET))
                ucsdata.font_codepage = info.ciACP;
        else
            ucsdata.font_codepage = -1;

        GetCPInfo(ucsdata.font_codepage, &cpinfo);
        ucsdata.dbcs_screenfont = (cpinfo.MaxCharSize > 1);
    }

    f(FONT_UNDERLINE, font->charset, fw_dontcare, true);

    /*
     * Some fonts, e.g. 9-pt Courier, draw their underlines
     * outside their character cell. We successfully prevent
     * screen corruption by clipping the text output, but then
     * we lose the underline completely. Here we try to work
     * out whether this is such a font, and if it is, we set a
     * flag that causes underlines to be drawn by hand.
     *
     * Having tried other more sophisticated approaches (such
     * as examining the TEXTMETRIC structure or requesting the
     * height of a string), I think we'll do this the brute
     * force way: we create a small bitmap, draw an underlined
     * space on it, and test to see whether any pixels are
     * foreground-coloured. (Since we expect the underline to
     * go all the way across the character cell, we only search
     * down a single column of the bitmap, half way across.)
     */
    {
        HDC und_dc;
        HBITMAP und_bm, und_oldbm;
        int i;
        bool gotit;
        COLORREF c;

        und_dc = CreateCompatibleDC(hdc);
        und_bm = CreateCompatibleBitmap(hdc, font_width, font_height);
        und_oldbm = SelectObject(und_dc, und_bm);
        SelectObject(und_dc, fonts[FONT_UNDERLINE]);
        SetTextAlign(und_dc, TA_TOP | TA_LEFT | TA_NOUPDATECP);
        SetTextColor(und_dc, RGB(255, 255, 255));
        SetBkColor(und_dc, RGB(0, 0, 0));
        SetBkMode(und_dc, OPAQUE);
        ExtTextOut(und_dc, 0, 0, ETO_OPAQUE, NULL, " ", 1, NULL);
        gotit = false;
        for (i = 0; i < font_height; i++) {
            c = GetPixel(und_dc, font_width / 2, i);
            if (c != RGB(0, 0, 0))
                gotit = true;
        }
        SelectObject(und_dc, und_oldbm);
        DeleteObject(und_bm);
        DeleteDC(und_dc);
        if (!gotit) {
            und_mode = UND_LINE;
            DeleteObject(fonts[FONT_UNDERLINE]);
            fonts[FONT_UNDERLINE] = 0;
        }
    }

    if (bold_font_mode == BOLD_FONT) {
        f(FONT_BOLD, font->charset, fw_bold, false);
    }
#undef f

    descent = tm.tmAscent + 1;
    if (descent >= font_height)
        descent = font_height - 1;

    for (i = 0; i < 3; i++) {
        if (fonts[i]) {
            if (SelectObject(hdc, fonts[i]) && GetTextMetrics(hdc, &tm))
                fontsize[i] = get_font_width(hdc, &tm) + 256 * tm.tmHeight;
            else
                fontsize[i] = -i;
        } else
            fontsize[i] = -i;
    }

    ReleaseDC(wgs.term_hwnd, hdc);

    if (trust_icon != INVALID_HANDLE_VALUE) {
        DestroyIcon(trust_icon);
    }
    trust_icon = LoadImage(hinst, MAKEINTRESOURCE(IDI_MAINICON),
                           IMAGE_ICON, font_width*2, font_height,
                           LR_DEFAULTCOLOR);

    if (fontsize[FONT_UNDERLINE] != fontsize[FONT_NORMAL]) {
        und_mode = UND_LINE;
        DeleteObject(fonts[FONT_UNDERLINE]);
        fonts[FONT_UNDERLINE] = 0;
    }

    if (bold_font_mode == BOLD_FONT &&
        fontsize[FONT_BOLD] != fontsize[FONT_NORMAL]) {
        bold_font_mode = BOLD_SHADOW;
        DeleteObject(fonts[FONT_BOLD]);
        fonts[FONT_BOLD] = 0;
    }
    fontflag[0] = true;
    fontflag[1] = true;
    fontflag[2] = true;

    init_ucs(conf, &ucsdata);
}

static void another_font(int fontno)
{
    int basefont;
    int fw_dontcare, fw_bold, quality;
    int c, w, x;
    bool u;
    char *s;
    FontSpec *font;

    if (fontno < 0 || fontno >= FONT_MAXNO || fontflag[fontno])
        return;

    basefont = (fontno & ~(FONT_BOLDUND));
    if (basefont != fontno && !fontflag[basefont])
        another_font(basefont);

    font = conf_get_fontspec(conf, CONF_font);

    if (font->isbold) {
        fw_dontcare = FW_BOLD;
        fw_bold = FW_HEAVY;
    } else {
        fw_dontcare = FW_DONTCARE;
        fw_bold = FW_BOLD;
    }

    c = font->charset;
    w = fw_dontcare;
    u = false;
    s = font->name;
    x = font_width;

    if (fontno & FONT_WIDE)
        x *= 2;
    if (fontno & FONT_NARROW)
        x = (x+1)/2;
    if (fontno & FONT_OEM)
        c = OEM_CHARSET;
    if (fontno & FONT_BOLD)
        w = fw_bold;
    if (fontno & FONT_UNDERLINE)
        u = true;

    quality = conf_get_int(conf, CONF_font_quality);

    fonts[fontno] =
        CreateFont(font_height * (1 + !!(fontno & FONT_HIGH)), x, 0, 0, w,
                   false, u, false, c, OUT_DEFAULT_PRECIS,
                   CLIP_DEFAULT_PRECIS, FONT_QUALITY(quality),
                   DEFAULT_PITCH | FF_DONTCARE, s);

    fontflag[fontno] = true;
}

static void deinit_fonts(void)
{
    int i;
    for (i = 0; i < FONT_MAXNO; i++) {
        if (fonts[i])
            DeleteObject(fonts[i]);
        fonts[i] = 0;
        fontflag[i] = false;
    }

    if (trust_icon != INVALID_HANDLE_VALUE) {
        DestroyIcon(trust_icon);
    }
    trust_icon = INVALID_HANDLE_VALUE;
}

static bool sent_term_size; /* only live during wintw_request_resize() */

static void wintw_request_resize(TermWin *tw, int w, int h)
{
    const struct BackendVtable *vt;
    int width, height;

    /* If the window is maximized suppress resizing attempts */
    if (IsZoomed(wgs.term_hwnd)) {
        if (conf_get_int(conf, CONF_resize_action) == RESIZE_TERM)
            return;
    }

    if (conf_get_int(conf, CONF_resize_action) == RESIZE_DISABLED) return;
    vt = backend_vt_from_proto(be_default_protocol);
    if (vt && vt->flags & BACKEND_RESIZE_FORBIDDEN)
        return;
    if (h == term->rows && w == term->cols) return;

    /* Sanity checks ... */
    {
        static int first_time = 1;
        static RECT ss;

        switch (first_time) {
          case 1:
            /* Get the size of the screen */
            if (get_fullscreen_rect(&ss))
                /* first_time = 0 */ ;
            else {
                first_time = 2;
                break;
            }
          case 0:
            /* Make sure the values are sane */
            width = (ss.right - ss.left - extra_width) / 4;
            height = (ss.bottom - ss.top - extra_height) / 6;

            if (w > width || h > height)
                return;
            if (w < 15)
                w = 15;
            if (h < 1)
                h = 1;
        }
    }

    if (conf_get_int(conf, CONF_resize_action) != RESIZE_FONT &&
        !IsZoomed(wgs.term_hwnd)) {
        /*
         * We want to send exactly one term_size() to the terminal,
         * telling it what size it ended up after this operation.
         *
         * If we don't get the size we asked for in SetWindowPos, then
         * we'll be sent a WM_SIZE message, whose handler will make
         * that call, all before SetWindowPos even returns to here.
         *
         * But if that _didn't_ happen, we'll need to call term_size
         * ourselves afterwards.
         */
        sent_term_size = false;

        width = extra_width + font_width * w;
        height = extra_height + font_height * h;

        SetWindowPos(wgs.term_hwnd, NULL, 0, 0, width, height,
            SWP_NOACTIVATE | SWP_NOCOPYBITS |
            SWP_NOMOVE | SWP_NOZORDER);

        if (!sent_term_size)
            term_size(term, h, w, conf_get_int(conf, CONF_savelines));
    } else {
        /*
         * If we're resizing by changing the font, we must tell the
         * terminal the new size immediately, so that reset_window
         * will know what to do.
         */
        term_size(term, h, w, conf_get_int(conf, CONF_savelines));
        reset_window(0);
    }

    InvalidateRect(wgs.term_hwnd, NULL, true);
}

static void recompute_window_offset(void)
{
    RECT cr;
    GetClientRect(wgs.term_hwnd, &cr);

    int win_width  = cr.right - cr.left;
    int win_height = cr.bottom - cr.top;

    int new_offset_width = (win_width-font_width*term->cols)/2;
    int new_offset_height = (win_height-font_height*term->rows)/2;

    if (offset_width != new_offset_width ||
        offset_height != new_offset_height) {
        offset_width = new_offset_width;
        offset_height = new_offset_height;
        InvalidateRect(wgs.term_hwnd, NULL, true);
    }
}

static void reset_window(int reinit) {
    /*
     * This function decides how to resize or redraw when the
     * user changes something.
     *
     * This function doesn't like to change the terminal size but if the
     * font size is locked that may be it's only soluion.
     */
    int win_width, win_height, resize_action, window_border;
    RECT cr, wr;

#ifdef RDB_DEBUG_PATCH
    debug("reset_window()\n");
#endif

    /* Current window sizes ... */
    GetWindowRect(wgs.term_hwnd, &wr);
    GetClientRect(wgs.term_hwnd, &cr);

    win_width  = cr.right - cr.left;
    win_height = cr.bottom - cr.top;

    resize_action = conf_get_int(conf, CONF_resize_action);
    window_border = conf_get_int(conf, CONF_window_border);

    if (resize_action == RESIZE_DISABLED)
        reinit = 2;

    /* Are we being forced to reload the fonts ? */
    if (reinit>1) {
#ifdef RDB_DEBUG_PATCH
        debug("reset_window() -- Forced deinit\n");
#endif
        deinit_fonts();
        init_fonts(0,0);
    }

    /* Oh, looks like we're minimised */
    if (win_width == 0 || win_height == 0)
        return;

    /* Is the window out of position ? */
    if (!reinit) {
        recompute_window_offset();
#ifdef RDB_DEBUG_PATCH
        debug("reset_window() -> Reposition terminal\n");
#endif
    }

    if (IsZoomed(wgs.term_hwnd)) {
        /* We're fullscreen, this means we must not change the size of
         * the window so it's the font size or the terminal itself.
         */

        extra_width = wr.right - wr.left - cr.right + cr.left;
        extra_height = wr.bottom - wr.top - cr.bottom + cr.top;

        if (resize_action != RESIZE_TERM) {
            if (font_width != win_width/term->cols ||
                font_height != win_height/term->rows) {
                deinit_fonts();
                init_fonts(win_width/term->cols, win_height/term->rows);
                offset_width = (win_width-font_width*term->cols)/2;
                offset_height = (win_height-font_height*term->rows)/2;
                InvalidateRect(wgs.term_hwnd, NULL, true);
#ifdef RDB_DEBUG_PATCH
                debug("reset_window() -> Z font resize to (%d, %d)\n",
                      font_width, font_height);
#endif
            }
        } else {
            if (font_width * term->cols != win_width ||
                font_height * term->rows != win_height) {
                /* Our only choice at this point is to change the
                 * size of the terminal; Oh well.
                 */
                term_size(term, win_height/font_height, win_width/font_width,
                          conf_get_int(conf, CONF_savelines));
                offset_width = (win_width-font_width*term->cols)/2;
                offset_height = (win_height-font_height*term->rows)/2;
                InvalidateRect(wgs.term_hwnd, NULL, true);
#ifdef RDB_DEBUG_PATCH
                debug("reset_window() -> Zoomed term_size\n");
#endif
            }
        }
        return;
    }

    /* Resize window after DPI change */
    if (reinit == 3 && p_GetSystemMetricsForDpi && p_AdjustWindowRectExForDpi) {
        RECT rect;
        rect.left = rect.top = 0;
        rect.right = (font_width * term->cols);
        if (conf_get_bool(conf, CONF_scrollbar))
            rect.right += p_GetSystemMetricsForDpi(SM_CXVSCROLL,
                                                   dpi_info.cur_dpi.x);
        rect.bottom = (font_height * term->rows);
        p_AdjustWindowRectExForDpi(
            &rect, GetWindowLongPtr(wgs.term_hwnd, GWL_STYLE),
            FALSE, GetWindowLongPtr(wgs.term_hwnd, GWL_EXSTYLE),
            dpi_info.cur_dpi.x);
        rect.right += (window_border * 2);
        rect.bottom += (window_border * 2);
        OffsetRect(&dpi_info.new_wnd_rect,
            ((dpi_info.new_wnd_rect.right - dpi_info.new_wnd_rect.left) -
             (rect.right - rect.left)) / 2,
            ((dpi_info.new_wnd_rect.bottom - dpi_info.new_wnd_rect.top) -
             (rect.bottom - rect.top)) / 2);
        SetWindowPos(wgs.term_hwnd, NULL,
                     dpi_info.new_wnd_rect.left, dpi_info.new_wnd_rect.top,
                     rect.right - rect.left, rect.bottom - rect.top,
                     SWP_NOZORDER);

        InvalidateRect(wgs.term_hwnd, NULL, true);
        return;
    }

    /* Hmm, a force re-init means we should ignore the current window
     * so we resize to the default font size.
     */
    if (reinit>0) {
#ifdef RDB_DEBUG_PATCH
        debug("reset_window() -> Forced re-init\n");
#endif

        offset_width = offset_height = window_border;
        extra_width = wr.right - wr.left - cr.right + cr.left + offset_width*2;
        extra_height = wr.bottom - wr.top - cr.bottom + cr.top +offset_height*2;

        if (win_width != font_width*term->cols + offset_width*2 ||
            win_height != font_height*term->rows + offset_height*2) {

            /* If this is too large windows will resize it to the maximum
             * allowed window size, we will then be back in here and resize
             * the font or terminal to fit.
             */
            SetWindowPos(wgs.term_hwnd, NULL, 0, 0,
                         font_width*term->cols + extra_width,
                         font_height*term->rows + extra_height,
                         SWP_NOMOVE | SWP_NOZORDER);
        }

        InvalidateRect(wgs.term_hwnd, NULL, true);
        return;
    }

    /* Okay the user doesn't want us to change the font so we try the
     * window. But that may be too big for the screen which forces us
     * to change the terminal.
     */
    if ((resize_action == RESIZE_TERM && reinit<=0) ||
        (resize_action == RESIZE_EITHER && reinit<0) ||
            reinit>0) {
        offset_width = offset_height = window_border;
        extra_width = wr.right - wr.left - cr.right + cr.left + offset_width*2;
        extra_height = wr.bottom - wr.top - cr.bottom + cr.top +offset_height*2;

        if (win_width != font_width*term->cols + offset_width*2 ||
            win_height != font_height*term->rows + offset_height*2) {

            static RECT ss;
            int width, height;

                get_fullscreen_rect(&ss);

            width = (ss.right - ss.left - extra_width) / font_width;
            height = (ss.bottom - ss.top - extra_height) / font_height;

            /* Grrr too big */
            if ( term->rows > height || term->cols > width ) {
                if (resize_action == RESIZE_EITHER) {
                    /* Make the font the biggest we can */
                    if (term->cols > width)
                        font_width = (ss.right - ss.left - extra_width)
                            / term->cols;
                    if (term->rows > height)
                        font_height = (ss.bottom - ss.top - extra_height)
                            / term->rows;

                    deinit_fonts();
                    init_fonts(font_width, font_height);

                    width = (ss.right - ss.left - extra_width) / font_width;
                    height = (ss.bottom - ss.top - extra_height) / font_height;
                } else {
                    if ( height > term->rows ) height = term->rows;
                    if ( width > term->cols )  width = term->cols;
                    term_size(term, height, width,
                              conf_get_int(conf, CONF_savelines));
#ifdef RDB_DEBUG_PATCH
                    debug("reset_window() -> term resize to (%d,%d)\n",
                          height, width);
#endif
                }
            }

            SetWindowPos(wgs.term_hwnd, NULL, 0, 0,
                         font_width*term->cols + extra_width,
                         font_height*term->rows + extra_height,
                         SWP_NOMOVE | SWP_NOZORDER);

            InvalidateRect(wgs.term_hwnd, NULL, true);
#ifdef RDB_DEBUG_PATCH
            debug("reset_window() -> window resize to (%d,%d)\n",
                  font_width*term->cols + extra_width,
                  font_height*term->rows + extra_height);
#endif
        }
        return;
    }

    /* We're allowed to or must change the font but do we want to ?  */

    if (font_width != (win_width-window_border*2)/term->cols ||
        font_height != (win_height-window_border*2)/term->rows) {

        deinit_fonts();
        init_fonts((win_width-window_border*2)/term->cols,
                   (win_height-window_border*2)/term->rows);
        offset_width = (win_width-font_width*term->cols)/2;
        offset_height = (win_height-font_height*term->rows)/2;

        extra_width = wr.right - wr.left - cr.right + cr.left +offset_width*2;
        extra_height = wr.bottom - wr.top - cr.bottom + cr.top+offset_height*2;

        InvalidateRect(wgs.term_hwnd, NULL, true);
#ifdef RDB_DEBUG_PATCH
        debug("reset_window() -> font resize to (%d,%d)\n",
              font_width, font_height);
#endif
    }
}

static void set_input_locale(HKL kl)
{
    char lbuf[20];

    GetLocaleInfo(LOWORD(kl), LOCALE_IDEFAULTANSICODEPAGE,
                  lbuf, sizeof(lbuf));

    kbd_codepage = atoi(lbuf);
}

static void click(Mouse_Button b, int x, int y,
                  bool shift, bool ctrl, bool alt)
{
    int thistime = GetMessageTime();

    if (send_raw_mouse &&
        !(shift && conf_get_bool(conf, CONF_mouse_override))) {
        lastbtn = MBT_NOTHING;
        term_mouse(term, b, translate_button(b), MA_CLICK,
                   x, y, shift, ctrl, alt);
        return;
    }

    if (lastbtn == b && thistime - lasttime < dbltime) {
        lastact = (lastact == MA_CLICK ? MA_2CLK :
                   lastact == MA_2CLK ? MA_3CLK :
                   lastact == MA_3CLK ? MA_CLICK : MA_NOTHING);
    } else {
        lastbtn = b;
        lastact = MA_CLICK;
    }
    if (lastact != MA_NOTHING)
        term_mouse(term, b, translate_button(b), lastact,
                   x, y, shift, ctrl, alt);
    lasttime = thistime;
}

/*
 * Translate a raw mouse button designation (LEFT, MIDDLE, RIGHT)
 * into a cooked one (SELECT, EXTEND, PASTE).
 */
static Mouse_Button translate_button(Mouse_Button button)
{
    if (button == MBT_LEFT)
        return MBT_SELECT;
    if (button == MBT_MIDDLE)
        return conf_get_int(conf, CONF_mouse_is_xterm) == 1 ?
        MBT_PASTE : MBT_EXTEND;
    if (button == MBT_RIGHT)
        return conf_get_int(conf, CONF_mouse_is_xterm) == 1 ?
        MBT_EXTEND : MBT_PASTE;
    return 0;                          /* shouldn't happen */
}

static void show_mouseptr(bool show)
{
    /* NB that the counter in ShowCursor() is also frobbed by
     * update_mouse_pointer() */
    static bool cursor_visible = true;
    if (!conf_get_bool(conf, CONF_hide_mouseptr))
        show = true;                   /* override if this feature disabled */
    if (cursor_visible && !show)
        ShowCursor(false);
    else if (!cursor_visible && show)
        ShowCursor(true);
    cursor_visible = show;
}

static bool is_alt_pressed(void)
{
    BYTE keystate[256];
    int r = GetKeyboardState(keystate);
    if (!r)
        return false;
    if (keystate[VK_MENU] & 0x80)
        return true;
    if (keystate[VK_RMENU] & 0x80)
        return true;
    return false;
}

static bool resizing;

static void win_seat_notify_remote_exit(Seat *seat)
{
    int exitcode, close_on_exit;

    if (!session_closed &&
        (exitcode = backend_exitcode(backend)) >= 0) {
        close_on_exit = conf_get_int(conf, CONF_close_on_exit);
        /* Abnormal exits will already have set session_closed and taken
         * appropriate action. */
        if (close_on_exit == FORCE_ON ||
            (close_on_exit == AUTO && exitcode != INT_MAX)) {
            PostQuitMessage(0);
        } else {
            queue_toplevel_callback(close_session, NULL);
            session_closed = true;
            /* exitcode == INT_MAX indicates that the connection was closed
             * by a fatal error, so an error box will be coming our way and
             * we should not generate this informational one. */
            if (exitcode != INT_MAX) {
                show_mouseptr(true);
                MessageBox(wgs.term_hwnd, "Connection closed by remote host",
                           appname, MB_OK | MB_ICONINFORMATION);
            }
        }
    }
}

void timer_change_notify(unsigned long next)
{
    unsigned long now = GETTICKCOUNT();
    long ticks;
    if (now - next < INT_MAX)
        ticks = 0;
    else
        ticks = next - now;
    KillTimer(wgs.term_hwnd, TIMING_TIMER_ID);
    SetTimer(wgs.term_hwnd, TIMING_TIMER_ID, ticks, NULL);
    timing_next_time = next;
}

static void conf_cache_data(void)
{
    /* Cache some items from conf to speed lookups in very hot code */
    cursor_type = conf_get_int(conf, CONF_cursor_type);
    vtmode = conf_get_int(conf, CONF_vtmode);
}

static const int clips_system[] = { CLIP_SYSTEM };

static HDC make_hdc(void)
{
    HDC hdc;

    if (!wgs.term_hwnd)
        return NULL;

    hdc = GetDC(wgs.term_hwnd);
    if (!hdc)
        return NULL;

    SelectPalette(hdc, pal, false);
    return hdc;
}

static void free_hdc(HDC hdc)
{
    assert(wgs.term_hwnd);
    SelectPalette(hdc, GetStockObject(DEFAULT_PALETTE), false);
    ReleaseDC(wgs.term_hwnd, hdc);
}

static bool need_backend_resize = false;

static void wm_size_resize_term(LPARAM lParam, bool border)
{
    int width = LOWORD(lParam);
    int height = HIWORD(lParam);
    int border_size = border ? conf_get_int(conf, CONF_window_border) : 0;

    int w = (width - border_size*2) / font_width;
    int h = (height - border_size*2) / font_height;

    if (w < 1) w = 1;
    if (h < 1) h = 1;

    if (resizing) {
        /*
         * If we're in the middle of an interactive resize, we don't
         * call term_size. This means that, firstly, the user can drag
         * the size back and forth indecisively without wiping out any
         * actual terminal contents, and secondly, the Terminal
         * doesn't call back->size in turn for each increment of the
         * resizing drag, so we don't spam the server with huge
         * numbers of resize events.
         */
        need_backend_resize = true;
        conf_set_int(conf, CONF_height, h);
        conf_set_int(conf, CONF_width, w);
    } else {
        term_size(term, h, w,
                  conf_get_int(conf, CONF_savelines));
        /* If this is happening re-entrantly during the call to
         * SetWindowPos in wintw_request_resize, let it know that
         * we've already done a term_size() so that it doesn't have
         * to. */
        sent_term_size = true;
    }
}

static LRESULT CALLBACK WndProc(HWND hwnd, UINT message,
                                WPARAM wParam, LPARAM lParam)
{
    HDC hdc;
    static bool ignore_clip = false;
    static bool fullscr_on_max = false;
    static bool processed_resize = false;
    static bool in_scrollbar_loop = false;
    static UINT last_mousemove = 0;
    int resize_action;

    switch (message) {
      case WM_TIMER:
        if ((UINT_PTR)wParam == TIMING_TIMER_ID) {
            unsigned long next;

            KillTimer(hwnd, TIMING_TIMER_ID);
            if (run_timers(timing_next_time, &next)) {
                timer_change_notify(next);
            } else {
            }
        }
        return 0;
      case WM_CREATE:
        break;
      case WM_CLOSE: {
        char *title, *msg, *additional = NULL;
        show_mouseptr(true);
        title = dupprintf("%s Exit Confirmation", appname);
        if (backend && backend->vt->close_warn_text) {
            additional = backend->vt->close_warn_text(backend);
        }
        msg = dupprintf("Are you sure you want to close this session?%s%s",
                        additional ? "\n" : "",
                        additional ? additional : "");
        if (session_closed || !conf_get_bool(conf, CONF_warn_on_close) ||
            MessageBox(hwnd, msg, title,
                       MB_ICONWARNING | MB_OKCANCEL | MB_DEFBUTTON1)
            == IDOK)
            DestroyWindow(hwnd);
        sfree(title);
        sfree(msg);
        sfree(additional);
        return 0;
      }
      case WM_DESTROY:
        show_mouseptr(true);
        PostQuitMessage(0);
        return 0;
      case WM_INITMENUPOPUP:
        if ((HMENU)wParam == savedsess_menu) {
            /* About to pop up Saved Sessions sub-menu.
             * Refresh the session list. */
            get_sesslist(&sesslist, false); /* free */
            get_sesslist(&sesslist, true);
            update_savedsess_menu();
            return 0;
        }
        break;
      case WM_COMMAND:
      case WM_SYSCOMMAND:
        switch (wParam & ~0xF) {       /* low 4 bits reserved to Windows */
          case SC_VSCROLL:
          case SC_HSCROLL:
            if (message == WM_SYSCOMMAND) {
                /* As per the long comment in WM_VSCROLL handler: give
                 * this message the default handling, which starts a
                 * subsidiary message loop, but set a flag so that
                 * when we're re-entered from that loop, scroll events
                 * within an interactive scrollbar-drag can be handled
                 * differently. */
                in_scrollbar_loop = true;
                LRESULT result = DefWindowProcW(hwnd, message, wParam, lParam);
                in_scrollbar_loop = false;
                return result;
            }
            break;
          case IDM_SHOWLOG:
            showeventlog(hwnd);
            break;
          case IDM_NEWSESS:
          case IDM_DUPSESS:
          case IDM_SAVEDSESS: {
            char b[2048];
            char *cl;
            const char *argprefix;
            bool inherit_handles;
            STARTUPINFO si;
            PROCESS_INFORMATION pi;
            HANDLE filemap = NULL;

            if (restricted_acl())
                argprefix = "&R";
            else
                argprefix = "";

            if (wParam == IDM_DUPSESS) {
              /*
               * Allocate a file-mapping memory chunk for the
               * config structure.
               */
              SECURITY_ATTRIBUTES sa;
              strbuf *serbuf;
              void *p;
              int size;

              serbuf = strbuf_new();
              conf_serialise(BinarySink_UPCAST(serbuf), conf);
              size = serbuf->len;

              sa.nLength = sizeof(sa);
              sa.lpSecurityDescriptor = NULL;
              sa.bInheritHandle = true;
              filemap = CreateFileMapping(INVALID_HANDLE_VALUE,
                                          &sa,
                                          PAGE_READWRITE,
                                          0, size, NULL);
              if (filemap && filemap != INVALID_HANDLE_VALUE) {
                p = MapViewOfFile(filemap, FILE_MAP_WRITE, 0, 0, size);
                if (p) {
                  memcpy(p, serbuf->s, size);
                  UnmapViewOfFile(p);
                }
              }

              strbuf_free(serbuf);
              inherit_handles = true;
              cl = dupprintf("putty %s&%p:%u", argprefix,
                             filemap, (unsigned)size);
            } else if (wParam == IDM_SAVEDSESS) {
              unsigned int sessno = ((lParam - IDM_SAVED_MIN)
                                     / MENU_SAVED_STEP) + 1;
              if (sessno < (unsigned)sesslist.nsessions) {
                const char *session = sesslist.sessions[sessno];
                cl = dupprintf("putty %s@%s", argprefix, session);
                inherit_handles = false;
              } else
                  break;
            } else /* IDM_NEWSESS */ {
              cl = dupprintf("putty%s%s",
                             *argprefix ? " " : "",
                             argprefix);
              inherit_handles = false;
            }

            GetModuleFileName(NULL, b, sizeof(b) - 1);
            si.cb = sizeof(si);
            si.lpReserved = NULL;
            si.lpDesktop = NULL;
            si.lpTitle = NULL;
            si.dwFlags = 0;
            si.cbReserved2 = 0;
            si.lpReserved2 = NULL;
            CreateProcess(b, cl, NULL, NULL, inherit_handles,
                          NORMAL_PRIORITY_CLASS, NULL, NULL, &si, &pi);
            CloseHandle(pi.hProcess);
            CloseHandle(pi.hThread);

            if (filemap)
                CloseHandle(filemap);
            sfree(cl);
            break;
          }
          case IDM_RESTART:
            if (!backend) {
                lp_eventlog(&wgs.logpolicy, "----- Session restarted -----");
                term_pwron(term, false);
                start_backend();
            }

            break;
          case IDM_RECONF: {
            Conf *prev_conf;
            int init_lvl = 1;
            bool reconfig_result;

            if (reconfiguring)
                break;
            else
                reconfiguring = true;

            term_pre_reconfig(term, conf);
            prev_conf = conf_copy(conf);

            /* {{{ winfrip */
            (void)winfrip_general_op(WINFRIP_GENERAL_OP_CONFIG_DIALOG, conf, hinst, hwnd, -1, -1, -1);
            /* winfrip }}} */
            reconfig_result = do_reconfig(
                hwnd, conf, backend ? backend_cfg_info(backend) : 0, NULL);
            /* {{{ winfrip */
            bool breakfl = false;
            do {
                switch (winfrip_urls_op(WINFRIP_URLS_OP_RECONFIG, conf, NULL, -1, NULL, NULL, 0, 0, 0)) {
                default:
                case WINFRIP_RETURN_CANCEL:
                    conf_copy_into(conf, prev_conf); breakfl = true; reconfig_result = false; break;
                case WINFRIP_RETURN_CONTINUE:
                    breakfl = true; break;
                case WINFRIP_RETURN_RETRY:
                    reconfig_result = do_reconfig(
                        hwnd, conf, backend ? backend_cfg_info(backend) : 0,
                        "Frippery/URLs"); break;
                }
            } while (!breakfl);
            /* }}} */
            reconfiguring = false;
            if (!reconfig_result) {
              /* {{{ winfrip */
              (void)winfrip_general_op(WINFRIP_GENERAL_OP_FOCUS_SET, conf, hinst, hwnd, -1, false, -1);
              /* winfrip }}} */
              conf_free(prev_conf);
              break;
            }

            conf_cache_data();

            resize_action = conf_get_int(conf, CONF_resize_action);
            {
              /* Disable full-screen if resizing forbidden */
              int i;
              for (i = 0; i < lenof(popup_menus); i++)
                  EnableMenuItem(popup_menus[i].menu, IDM_FULLSCREEN,
                                 MF_BYCOMMAND |
                                 (resize_action == RESIZE_DISABLED
                                  ? MF_GRAYED : MF_ENABLED));
              /* Gracefully unzoom if necessary */
              if (IsZoomed(hwnd) && (resize_action == RESIZE_DISABLED))
                  ShowWindow(hwnd, SW_RESTORE);
            }

            /* Pass new config data to the logging module */
            log_reconfig(logctx, conf);

            sfree(logpal);
            /*
             * Flush the line discipline's edit buffer in the
             * case where local editing has just been disabled.
             */
            if (ldisc) {
              ldisc_configure(ldisc, conf);
              ldisc_echoedit_update(ldisc);
            }

            if (conf_get_bool(conf, CONF_system_colour) !=
                conf_get_bool(prev_conf, CONF_system_colour))
                term_notify_palette_changed(term);

            /* Pass new config data to the terminal */
            term_reconfig(term, conf);
            setup_clipboards(term, conf);

            /* Reinitialise the colour palette, in case the terminal
             * just read new settings out of Conf */
            if (pal)
                DeleteObject(pal);
            logpal = NULL;
            pal = NULL;
            init_palette();

            /* Pass new config data to the back end */
            if (backend)
                backend_reconfig(backend, conf);

            /* Screen size changed ? */
            if (conf_get_int(conf, CONF_height) !=
                conf_get_int(prev_conf, CONF_height) ||
                conf_get_int(conf, CONF_width) !=
                conf_get_int(prev_conf, CONF_width) ||
                conf_get_int(conf, CONF_savelines) !=
                conf_get_int(prev_conf, CONF_savelines) ||
                resize_action == RESIZE_FONT ||
                (resize_action == RESIZE_EITHER && IsZoomed(hwnd)) ||
                resize_action == RESIZE_DISABLED)
                term_size(term, conf_get_int(conf, CONF_height),
                          conf_get_int(conf, CONF_width),
                          conf_get_int(conf, CONF_savelines));

            /* Enable or disable the scroll bar, etc */
            {
              LONG nflg, flag = GetWindowLongPtr(hwnd, GWL_STYLE);
              LONG nexflag, exflag =
                  GetWindowLongPtr(hwnd, GWL_EXSTYLE);

              nexflag = exflag;
              if (conf_get_bool(conf, CONF_alwaysontop) !=
                  conf_get_bool(prev_conf, CONF_alwaysontop)) {
                if (conf_get_bool(conf, CONF_alwaysontop)) {
                  nexflag |= WS_EX_TOPMOST;
                  SetWindowPos(hwnd, HWND_TOPMOST, 0, 0, 0, 0,
                               SWP_NOMOVE | SWP_NOSIZE);
                } else {
                  nexflag &= ~(WS_EX_TOPMOST);
                  SetWindowPos(hwnd, HWND_NOTOPMOST, 0, 0, 0, 0,
                               SWP_NOMOVE | SWP_NOSIZE);
                }
              }
              if (conf_get_bool(conf, CONF_sunken_edge))
                  nexflag |= WS_EX_CLIENTEDGE;
              else
                  nexflag &= ~(WS_EX_CLIENTEDGE);

              nflg = flag;
              if (conf_get_bool(conf, is_full_screen() ?
                                CONF_scrollbar_in_fullscreen :
                                CONF_scrollbar))
                  nflg |= WS_VSCROLL;
              else
                  nflg &= ~WS_VSCROLL;

              if (resize_action == RESIZE_DISABLED ||
                  is_full_screen())
                  nflg &= ~WS_THICKFRAME;
              else
                  nflg |= WS_THICKFRAME;

              if (resize_action == RESIZE_DISABLED)
                  nflg &= ~WS_MAXIMIZEBOX;
              else
                  nflg |= WS_MAXIMIZEBOX;

              if (nflg != flag || nexflag != exflag) {
                if (nflg != flag)
                    SetWindowLongPtr(hwnd, GWL_STYLE, nflg);
                if (nexflag != exflag)
                    SetWindowLongPtr(hwnd, GWL_EXSTYLE, nexflag);

                SetWindowPos(hwnd, NULL, 0, 0, 0, 0,
                             SWP_NOACTIVATE | SWP_NOCOPYBITS |
                             SWP_NOMOVE | SWP_NOSIZE | SWP_NOZORDER |
                             SWP_FRAMECHANGED);

                init_lvl = 2;
              }
              /* {{{ winfrip */
              winfrip_bgimg_op(WINFRIP_BGIMG_OP_RECONF, NULL, conf,
                               NULL, hwnd, -1, -1, -1, -1, -1, -1, -1);
              winfrip_transp_op(WINFRIP_TRANSP_OP_FOCUS_SET, conf, hwnd);
              /* winfrip }}} */
            }

            /* Oops */
            if (resize_action == RESIZE_DISABLED && IsZoomed(hwnd)) {
              force_normal(hwnd);
              init_lvl = 2;
            }

            {
              FontSpec *font = conf_get_fontspec(conf, CONF_font);
              FontSpec *prev_font = conf_get_fontspec(prev_conf,
                                                      CONF_font);

              if (!strcmp(font->name, prev_font->name) ||
                  !strcmp(conf_get_str(conf, CONF_line_codepage),
                          conf_get_str(prev_conf, CONF_line_codepage)) ||
                  font->isbold != prev_font->isbold ||
                  font->height != prev_font->height ||
                  font->charset != prev_font->charset ||
                  conf_get_int(conf, CONF_font_quality) !=
                  conf_get_int(prev_conf, CONF_font_quality) ||
                  conf_get_int(conf, CONF_vtmode) !=
                  conf_get_int(prev_conf, CONF_vtmode) ||
                  conf_get_int(conf, CONF_bold_style) !=
                  conf_get_int(prev_conf, CONF_bold_style) ||
                  resize_action == RESIZE_DISABLED ||
                  resize_action == RESIZE_EITHER ||
                  resize_action != conf_get_int(prev_conf,
                                                CONF_resize_action))
                  init_lvl = 2;
            }

            InvalidateRect(hwnd, NULL, true);
            reset_window(init_lvl);

            conf_free(prev_conf);
            /* {{{ winfrip */
            (void)winfrip_general_op(WINFRIP_GENERAL_OP_FOCUS_SET, conf, hinst, hwnd, -1, false, -1);
            /* winfrip }}} */
            break;
          }
          case IDM_COPYALL:
            term_copyall(term, clips_system, lenof(clips_system));
            break;
          case IDM_COPY:
            term_request_copy(term, clips_system, lenof(clips_system));
            break;
          case IDM_PASTE:
            term_request_paste(term, CLIP_SYSTEM);
            break;
          case IDM_CLRSB:
            term_clrsb(term);
            break;
          case IDM_RESET:
            term_pwron(term, true);
            if (ldisc)
                ldisc_echoedit_update(ldisc);
            break;
          case IDM_ABOUT:
            showabout(hwnd);
            break;
          case IDM_HELP:
            launch_help(hwnd, NULL);
            break;
          case SC_MOUSEMENU:
            /*
             * We get this if the System menu has been activated
             * using the mouse.
             */
            show_mouseptr(true);
            break;
          case SC_KEYMENU:
            /*
             * We get this if the System menu has been activated
             * using the keyboard. This might happen from within
             * TranslateKey, in which case it really wants to be
             * followed by a `space' character to actually _bring
             * the menu up_ rather than just sitting there in
             * `ready to appear' state.
             */
            show_mouseptr(true);    /* make sure pointer is visible */
            if( lParam == 0 )
                PostMessage(hwnd, WM_CHAR, ' ', 0);
            break;
          case IDM_FULLSCREEN:
            flip_full_screen();
            break;
          default:
            /* {{{ winfrip */
            if (winfrip_general_op(WINFRIP_GENERAL_OP_SYSTRAY_WM_MENU, conf, hinst, hwnd, -1, -1, wParam) == WINFRIP_RETURN_BREAK) {
                break;
            }
            /* winfrip }}} */
            if (wParam >= IDM_SAVED_MIN && wParam < IDM_SAVED_MAX) {
                SendMessage(hwnd, WM_SYSCOMMAND, IDM_SAVEDSESS, wParam);
            }
            if (wParam >= IDM_SPECIAL_MIN && wParam <= IDM_SPECIAL_MAX) {
                int i = (wParam - IDM_SPECIAL_MIN) / 0x10;
                /*
                 * Ensure we haven't been sent a bogus SYSCOMMAND
                 * which would cause us to reference invalid memory
                 * and crash. Perhaps I'm just too paranoid here.
                 */
                if (i >= n_specials)
                    break;
                if (backend)
                    backend_special(
                        backend, specials[i].code, specials[i].arg);
            }
        }
        break;

#define X_POS(l) ((int)(short)LOWORD(l))
#define Y_POS(l) ((int)(short)HIWORD(l))

#define TO_CHR_X(x) ((((x)<0 ? (x)-font_width+1 : (x))-offset_width) / font_width)
#define TO_CHR_Y(y) ((((y)<0 ? (y)-font_height+1: (y))-offset_height) / font_height)
      case WM_LBUTTONDOWN:
      case WM_MBUTTONDOWN:
      case WM_RBUTTONDOWN:
      case WM_LBUTTONUP:
      case WM_MBUTTONUP:
      case WM_RBUTTONUP:
        /* {{{ winfrip */
        if (winfrip_urls_op(WINFRIP_URLS_OP_MOUSE_BUTTON_EVENT, conf, NULL, message, NULL, term,
                            wParam, TO_CHR_X(X_POS(lParam)), TO_CHR_Y(Y_POS(lParam))) == WINFRIP_RETURN_BREAK) {
            break;
        }
        /* winfrip }}} */
        if (message == WM_RBUTTONDOWN &&
            ((wParam & MK_CONTROL) ||
             (conf_get_int(conf, CONF_mouse_is_xterm) == 2))) {
            POINT cursorpos;

            show_mouseptr(true);    /* make sure pointer is visible */
            GetCursorPos(&cursorpos);
            TrackPopupMenu(popup_menus[CTXMENU].menu,
                           TPM_LEFTALIGN | TPM_TOPALIGN | TPM_RIGHTBUTTON,
                           cursorpos.x, cursorpos.y,
                           0, hwnd, NULL);
            break;
        }
        {
            int button;
            bool press;

            switch (message) {
              case WM_LBUTTONDOWN:
                button = MBT_LEFT;
                wParam |= MK_LBUTTON;
                press = true;
                break;
              case WM_MBUTTONDOWN:
                button = MBT_MIDDLE;
                wParam |= MK_MBUTTON;
                press = true;
                break;
              case WM_RBUTTONDOWN:
                button = MBT_RIGHT;
                wParam |= MK_RBUTTON;
                press = true;
                break;
              case WM_LBUTTONUP:
                button = MBT_LEFT;
                wParam &= ~MK_LBUTTON;
                press = false;
                break;
              case WM_MBUTTONUP:
                button = MBT_MIDDLE;
                wParam &= ~MK_MBUTTON;
                press = false;
                break;
              case WM_RBUTTONUP:
                button = MBT_RIGHT;
                wParam &= ~MK_RBUTTON;
                press = false;
                break;
              default: /* shouldn't happen */
                button = 0;
                press = false;
            }
            show_mouseptr(true);
            /*
             * Special case: in full-screen mode, if the left
             * button is clicked in the very top left corner of the
             * window, we put up the System menu instead of doing
             * selection.
             */
            {
                bool mouse_on_hotspot = false;
                POINT pt;

                GetCursorPos(&pt);
#ifndef NO_MULTIMON
                {
                    HMONITOR mon;
                    MONITORINFO mi;

                    mon = MonitorFromPoint(pt, MONITOR_DEFAULTTONULL);

                    if (mon != NULL) {
                        mi.cbSize = sizeof(MONITORINFO);
                        GetMonitorInfo(mon, &mi);

                        if (mi.rcMonitor.left == pt.x &&
                            mi.rcMonitor.top == pt.y) {
                            mouse_on_hotspot = true;
                        }
                    }
                }
#else
                if (pt.x == 0 && pt.y == 0) {
                    mouse_on_hotspot = true;
                }
#endif
                if (is_full_screen() && press &&
                    button == MBT_LEFT && mouse_on_hotspot) {
                    SendMessage(hwnd, WM_SYSCOMMAND, SC_MOUSEMENU,
                                MAKELPARAM(pt.x, pt.y));
                    return 0;
                }
            }

            if (press) {
                click(button,
                      TO_CHR_X(X_POS(lParam)), TO_CHR_Y(Y_POS(lParam)),
                      wParam & MK_SHIFT, wParam & MK_CONTROL,
                      is_alt_pressed());
                SetCapture(hwnd);
            } else {
                term_mouse(term, button, translate_button(button), MA_RELEASE,
                           TO_CHR_X(X_POS(lParam)),
                           TO_CHR_Y(Y_POS(lParam)), wParam & MK_SHIFT,
                           wParam & MK_CONTROL, is_alt_pressed());
                if (!(wParam & (MK_LBUTTON | MK_MBUTTON | MK_RBUTTON)))
                    ReleaseCapture();
            }
        }
        return 0;
      case WM_MOUSEMOVE: {
        /*
         * Windows seems to like to occasionally send MOUSEMOVE
         * events even if the mouse hasn't moved. Don't unhide
         * the mouse pointer in this case.
         */
        static WPARAM wp = 0;
        static LPARAM lp = 0;
        if (wParam != wp || lParam != lp ||
            last_mousemove != WM_MOUSEMOVE) {
          show_mouseptr(true);
          wp = wParam; lp = lParam;
          last_mousemove = WM_MOUSEMOVE;
        }
        /*
         * Add the mouse position and message time to the random
         * number noise.
         */
        noise_ultralight(NOISE_SOURCE_MOUSEPOS, lParam);

	/* {{{ winfrip */
        if (winfrip_urls_op(WINFRIP_URLS_OP_MOUSE_MOTION_EVENT, conf, NULL, message, NULL, term,
                            wParam, TO_CHR_X(X_POS(lParam)), TO_CHR_Y(Y_POS(lParam))) == WINFRIP_RETURN_BREAK) {
	    return 0;
        }
        /* winfrip }}} */

        if (wParam & (MK_LBUTTON | MK_MBUTTON | MK_RBUTTON) &&
            GetCapture() == hwnd) {
            Mouse_Button b;
            if (wParam & MK_LBUTTON)
                b = MBT_LEFT;
            else if (wParam & MK_MBUTTON)
                b = MBT_MIDDLE;
            else
                b = MBT_RIGHT;
            term_mouse(term, b, translate_button(b), MA_DRAG,
                       TO_CHR_X(X_POS(lParam)),
                       TO_CHR_Y(Y_POS(lParam)), wParam & MK_SHIFT,
                       wParam & MK_CONTROL, is_alt_pressed());
        }
        return 0;
      }
      case WM_NCMOUSEMOVE: {
        static WPARAM wp = 0;
        static LPARAM lp = 0;
        if (wParam != wp || lParam != lp ||
            last_mousemove != WM_NCMOUSEMOVE) {
          show_mouseptr(true);
          wp = wParam; lp = lParam;
          last_mousemove = WM_NCMOUSEMOVE;
        }
        noise_ultralight(NOISE_SOURCE_MOUSEPOS, lParam);
        break;
      }
      case WM_IGNORE_CLIP:
        ignore_clip = wParam;          /* don't panic on DESTROYCLIPBOARD */
        break;
      case WM_DESTROYCLIPBOARD:
        if (!ignore_clip)
            term_lost_clipboard_ownership(term, CLIP_SYSTEM);
        ignore_clip = false;
        return 0;
      case WM_PAINT: {
        PAINTSTRUCT p;

        HideCaret(hwnd);
        hdc = BeginPaint(hwnd, &p);
        if (pal) {
          SelectPalette(hdc, pal, true);
          RealizePalette(hdc);
        }

        /*
         * We have to be careful about term_paint(). It will
         * set a bunch of character cells to INVALID and then
         * call do_paint(), which will redraw those cells and
         * _then mark them as done_. This may not be accurate:
         * when painting in WM_PAINT context we are restricted
         * to the rectangle which has just been exposed - so if
         * that only covers _part_ of a character cell and the
         * rest of it was already visible, that remainder will
         * not be redrawn at all. Accordingly, we must not
         * paint any character cell in a WM_PAINT context which
         * already has a pending update due to terminal output.
         * The simplest solution to this - and many, many
         * thanks to Hung-Te Lin for working all this out - is
         * not to do any actual painting at _all_ if there's a
         * pending terminal update: just mark the relevant
         * character cells as INVALID and wait for the
         * scheduled full update to sort it out.
         *
         * I have a suspicion this isn't the _right_ solution.
         * An alternative approach would be to have terminal.c
         * separately track what _should_ be on the terminal
         * screen and what _is_ on the terminal screen, and
         * have two completely different types of redraw (one
         * for full updates, which syncs the former with the
         * terminal itself, and one for WM_PAINT which syncs
         * the latter with the former); yet another possibility
         * would be to have the Windows front end do what the
         * GTK one already does, and maintain a bitmap of the
         * current terminal appearance so that WM_PAINT becomes
         * completely trivial. However, this should do for now.
         */
        assert(!wintw_hdc);
        wintw_hdc = hdc;
        term_paint(term,
                   (p.rcPaint.left-offset_width)/font_width,
                   (p.rcPaint.top-offset_height)/font_height,
                   (p.rcPaint.right-offset_width-1)/font_width,
                   (p.rcPaint.bottom-offset_height-1)/font_height,
                   !term->window_update_pending);
        wintw_hdc = NULL;

        if (p.fErase ||
            p.rcPaint.left  < offset_width  ||
            p.rcPaint.top   < offset_height ||
            p.rcPaint.right >= offset_width + font_width*term->cols ||
            p.rcPaint.bottom>= offset_height + font_height*term->rows)
        {
          HBRUSH fillcolour, oldbrush;
          HPEN   edge, oldpen;
          fillcolour = CreateSolidBrush (
              colours[ATTR_DEFBG>>ATTR_BGSHIFT]);
          oldbrush = SelectObject(hdc, fillcolour);
          edge = CreatePen(PS_SOLID, 0,
                           colours[ATTR_DEFBG>>ATTR_BGSHIFT]);
          oldpen = SelectObject(hdc, edge);

          /*
           * Jordan Russell reports that this apparently
           * ineffectual IntersectClipRect() call masks a
           * Windows NT/2K bug causing strange display
           * problems when the PuTTY window is taller than
           * the primary monitor. It seems harmless enough...
           */
          IntersectClipRect(hdc,
                            p.rcPaint.left, p.rcPaint.top,
                            p.rcPaint.right, p.rcPaint.bottom);

          ExcludeClipRect(hdc,
                          offset_width, offset_height,
                          offset_width+font_width*term->cols,
                          offset_height+font_height*term->rows);

          Rectangle(hdc, p.rcPaint.left, p.rcPaint.top,
                    p.rcPaint.right, p.rcPaint.bottom);

          /* SelectClipRgn(hdc, NULL); */

          SelectObject(hdc, oldbrush);
          DeleteObject(fillcolour);
          SelectObject(hdc, oldpen);
          DeleteObject(edge);
        }
        SelectObject(hdc, GetStockObject(SYSTEM_FONT));
        SelectObject(hdc, GetStockObject(WHITE_PEN));
        EndPaint(hwnd, &p);
        ShowCaret(hwnd);
        return 0;
      }
      case WM_NETEVENT: {
        /*
         * To protect against re-entrancy when Windows's recv()
         * immediately triggers a new WSAAsyncSelect window
         * message, we don't call select_result directly from this
         * handler but instead wait until we're back out at the
         * top level of the message loop.
         */
        struct wm_netevent_params *params =
            snew(struct wm_netevent_params);
        params->wParam = wParam;
        params->lParam = lParam;
        queue_toplevel_callback(wm_netevent_callback, params);
        return 0;
      }
      case WM_SETFOCUS:
        /* {{{ winfrip */
        winfrip_transp_op(WINFRIP_TRANSP_OP_FOCUS_SET, conf, hwnd);
        (void)winfrip_general_op(WINFRIP_GENERAL_OP_FOCUS_SET, conf, hinst, hwnd, -1, reconfiguring, -1);
        /* winfrip }}} */
        term_set_focus(term, true);
        CreateCaret(hwnd, caretbm, font_width, font_height);
        ShowCaret(hwnd);
        flash_window(0);               /* stop */
        compose_state = 0;
        term_update(term);
        break;
      case WM_KILLFOCUS:
	/* {{{ winfrip */
	winfrip_transp_op(WINFRIP_TRANSP_OP_FOCUS_KILL, conf, hwnd);
        winfrip_urls_op(WINFRIP_URLS_OP_FOCUS_KILL, conf, NULL, message, NULL, term, wParam, -1, -1);
	/* winfrip }}} */
        show_mouseptr(true);
        term_set_focus(term, false);
        DestroyCaret();
        caret_x = caret_y = -1;        /* ensure caret is replaced next time */
        term_update(term);
        break;
      case WM_ENTERSIZEMOVE:
#ifdef RDB_DEBUG_PATCH
        debug("WM_ENTERSIZEMOVE\n");
#endif
        EnableSizeTip(true);
        resizing = true;
        need_backend_resize = false;
        break;
      case WM_EXITSIZEMOVE:
        EnableSizeTip(false);
        resizing = false;
#ifdef RDB_DEBUG_PATCH
        debug("WM_EXITSIZEMOVE\n");
#endif
        if (need_backend_resize) {
            term_size(term, conf_get_int(conf, CONF_height),
                      conf_get_int(conf, CONF_width),
                      conf_get_int(conf, CONF_savelines));
            InvalidateRect(hwnd, NULL, true);
        }
        recompute_window_offset();
        break;
      case WM_SIZING:
        /*
         * This does two jobs:
         * 1) Keep the sizetip uptodate
         * 2) Make sure the window size is _stepped_ in units of the font size.
         */
        resize_action = conf_get_int(conf, CONF_resize_action);
        if (resize_action == RESIZE_TERM ||
            (resize_action == RESIZE_EITHER && !is_alt_pressed())) {
            int width, height, w, h, ew, eh;
            LPRECT r = (LPRECT) lParam;

            if (!need_backend_resize && resize_action == RESIZE_EITHER &&
                (conf_get_int(conf, CONF_height) != term->rows ||
                 conf_get_int(conf, CONF_width) != term->cols)) {
                /*
                 * Great! It seems that both the terminal size and the
                 * font size have been changed and the user is now dragging.
                 *
                 * It will now be difficult to get back to the configured
                 * font size!
                 *
                 * This would be easier but it seems to be too confusing.
                 */
                conf_set_int(conf, CONF_height, term->rows);
                conf_set_int(conf, CONF_width, term->cols);

                InvalidateRect(hwnd, NULL, true);
                need_backend_resize = true;
            }

            width = r->right - r->left - extra_width;
            height = r->bottom - r->top - extra_height;
            w = (width + font_width / 2) / font_width;
            if (w < 1)
                w = 1;
            h = (height + font_height / 2) / font_height;
            if (h < 1)
                h = 1;
            UpdateSizeTip(hwnd, w, h);
            ew = width - w * font_width;
            eh = height - h * font_height;
            if (ew != 0) {
                if (wParam == WMSZ_LEFT ||
                    wParam == WMSZ_BOTTOMLEFT || wParam == WMSZ_TOPLEFT)
                    r->left += ew;
                else
                    r->right -= ew;
            }
            if (eh != 0) {
                if (wParam == WMSZ_TOP ||
                    wParam == WMSZ_TOPRIGHT || wParam == WMSZ_TOPLEFT)
                    r->top += eh;
                else
                    r->bottom -= eh;
            }
            if (ew || eh)
                return 1;
            else
                return 0;
        } else {
            int width, height, w, h, rv = 0;
            int window_border = conf_get_int(conf, CONF_window_border);
            int ex_width = extra_width + (window_border - offset_width) * 2;
            int ex_height = extra_height + (window_border - offset_height) * 2;
            LPRECT r = (LPRECT) lParam;

            width = r->right - r->left - ex_width;
            height = r->bottom - r->top - ex_height;

            w = (width + term->cols/2)/term->cols;
            h = (height + term->rows/2)/term->rows;
            if ( r->right != r->left + w*term->cols + ex_width)
                rv = 1;

            if (wParam == WMSZ_LEFT ||
                wParam == WMSZ_BOTTOMLEFT || wParam == WMSZ_TOPLEFT)
                r->left = r->right - w*term->cols - ex_width;
            else
                r->right = r->left + w*term->cols + ex_width;

            if (r->bottom != r->top + h*term->rows + ex_height)
                rv = 1;

            if (wParam == WMSZ_TOP ||
                wParam == WMSZ_TOPRIGHT || wParam == WMSZ_TOPLEFT)
                r->top = r->bottom - h*term->rows - ex_height;
            else
                r->bottom = r->top + h*term->rows + ex_height;

            return rv;
        }
        /* break;  (never reached) */
      case WM_FULLSCR_ON_MAX:
        fullscr_on_max = true;
        break;
      case WM_MOVE:
        term_notify_window_pos(term, LOWORD(lParam), HIWORD(lParam));
        sys_cursor_update();
        break;
      case WM_SIZE:
        resize_action = conf_get_int(conf, CONF_resize_action);
#ifdef RDB_DEBUG_PATCH
        debug("WM_SIZE %s (%d,%d)\n",
              (wParam == SIZE_MINIMIZED) ? "SIZE_MINIMIZED":
              (wParam == SIZE_MAXIMIZED) ? "SIZE_MAXIMIZED":
              (wParam == SIZE_RESTORED && resizing) ? "to":
              (wParam == SIZE_RESTORED) ? "SIZE_RESTORED":
              "...",
              LOWORD(lParam), HIWORD(lParam));
#endif
        term_notify_minimised(term, wParam == SIZE_MINIMIZED);
        {
            /*
             * WM_SIZE's lParam tells us the size of the client area.
             * But historic PuTTY practice is that we want to tell the
             * terminal the size of the overall window.
             */
            RECT r;
            GetWindowRect(hwnd, &r);
            term_notify_window_size_pixels(
                term, r.right - r.left, r.bottom - r.top);
        }
        if (wParam == SIZE_MINIMIZED)
<<<<<<< HEAD
            SetWindowText(hwnd,
                          conf_get_bool(conf, CONF_win_name_always) ?
                          window_name : icon_name);
        if (wParam == SIZE_MINIMIZED)
	    (void)winfrip_general_op(WINFRIP_GENERAL_OP_SYSTRAY_MINIMISE, conf, hinst, hwnd, -1, -1, -1);
=======
            SetWindowTextW(hwnd,
                           conf_get_bool(conf, CONF_win_name_always) ?
                           window_name : icon_name);
>>>>>>> 7143e361
        if (wParam == SIZE_RESTORED || wParam == SIZE_MAXIMIZED)
            SetWindowTextW(hwnd, window_name);
        if (wParam == SIZE_RESTORED) {
            processed_resize = false;
            clear_full_screen();
            if (processed_resize) {
                /*
                 * Inhibit normal processing of this WM_SIZE; a
                 * secondary one was triggered just now by
                 * clear_full_screen which contained the correct
                 * client area size.
                 */
                return 0;
            }
        }
        if (wParam == SIZE_MAXIMIZED && fullscr_on_max) {
            fullscr_on_max = false;
            processed_resize = false;
            make_full_screen();
            if (processed_resize) {
                /*
                 * Inhibit normal processing of this WM_SIZE; a
                 * secondary one was triggered just now by
                 * make_full_screen which contained the correct client
                 * area size.
                 */
                return 0;
            }
        }

        processed_resize = true;

        if (resize_action == RESIZE_DISABLED) {
            /* A resize, well it better be a minimize. */
            reset_window(-1);
        } else {
            if (wParam == SIZE_MAXIMIZED) {
                was_zoomed = true;
                prev_rows = term->rows;
                prev_cols = term->cols;
                if (resize_action == RESIZE_TERM)
                    wm_size_resize_term(lParam, false);
                reset_window(0);
            } else if (wParam == SIZE_RESTORED && was_zoomed) {
                was_zoomed = false;
                if (resize_action == RESIZE_TERM) {
                    wm_size_resize_term(lParam, true);
                    reset_window(2);
                } else if (resize_action != RESIZE_FONT)
                    reset_window(2);
                else
                    reset_window(0);
            } else if (wParam == SIZE_MINIMIZED) {
                /* do nothing */
            } else if (resize_action == RESIZE_TERM ||
                       (resize_action == RESIZE_EITHER &&
                        !is_alt_pressed())) {
                wm_size_resize_term(lParam, true);

                /*
                 * Sometimes, we can get a spontaneous resize event
                 * outside a WM_SIZING interactive drag which wants to
                 * set us to a new specific SIZE_RESTORED size. An
                 * example is what happens if you press Windows+Right
                 * and then Windows+Up: the first operation fits the
                 * window to the right-hand half of the screen, and
                 * the second one changes that for the top right
                 * quadrant. In that situation, if we've responded
                 * here by resizing the terminal, we may still need to
                 * recompute the border around the window and do a
                 * full redraw to clear the new border.
                 */
                if (!resizing)
                    recompute_window_offset();
            } else {
                reset_window(0);
            }
        }
        /* {{{ winfrip */
        winfrip_bgimg_op(WINFRIP_BGIMG_OP_SIZE, NULL, conf,
                         NULL, hwnd, -1, -1, -1, -1, -1, -1, -1);
        /* winfrip }}} */
        sys_cursor_update();
        return 0;
      case WM_DPICHANGED:
        dpi_info.cur_dpi.x = LOWORD(wParam);
        dpi_info.cur_dpi.y = HIWORD(wParam);
        dpi_info.new_wnd_rect = *(RECT*)(lParam);
        reset_window(3);
        return 0;
      case WM_VSCROLL:
        switch (LOWORD(wParam)) {
          case SB_BOTTOM:
            term_scroll(term, -1, 0);
            break;
          case SB_TOP:
            term_scroll(term, +1, 0);
            break;
          case SB_LINEDOWN:
            term_scroll(term, 0, +1);
            break;
          case SB_LINEUP:
            term_scroll(term, 0, -1);
            break;
          case SB_PAGEDOWN:
            term_scroll(term, 0, +term->rows / 2);
            break;
          case SB_PAGEUP:
            term_scroll(term, 0, -term->rows / 2);
            break;
          case SB_THUMBPOSITION:
          case SB_THUMBTRACK: {
            /*
             * Use GetScrollInfo instead of HIWORD(wParam) to get
             * 32-bit scroll position.
             */
            SCROLLINFO si;

            si.cbSize = sizeof(si);
            si.fMask = SIF_TRACKPOS;
            if (GetScrollInfo(hwnd, SB_VERT, &si) == 0)
                si.nTrackPos = HIWORD(wParam);
            term_scroll(term, 1, si.nTrackPos);
            break;
          }
        }

        if (in_scrollbar_loop) {
            /*
             * Allow window updates to happen during interactive
             * scroll.
             *
             * When the user takes hold of our window's scrollbar and
             * wobbles it interactively back and forth, or presses on
             * one of the arrow buttons at the ends, the first thing
             * that happens is that this window procedure receives
             * WM_SYSCOMMAND / SC_VSCROLL. [1] The default handler for
             * that window message starts a subsidiary message loop,
             * which continues to run until the user lets go of the
             * scrollbar again. All WM_VSCROLL / SB_THUMBTRACK
             * messages are generated by the handlers within that
             * subsidiary message loop.
             *
             * So, during that time, _our_ message loop is not
             * running, which means toplevel callbacks and timers and
             * so forth are not happening, which means that when we
             * redraw the window and set a timer to clear the cooldown
             * flag 20ms later, that timer never fires, and we aren't
             * able to keep redrawing the window.
             *
             * The 'obvious' answer would be to seize that SYSCOMMAND
             * ourselves and inhibit the default handler, so that our
             * message loop carries on running. But that would mean
             * we'd have to reimplement the whole of the scrollbar
             * handler!
             *
             * So instead we apply a bodge: set a static variable that
             * indicates that we're _in_ that sub-loop, and if so,
             * decide it's OK to manually call term_update() proper,
             * bypassing the timer and cooldown and rate-limiting
             * systems completely, whenever we see an SB_THUMBTRACK.
             * This shouldn't cause a rate overload, because we're
             * only doing it once per UI event!
             *
             * [1] Actually, there's an extra oddity where SC_HSCROLL
             * and SC_VSCROLL have their documented values the wrong
             * way round. Many people on the Internet have noticed
             * this, e.g. https://stackoverflow.com/q/55528397
             */
            term_update(term);
        }
        break;
      case WM_PALETTECHANGED:
        if ((HWND) wParam != hwnd && pal != NULL) {
            HDC hdc = make_hdc();
            if (hdc) {
                if (RealizePalette(hdc) > 0)
                    UpdateColors(hdc);
                free_hdc(hdc);
            }
        }
        break;
      case WM_QUERYNEWPALETTE:
        if (pal != NULL) {
            HDC hdc = make_hdc();
            if (hdc) {
                if (RealizePalette(hdc) > 0)
                    UpdateColors(hdc);
                free_hdc(hdc);
                return true;
            }
        }
        return false;
      case WM_KEYDOWN:
      case WM_SYSKEYDOWN:
      case WM_KEYUP:
      case WM_SYSKEYUP:
        /*
         * Add the scan code and keypress timing to the random
         * number noise.
         */
        noise_ultralight(NOISE_SOURCE_KEY, lParam);

        /*
         * We don't do TranslateMessage since it disassociates the
         * resulting CHAR message from the KEYDOWN that sparked it,
         * which we occasionally don't want. Instead, we process
         * KEYDOWN, and call the Win32 translator functions so that
         * we get the translations under _our_ control.
         */
        {
            unsigned char buf[20];
            int len;

            if (wParam == VK_PROCESSKEY || /* IME PROCESS key */
                wParam == VK_PACKET) {     /* 'this key is a Unicode char' */
                if (message == WM_KEYDOWN) {
                    MSG m;
                    m.hwnd = hwnd;
                    m.message = WM_KEYDOWN;
                    m.wParam = wParam;
                    m.lParam = lParam & 0xdfff;
                    TranslateMessage(&m);
                } else break; /* pass to Windows for default processing */
            } else {
                len = TranslateKey(message, wParam, lParam, buf);
                if (len == -1)
                    return DefWindowProcW(hwnd, message, wParam, lParam);

                if (len != 0) {
                    /*
                     * We need not bother about stdin backlogs
                     * here, because in GUI PuTTY we can't do
                     * anything about it anyway; there's no means
                     * of asking Windows to hold off on KEYDOWN
                     * messages. We _have_ to buffer everything
                     * we're sent.
                     */
                    term_keyinput(term, -1, buf, len);
                    show_mouseptr(false);
                }
            }
        }
        return 0;
      case WM_INPUTLANGCHANGE:
        /* wParam == Font number */
        /* lParam == Locale */
        set_input_locale((HKL)lParam);
        sys_cursor_update();
        break;
      case WM_IME_STARTCOMPOSITION: {
        HIMC hImc = ImmGetContext(hwnd);
        ImmSetCompositionFont(hImc, &lfont);
        ImmReleaseContext(hwnd, hImc);
        break;
      }
      case WM_IME_COMPOSITION: {
        HIMC hIMC;
        int n;
        char *buff;

        if (osPlatformId == VER_PLATFORM_WIN32_WINDOWS ||
            osPlatformId == VER_PLATFORM_WIN32s)
            break; /* no Unicode */

        if ((lParam & GCS_RESULTSTR) == 0) /* Composition unfinished. */
            break; /* fall back to DefWindowProc */

        hIMC = ImmGetContext(hwnd);
        n = ImmGetCompositionStringW(hIMC, GCS_RESULTSTR, NULL, 0);

        if (n > 0) {
          int i;
          buff = snewn(n, char);
          ImmGetCompositionStringW(hIMC, GCS_RESULTSTR, buff, n);
          /*
           * Jaeyoun Chung reports that Korean character
           * input doesn't work correctly if we do a single
           * term_keyinputw covering the whole of buff. So
           * instead we send the characters one by one.
           */
          /* don't divide SURROGATE PAIR */
          if (ldisc) {
            for (i = 0; i < n; i += 2) {
              WCHAR hs = *(unsigned short *)(buff+i);
              if (IS_HIGH_SURROGATE(hs) && i+2 < n) {
                WCHAR ls = *(unsigned short *)(buff+i+2);
                if (IS_LOW_SURROGATE(ls)) {
                  term_keyinputw(
                      term, (unsigned short *)(buff+i), 2);
                  i += 2;
                  continue;
                }
              }
              term_keyinputw(
                  term, (unsigned short *)(buff+i), 1);
            }
          }
          free(buff);
        }
        ImmReleaseContext(hwnd, hIMC);
        return 1;
      }

      case WM_IME_CHAR:
        if (wParam & 0xFF00) {
            char buf[2];

            buf[1] = wParam;
            buf[0] = wParam >> 8;
            term_keyinput(term, kbd_codepage, buf, 2);
        } else {
            char c = (unsigned char) wParam;
            term_seen_key_event(term);
            term_keyinput(term, kbd_codepage, &c, 1);
        }
        return (0);
      case WM_CHAR:
      case WM_SYSCHAR:
        /*
         * Nevertheless, we are prepared to deal with WM_CHAR
         * messages, should they crop up. So if someone wants to
         * post the things to us as part of a macro manoeuvre,
         * we're ready to cope.
         */
        {
            static wchar_t pending_surrogate = 0;
            wchar_t c = wParam;

            if (IS_HIGH_SURROGATE(c)) {
                pending_surrogate = c;
            } else if (IS_SURROGATE_PAIR(pending_surrogate, c)) {
                wchar_t pair[2];
                pair[0] = pending_surrogate;
                pair[1] = c;
                term_keyinputw(term, pair, 2);
            } else if (!IS_SURROGATE(c)) {
                term_keyinputw(term, &c, 1);
            }
        }
        return 0;
      case WM_SYSCOLORCHANGE:
        if (conf_get_bool(conf, CONF_system_colour)) {
            /* Refresh palette from system colours. */
            term_notify_palette_changed(term);
            init_palette();
            /* Force a repaint of the terminal window. */
            term_invalidate(term);
        }
        break;
      case WM_GOT_CLIPDATA:
        process_clipdata((HGLOBAL)lParam, wParam);
        return 0;
      /* {{{ winfrip */
      case WM_DISPLAYCHANGE:
        winfrip_bgimg_op(WINFRIP_BGIMG_OP_RECONF, NULL, conf,
                         NULL, hwnd, -1, -1, -1, -1, -1, -1, -1);
        return 0;
      /* winfrip }}} */
      default:
        /* {{{ winfrip */
        if (message == winfripp_general_get_wm_systray()) {
            (void)winfrip_general_op(WINFRIP_GENERAL_OP_SYSTRAY_WM_OTHER, conf, hinst, wgs.term_hwnd, lParam, -1, -1);
            break;
        }
        /* winfrip }}} */
        if (message == wm_mousewheel || message == WM_MOUSEWHEEL) {
            bool shift_pressed = false, control_pressed = false;

            if (message == WM_MOUSEWHEEL) {
                /* {{{ winfrip */
                if (winfrip_mouse_op(WINFRIP_MOUSE_OP_MOUSE_EVENT, conf, message, wParam) == WINFRIP_RETURN_BREAK_RESET_WINDOW) {
                    reset_window(2); return 0;
                }
                /* winfrip }}} */
                wheel_accumulator += (short)HIWORD(wParam);
                shift_pressed=LOWORD(wParam) & MK_SHIFT;
                control_pressed=LOWORD(wParam) & MK_CONTROL;
            } else {
                BYTE keys[256];
                wheel_accumulator += (int)wParam;
                if (GetKeyboardState(keys)!=0) {
                    shift_pressed=keys[VK_SHIFT]&0x80;
                    control_pressed=keys[VK_CONTROL]&0x80;
                }
            }

            /* process events when the threshold is reached */
            while (abs(wheel_accumulator) >= WHEEL_DELTA) {
                int b;

                /* reduce amount for next time */
                if (wheel_accumulator > 0) {
                    b = MBT_WHEEL_UP;
                    wheel_accumulator -= WHEEL_DELTA;
                } else if (wheel_accumulator < 0) {
                    b = MBT_WHEEL_DOWN;
                    wheel_accumulator += WHEEL_DELTA;
                } else
                    break;

                if (send_raw_mouse &&
                    !(conf_get_bool(conf, CONF_mouse_override) &&
                      shift_pressed)) {
                    /* Mouse wheel position is in screen coordinates for
                     * some reason */
                    POINT p;
                    p.x = X_POS(lParam); p.y = Y_POS(lParam);
                    if (ScreenToClient(hwnd, &p)) {
                        /* send a mouse-down followed by a mouse up */
                        term_mouse(term, b, translate_button(b),
                                   MA_CLICK,
                                   TO_CHR_X(p.x),
                                   TO_CHR_Y(p.y), shift_pressed,
                                   control_pressed, is_alt_pressed());
                    } /* else: not sure when this can fail */
                } else {
                    /* trigger a scroll */
                    term_scroll(term, 0,
                                b == MBT_WHEEL_UP ?
                                -term->rows / 2 : term->rows / 2);
                }
            }
            return 0;
        }
    }

    /*
     * Any messages we don't process completely above are passed through to
     * DefWindowProc() for default processing.
     */
    return DefWindowProcW(hwnd, message, wParam, lParam);
}

/*
 * Move the system caret. (We maintain one, even though it's
 * invisible, for the benefit of blind people: apparently some
 * helper software tracks the system caret, so we should arrange to
 * have one.)
 */
static void wintw_set_cursor_pos(TermWin *tw, int x, int y)
{
    int cx, cy;

    if (!term->has_focus) return;

    /*
     * Avoid gratuitously re-updating the cursor position and IMM
     * window if there's no actual change required.
     */
    cx = x * font_width + offset_width;
    cy = y * font_height + offset_height;
    if (cx == caret_x && cy == caret_y)
        return;
    caret_x = cx;
    caret_y = cy;

    sys_cursor_update();
}

static void sys_cursor_update(void)
{
    COMPOSITIONFORM cf;
    HIMC hIMC;

    if (!term->has_focus) return;

    if (caret_x < 0 || caret_y < 0)
        return;

    SetCaretPos(caret_x, caret_y);

    /* IMM calls on Win98 and beyond only */
    if (osPlatformId == VER_PLATFORM_WIN32s) return; /* 3.11 */

    if (osPlatformId == VER_PLATFORM_WIN32_WINDOWS &&
        osMinorVersion == 0) return; /* 95 */

    /* we should have the IMM functions */
    hIMC = ImmGetContext(wgs.term_hwnd);
    cf.dwStyle = CFS_POINT;
    cf.ptCurrentPos.x = caret_x;
    cf.ptCurrentPos.y = caret_y;
    ImmSetCompositionWindow(hIMC, &cf);

    ImmReleaseContext(wgs.term_hwnd, hIMC);
}

static void draw_horizontal_line_on_text(int y, int lattr, RECT line_box,
                                         COLORREF colour)
{
    if (lattr == LATTR_TOP || lattr == LATTR_BOT) {
        y *= 2;
        if (lattr == LATTR_BOT)
            y -= font_height;
    }

    if (!(0 <= y && y < font_height))
        return;

    HPEN oldpen = SelectObject(wintw_hdc, CreatePen(PS_SOLID, 0, colour));
    MoveToEx(wintw_hdc, line_box.left, line_box.top + y, NULL);
    LineTo(wintw_hdc, line_box.right, line_box.top + y);
    oldpen = SelectObject(wintw_hdc, oldpen);
    DeleteObject(oldpen);
}

/*
 * Draw a line of text in the window, at given character
 * coordinates, in given attributes.
 *
 * We are allowed to fiddle with the contents of `text'.
 */
static void do_text_internal(
    int x, int y, wchar_t *text, int len,
    unsigned long attr, int lattr, truecolour truecolour)
{
    COLORREF fg, bg, t;
    int nfg, nbg, nfont;
    RECT line_box;
    bool force_manual_underline = false;
    int fnt_width, char_width;
    int text_adjust = 0;
    int xoffset = 0;
    int maxlen, remaining;
    bool opaque;
    bool is_cursor = false;
    static int *lpDx = NULL;
    static size_t lpDx_len = 0;
    int *lpDx_maybe;
    int len2; /* for SURROGATE PAIR */
    int rc_width = 0;
    /* {{{ winfrip */
    BOOL bgfl = FALSE;
    /* winfrip }}} */

    lattr &= LATTR_MODE;

    char_width = fnt_width = font_width * (1 + (lattr != LATTR_NORM));

    if (attr & ATTR_WIDE)
        char_width *= 2;

    /* Only want the left half of double width lines */
    if (lattr != LATTR_NORM && x*2 >= term->cols)
        return;

    x *= fnt_width;
    y *= font_height;
    x += offset_width;
    y += offset_height;

    if ((attr & TATTR_ACTCURS) && (cursor_type == 0 || term->big_cursor)) {
        truecolour.fg = truecolour.bg = optionalrgb_none;
        attr &= ~(ATTR_REVERSE|ATTR_BLINK|ATTR_COLOURS|ATTR_DIM);
        /* cursor fg and bg */
        attr |= (260 << ATTR_FGSHIFT) | (261 << ATTR_BGSHIFT);
        is_cursor = true;
    }

    nfont = 0;
    if (vtmode == VT_POORMAN && lattr != LATTR_NORM) {
        /* Assume a poorman font is borken in other ways too. */
        lattr = LATTR_WIDE;
    } else
        switch (lattr) {
          case LATTR_NORM:
            break;
          case LATTR_WIDE:
            nfont |= FONT_WIDE;
            break;
          default:
            nfont |= FONT_WIDE + FONT_HIGH;
            break;
        }
    if (attr & ATTR_NARROW)
        nfont |= FONT_NARROW;

#ifdef USES_VTLINE_HACK
    /* Special hack for the VT100 linedraw glyphs. */
    if (text[0] >= 0x23BA && text[0] <= 0x23BD) {
        switch ((unsigned char) (text[0])) {
          case 0xBA:
            text_adjust = -2 * font_height / 5;
            break;
          case 0xBB:
            text_adjust = -1 * font_height / 5;
            break;
          case 0xBC:
            text_adjust = font_height / 5;
            break;
          case 0xBD:
            text_adjust = 2 * font_height / 5;
            break;
        }
        if (lattr == LATTR_TOP || lattr == LATTR_BOT)
            text_adjust *= 2;
        text[0] = ucsdata.unitab_xterm['q'];
        if (attr & ATTR_UNDER) {
            attr &= ~ATTR_UNDER;
            force_manual_underline = true;
        }
    }
#endif

    /* Anything left as an original character set is unprintable. */
    if (DIRECT_CHAR(text[0]) &&
        (len < 2 || !IS_SURROGATE_PAIR(text[0], text[1]))) {
        int i;
        for (i = 0; i < len; i++)
            text[i] = 0xFFFD;
    }

    /* OEM CP */
    if ((text[0] & CSET_MASK) == CSET_OEMCP)
        nfont |= FONT_OEM;

    nfg = ((attr & ATTR_FGMASK) >> ATTR_FGSHIFT);
    nbg = ((attr & ATTR_BGMASK) >> ATTR_BGSHIFT);
    if (bold_font_mode == BOLD_FONT && (attr & ATTR_BOLD))
        nfont |= FONT_BOLD;
    if (und_mode == UND_FONT && (attr & ATTR_UNDER))
        nfont |= FONT_UNDERLINE;
    another_font(nfont);
    if (!fonts[nfont]) {
        if (nfont & FONT_UNDERLINE)
            force_manual_underline = true;
        /* Don't do the same for manual bold, it could be bad news. */

        nfont &= ~(FONT_BOLD | FONT_UNDERLINE);
    }
    another_font(nfont);
    if (!fonts[nfont])
        nfont = FONT_NORMAL;
    if (attr & ATTR_REVERSE) {
        struct optionalrgb trgb;

        t = nfg;
        nfg = nbg;
        nbg = t;

        trgb = truecolour.fg;
        truecolour.fg = truecolour.bg;
        truecolour.bg = trgb;
    }
    if (bold_colours && (attr & ATTR_BOLD) && !is_cursor) {
        if (nfg < 16) nfg |= 8;
        else if (nfg >= 256) nfg |= 1;
    }
    if (bold_colours && (attr & ATTR_BLINK)) {
        if (nbg < 16) nbg |= 8;
        else if (nbg >= 256) nbg |= 1;
    }
    if (!pal && truecolour.fg.enabled)
        fg = RGB(truecolour.fg.r, truecolour.fg.g, truecolour.fg.b);
    else
        fg = colours[nfg];

    if (!pal && truecolour.bg.enabled)
        bg = RGB(truecolour.bg.r, truecolour.bg.g, truecolour.bg.b);
    else
        bg = colours[nbg];

    if (!pal && (attr & ATTR_DIM)) {
        fg = RGB(GetRValue(fg) * 2 / 3,
                 GetGValue(fg) * 2 / 3,
                 GetBValue(fg) * 2 / 3);
    }

    SelectObject(wintw_hdc, fonts[nfont]);
    SetTextColor(wintw_hdc, fg);
    SetBkColor(wintw_hdc, bg);
    line_box.left = x;
    line_box.top = y;
    line_box.right = x + char_width * len;
    line_box.bottom = y + font_height;
    /* adjust line_box.right for SURROGATE PAIR & VARIATION SELECTOR */
    {
        int i;
        for (i = 0; i < len ; i++) {
            if (i+1 < len && IS_HIGH_VARSEL(text[i], text[i+1])) {
                i++;
            } else if (i+1 < len && IS_SURROGATE_PAIR(text[i], text[i+1])) {
                rc_width += char_width;
                i++;
            } else if (IS_LOW_VARSEL(text[i])) {
                /* do nothing */
            } else {
                rc_width += char_width;
            }
        }
        line_box.right = line_box.left + rc_width;
    }

    /* {{{ winfrip */
    winfrip_bgimg_op(WINFRIP_BGIMG_OP_DRAW, &bgfl, conf, wintw_hdc, NULL,
		     char_width, font_height, len, nbg, rc_width, x, y);
    /* winfrip }}} */

    if ((attr & TATTR_COMBINING) || bgfl)
	SetBkMode(wintw_hdc, TRANSPARENT);
    else
	SetBkMode(wintw_hdc, OPAQUE);

    /* Only want the left half of double width lines */
    if (line_box.right > font_width*term->cols+offset_width)
        line_box.right = font_width*term->cols+offset_width;

    if (font_varpitch) {
        /*
         * If we're using a variable-pitch font, we unconditionally
         * draw the glyphs one at a time and centre them in their
         * character cells (which means in particular that we must
         * disable the lpDx mechanism). This gives slightly odd but
         * generally reasonable results.
         */
        xoffset = char_width / 2;
        SetTextAlign(wintw_hdc, TA_TOP | TA_CENTER | TA_NOUPDATECP);
        lpDx_maybe = NULL;
        maxlen = 1;
    } else {
        /*
         * In a fixed-pitch font, we draw the whole string in one go
         * in the normal way.
         */
        xoffset = 0;
        SetTextAlign(wintw_hdc, TA_TOP | TA_LEFT | TA_NOUPDATECP);
        lpDx_maybe = lpDx;
        maxlen = len;
    }

    opaque = true;                     /* start by erasing the rectangle */
    for (remaining = len; remaining > 0;
         text += len, remaining -= len, x += char_width * len2) {
        len = (maxlen < remaining ? maxlen : remaining);
        /* don't divide SURROGATE PAIR and VARIATION SELECTOR */
        len2 = len;
        if (maxlen == 1) {
            if (remaining >= 1 && IS_SURROGATE_PAIR(text[0], text[1]))
                len++;
            if (remaining-len >= 1 && IS_LOW_VARSEL(text[len]))
                len++;
            else if (remaining-len >= 2 &&
                     IS_HIGH_VARSEL(text[len], text[len+1]))
                len += 2;
        }

        if (len > lpDx_len) {
            sgrowarray(lpDx, lpDx_len, len);
            if (lpDx_maybe) lpDx_maybe = lpDx;
        }

        {
            int i;
            /* only last char has dx width in SURROGATE PAIR and
             * VARIATION sequence */
            for (i = 0; i < len; i++) {
                lpDx[i] = char_width;
                if (i+1 < len && IS_HIGH_VARSEL(text[i], text[i+1])) {
                    if (i > 0) lpDx[i-1] = 0;
                    lpDx[i] = 0;
                    i++;
                    lpDx[i] = char_width;
                } else if (i+1 < len && IS_SURROGATE_PAIR(text[i],text[i+1])) {
                    lpDx[i] = 0;
                    i++;
                    lpDx[i] = char_width;
                } else if (IS_LOW_VARSEL(text[i])) {
                    if (i > 0) lpDx[i-1] = 0;
                    lpDx[i] = char_width;
                }
            }
        }

        /* We're using a private area for direct to font. (512 chars.) */
        if (ucsdata.dbcs_screenfont && (text[0] & CSET_MASK) == CSET_ACP) {
            /* Ho Hum, dbcs fonts are a PITA! */
            /* To display on W9x I have to convert to UCS */
            static wchar_t *uni_buf = 0;
            static int uni_len = 0;
            int nlen, mptr;
            if (len > uni_len) {
                sfree(uni_buf);
                uni_len = len;
                uni_buf = snewn(uni_len, wchar_t);
            }

            for(nlen = mptr = 0; mptr<len; mptr++) {
                uni_buf[nlen] = 0xFFFD;
                if (IsDBCSLeadByteEx(ucsdata.font_codepage,
                                     (BYTE) text[mptr])) {
                    char dbcstext[2];
                    dbcstext[0] = text[mptr] & 0xFF;
                    dbcstext[1] = text[mptr+1] & 0xFF;
                    lpDx[nlen] += char_width;
                    MultiByteToWideChar(ucsdata.font_codepage, MB_USEGLYPHCHARS,
                                        dbcstext, 2, uni_buf+nlen, 1);
                    mptr++;
                }
                else
                {
                    char dbcstext[1];
                    dbcstext[0] = text[mptr] & 0xFF;
                    MultiByteToWideChar(ucsdata.font_codepage, MB_USEGLYPHCHARS,
                                        dbcstext, 1, uni_buf+nlen, 1);
                }
                nlen++;
            }
            if (nlen <= 0)
                return;                /* Eeek! */

            ExtTextOutW(wintw_hdc, x + xoffset,
                        y - font_height * (lattr == LATTR_BOT) + text_adjust,
                        ETO_CLIPPED | (opaque && !bgfl ? ETO_OPAQUE : 0),
                        &line_box, uni_buf, nlen,
                        lpDx_maybe);
            if (bold_font_mode == BOLD_SHADOW && (attr & ATTR_BOLD)) {
                SetBkMode(wintw_hdc, TRANSPARENT);
                ExtTextOutW(wintw_hdc, x + xoffset - 1,
                            y - font_height * (lattr ==
                                               LATTR_BOT) + text_adjust,
                            ETO_CLIPPED, &line_box, uni_buf, nlen, lpDx_maybe);
            }

            lpDx[0] = -1;
        } else if (DIRECT_FONT(text[0])) {
            static char *directbuf = NULL;
            static size_t directlen = 0;

            sgrowarray(directbuf, directlen, len);
            for (size_t i = 0; i < len; i++)
                directbuf[i] = text[i] & 0xFF;

            ExtTextOut(wintw_hdc, x + xoffset,
                       y - font_height * (lattr == LATTR_BOT) + text_adjust,
                       ETO_CLIPPED | (opaque && !bgfl ? ETO_OPAQUE : 0),
                       &line_box, directbuf, len, lpDx_maybe);
            if (bold_font_mode == BOLD_SHADOW && (attr & ATTR_BOLD)) {
                SetBkMode(wintw_hdc, TRANSPARENT);

                /* GRR: This draws the character outside its box and
                 * can leave 'droppings' even with the clip box! I
                 * suppose I could loop it one character at a time ...
                 * yuk.
                 *
                 * Or ... I could do a test print with "W", and use +1
                 * or -1 for this shift depending on if the leftmost
                 * column is blank...
                 */
                ExtTextOut(wintw_hdc, x + xoffset - 1,
                           y - font_height * (lattr ==
                                              LATTR_BOT) + text_adjust,
                           ETO_CLIPPED, &line_box, directbuf, len, lpDx_maybe);
            }
        } else {
            /* And 'normal' unicode characters */
            static WCHAR *wbuf = NULL;
            static int wlen = 0;
            int i;

            if (wlen < len) {
                sfree(wbuf);
                wlen = len;
                wbuf = snewn(wlen, WCHAR);
            }

            for (i = 0; i < len; i++)
                wbuf[i] = text[i];

            /* print Glyphs as they are, without Windows' Shaping*/
            general_textout(wintw_hdc, x + xoffset,
                            y - font_height * (lattr==LATTR_BOT) + text_adjust,
                            &line_box, wbuf, len, lpDx,
                            opaque && !(attr & TATTR_COMBINING) && !bgfl);

            /* And the shadow bold hack. */
            if (bold_font_mode == BOLD_SHADOW && (attr & ATTR_BOLD)) {
                SetBkMode(wintw_hdc, TRANSPARENT);
                ExtTextOutW(wintw_hdc, x + xoffset - 1,
                            y - font_height * (lattr ==
                                               LATTR_BOT) + text_adjust,
                            ETO_CLIPPED, &line_box, wbuf, len, lpDx_maybe);
            }
        }

        /*
         * If we're looping round again, stop erasing the background
         * rectangle.
         */
        SetBkMode(wintw_hdc, TRANSPARENT);
        opaque = false;
    }

    if (lattr != LATTR_TOP && (force_manual_underline ||
                               (und_mode == UND_LINE && (attr & ATTR_UNDER))))
        draw_horizontal_line_on_text(descent, lattr, line_box, fg);

    if (attr & ATTR_STRIKE)
        draw_horizontal_line_on_text(font_strikethrough_y, lattr, line_box, fg);
}

/*
 * Wrapper that handles combining characters.
 */
static void wintw_draw_text(
    TermWin *tw, int x, int y, wchar_t *text, int len,
    unsigned long attr, int lattr, truecolour truecolour)
{
    if (attr & TATTR_COMBINING) {
        unsigned long a = 0;
        int len0 = 1;
        /* don't divide SURROGATE PAIR and VARIATION SELECTOR */
        if (len >= 2 && IS_SURROGATE_PAIR(text[0], text[1]))
            len0 = 2;
        if (len-len0 >= 1 && IS_LOW_VARSEL(text[len0])) {
            attr &= ~TATTR_COMBINING;
            do_text_internal(x, y, text, len0+1, attr, lattr, truecolour);
            text += len0+1;
            len -= len0+1;
            a = TATTR_COMBINING;
        } else if (len-len0 >= 2 && IS_HIGH_VARSEL(text[len0], text[len0+1])) {
            attr &= ~TATTR_COMBINING;
            do_text_internal(x, y, text, len0+2, attr, lattr, truecolour);
            text += len0+2;
            len -= len0+2;
            a = TATTR_COMBINING;
        } else {
            attr &= ~TATTR_COMBINING;
        }

        while (len--) {
            if (len >= 1 && IS_SURROGATE_PAIR(text[0], text[1])) {
                do_text_internal(x, y, text, 2, attr | a, lattr, truecolour);
                len--;
                text++;
            } else
                do_text_internal(x, y, text, 1, attr | a, lattr, truecolour);

            text++;
            a = TATTR_COMBINING;
        }
    } else
        do_text_internal(x, y, text, len, attr, lattr, truecolour);
}

static void wintw_draw_cursor(
    TermWin *tw, int x, int y, wchar_t *text, int len,
    unsigned long attr, int lattr, truecolour truecolour)
{
    int fnt_width;
    int char_width;
    int ctype = cursor_type;

    lattr &= LATTR_MODE;

    if ((attr & TATTR_ACTCURS) && (ctype == 0 || term->big_cursor)) {
        if (*text != UCSWIDE) {
            win_draw_text(tw, x, y, text, len, attr, lattr, truecolour);
            return;
        }
        ctype = 2;
        attr |= TATTR_RIGHTCURS;
    }

    fnt_width = char_width = font_width * (1 + (lattr != LATTR_NORM));
    if (attr & ATTR_WIDE)
        char_width *= 2;
    x *= fnt_width;
    y *= font_height;
    x += offset_width;
    y += offset_height;

    if ((attr & TATTR_PASCURS) && (ctype == 0 || term->big_cursor)) {
        POINT pts[5];
        HPEN oldpen;
        pts[0].x = pts[1].x = pts[4].x = x;
        pts[2].x = pts[3].x = x + char_width - 1;
        pts[0].y = pts[3].y = pts[4].y = y;
        pts[1].y = pts[2].y = y + font_height - 1;
        oldpen = SelectObject(wintw_hdc, CreatePen(PS_SOLID, 0, colours[261]));
        Polyline(wintw_hdc, pts, 5);
        oldpen = SelectObject(wintw_hdc, oldpen);
        DeleteObject(oldpen);
    } else if ((attr & (TATTR_ACTCURS | TATTR_PASCURS)) && ctype != 0) {
        int startx, starty, dx, dy, length, i;
        if (ctype == 1) {
            startx = x;
            starty = y + descent;
            dx = 1;
            dy = 0;
            length = char_width;
        } else {
            int xadjust = 0;
            if (attr & TATTR_RIGHTCURS)
                xadjust = char_width - 1;
            startx = x + xadjust;
            starty = y;
            dx = 0;
            dy = 1;
            length = font_height;
        }
        if (attr & TATTR_ACTCURS) {
            HPEN oldpen;
            oldpen =
                SelectObject(wintw_hdc, CreatePen(PS_SOLID, 0, colours[261]));
            MoveToEx(wintw_hdc, startx, starty, NULL);
            LineTo(wintw_hdc, startx + dx * length, starty + dy * length);
            oldpen = SelectObject(wintw_hdc, oldpen);
            DeleteObject(oldpen);
        } else {
            for (i = 0; i < length; i++) {
                if (i % 2 == 0) {
                    SetPixel(wintw_hdc, startx, starty, colours[261]);
                }
                startx += dx;
                starty += dy;
            }
        }
    }
}

static void wintw_draw_trust_sigil(TermWin *tw, int x, int y)
{
    x *= font_width;
    y *= font_height;
    x += offset_width;
    y += offset_height;

    DrawIconEx(wintw_hdc, x, y, trust_icon, font_width * 2, font_height,
               0, NULL, DI_NORMAL);
}

/* This function gets the actual width of a character in the normal font.
 */
static int wintw_char_width(TermWin *tw, int uc)
{
    int ibuf = 0;

    /* If the font max is the same as the font ave width then this
     * function is a no-op.
     */
    if (!font_dualwidth) return 1;

    switch (uc & CSET_MASK) {
      case CSET_ASCII:
        uc = ucsdata.unitab_line[uc & 0xFF];
        break;
      case CSET_LINEDRW:
        uc = ucsdata.unitab_xterm[uc & 0xFF];
        break;
      case CSET_SCOACS:
        uc = ucsdata.unitab_scoacs[uc & 0xFF];
        break;
    }
    if (DIRECT_FONT(uc)) {
        if (ucsdata.dbcs_screenfont) return 1;

        /* Speedup, I know of no font where ascii is the wrong width */
        if ((uc&~CSET_MASK) >= ' ' && (uc&~CSET_MASK)<= '~')
            return 1;

        if ( (uc & CSET_MASK) == CSET_ACP ) {
            SelectObject(wintw_hdc, fonts[FONT_NORMAL]);
        } else if ( (uc & CSET_MASK) == CSET_OEMCP ) {
            another_font(FONT_OEM);
            if (!fonts[FONT_OEM]) return 0;

            SelectObject(wintw_hdc, fonts[FONT_OEM]);
        } else
            return 0;

        if (GetCharWidth32(wintw_hdc, uc & ~CSET_MASK,
                           uc & ~CSET_MASK, &ibuf) != 1 &&
            GetCharWidth(wintw_hdc, uc & ~CSET_MASK,
                         uc & ~CSET_MASK, &ibuf) != 1)
            return 0;
    } else {
        /* Speedup, I know of no font where ascii is the wrong width */
        if (uc >= ' ' && uc <= '~') return 1;

        SelectObject(wintw_hdc, fonts[FONT_NORMAL]);
        if (GetCharWidth32W(wintw_hdc, uc, uc, &ibuf) == 1)
            /* Okay that one worked */ ;
        else if (GetCharWidthW(wintw_hdc, uc, uc, &ibuf) == 1)
            /* This should work on 9x too, but it's "less accurate" */ ;
        else
            return 0;
    }

    ibuf += font_width / 2 -1;
    ibuf /= font_width;

    return ibuf;
}

DECL_WINDOWS_FUNCTION(static, BOOL, FlashWindowEx, (PFLASHWINFO));
DECL_WINDOWS_FUNCTION(static, BOOL, ToUnicodeEx,
                      (UINT, UINT, const BYTE *, LPWSTR, int, UINT, HKL));
DECL_WINDOWS_FUNCTION(static, BOOL, PlaySound, (LPCTSTR, HMODULE, DWORD));

static void init_winfuncs(void)
{
    HMODULE user32_module = load_system32_dll("user32.dll");
    HMODULE winmm_module = load_system32_dll("winmm.dll");
    HMODULE shcore_module = load_system32_dll("shcore.dll");
    GET_WINDOWS_FUNCTION(user32_module, FlashWindowEx);
    GET_WINDOWS_FUNCTION(user32_module, ToUnicodeEx);
    GET_WINDOWS_FUNCTION_PP(winmm_module, PlaySound);
    GET_WINDOWS_FUNCTION_NO_TYPECHECK(shcore_module, GetDpiForMonitor);
    GET_WINDOWS_FUNCTION_NO_TYPECHECK(user32_module, GetSystemMetricsForDpi);
    GET_WINDOWS_FUNCTION_NO_TYPECHECK(user32_module, AdjustWindowRectExForDpi);
}

/*
 * Translate a WM_(SYS)?KEY(UP|DOWN) message into a string of ASCII
 * codes. Returns number of bytes used, zero to drop the message,
 * -1 to forward the message to Windows, or another negative number
 * to indicate a NUL-terminated "special" string.
 */
static int TranslateKey(UINT message, WPARAM wParam, LPARAM lParam,
                        unsigned char *output)
{
    BYTE keystate[256];
    int scan, shift_state;
    bool left_alt = false, key_down;
    int r, i;
    unsigned char *p = output;
    static int alt_sum = 0;
    int funky_type = conf_get_int(conf, CONF_funky_type);
    bool no_applic_k = conf_get_bool(conf, CONF_no_applic_k);
    bool ctrlaltkeys = conf_get_bool(conf, CONF_ctrlaltkeys);
    bool nethack_keypad = conf_get_bool(conf, CONF_nethack_keypad);
    char keypad_key = '\0';

    HKL kbd_layout = GetKeyboardLayout(0);

    static wchar_t keys_unicode[3];
    static int compose_char = 0;
    static WPARAM compose_keycode = 0;

    r = GetKeyboardState(keystate);
    if (!r)
        memset(keystate, 0, sizeof(keystate));
    else {
#if 0
#define SHOW_TOASCII_RESULT
        {                              /* Tell us all about key events */
            static BYTE oldstate[256];
            static int first = 1;
            static int scan;
            int ch;
            if (first)
                memcpy(oldstate, keystate, sizeof(oldstate));
            first = 0;

            if ((HIWORD(lParam) & (KF_UP | KF_REPEAT)) == KF_REPEAT) {
                debug("+");
            } else if ((HIWORD(lParam) & KF_UP)
                       && scan == (HIWORD(lParam) & 0xFF)) {
                debug(". U");
            } else {
                debug(".\n");
                if (wParam >= VK_F1 && wParam <= VK_F20)
                    debug("K_F%d", wParam + 1 - VK_F1);
                else
                    switch (wParam) {
                      case VK_SHIFT:
                        debug("SHIFT");
                        break;
                      case VK_CONTROL:
                        debug("CTRL");
                        break;
                      case VK_MENU:
                        debug("ALT");
                        break;
                      default:
                        debug("VK_%02x", wParam);
                    }
                if (message == WM_SYSKEYDOWN || message == WM_SYSKEYUP)
                    debug("*");
                debug(", S%02x", scan = (HIWORD(lParam) & 0xFF));

                ch = MapVirtualKeyEx(wParam, 2, kbd_layout);
                if (ch >= ' ' && ch <= '~')
                    debug(", '%c'", ch);
                else if (ch)
                    debug(", $%02x", ch);

                if (keys_unicode[0])
                    debug(", KB0=%04x", keys_unicode[0]);
                if (keys_unicode[1])
                    debug(", KB1=%04x", keys_unicode[1]);
                if (keys_unicode[2])
                    debug(", KB2=%04x", keys_unicode[2]);

                if ((keystate[VK_SHIFT] & 0x80) != 0)
                    debug(", S");
                if ((keystate[VK_CONTROL] & 0x80) != 0)
                    debug(", C");
                if ((HIWORD(lParam) & KF_EXTENDED))
                    debug(", E");
                if ((HIWORD(lParam) & KF_UP))
                    debug(", U");
            }

            if ((HIWORD(lParam) & (KF_UP | KF_REPEAT)) == KF_REPEAT);
            else if ((HIWORD(lParam) & KF_UP))
                oldstate[wParam & 0xFF] ^= 0x80;
            else
                oldstate[wParam & 0xFF] ^= 0x81;

            for (ch = 0; ch < 256; ch++)
                if (oldstate[ch] != keystate[ch])
                    debug(", M%02x=%02x", ch, keystate[ch]);

            memcpy(oldstate, keystate, sizeof(oldstate));
        }
#endif

        if (wParam == VK_MENU && (HIWORD(lParam) & KF_EXTENDED)) {
            keystate[VK_RMENU] = keystate[VK_MENU];
        }


        /* Nastiness with NUMLock - Shift-NUMLock is left alone though */
        if ((funky_type == FUNKY_VT400 ||
             (funky_type <= FUNKY_LINUX && term->app_keypad_keys &&
              !no_applic_k))
            && wParam == VK_NUMLOCK && !(keystate[VK_SHIFT] & 0x80)) {

            wParam = VK_EXECUTE;

            /* UnToggle NUMLock */
            if ((HIWORD(lParam) & (KF_UP | KF_REPEAT)) == 0)
                keystate[VK_NUMLOCK] ^= 1;
        }

        /* And write back the 'adjusted' state */
        SetKeyboardState(keystate);
    }

    /* Disable Auto repeat if required */
    if (term->repeat_off &&
        (HIWORD(lParam) & (KF_UP | KF_REPEAT)) == KF_REPEAT)
        return 0;

    if ((HIWORD(lParam) & KF_ALTDOWN) && (keystate[VK_RMENU] & 0x80) == 0)
        left_alt = true;

    key_down = ((HIWORD(lParam) & KF_UP) == 0);

    /* Make sure Ctrl-ALT is not the same as AltGr for ToAscii unless told. */
    if (left_alt && (keystate[VK_CONTROL] & 0x80)) {
        if (ctrlaltkeys)
            keystate[VK_MENU] = 0;
        else {
            keystate[VK_RMENU] = 0x80;
            left_alt = false;
        }
    }

    scan = (HIWORD(lParam) & (KF_UP | KF_EXTENDED | 0xFF));
    shift_state = ((keystate[VK_SHIFT] & 0x80) != 0)
        + ((keystate[VK_CONTROL] & 0x80) != 0) * 2;

    /* Note if AltGr was pressed and if it was used as a compose key */
    if (!compose_state) {
        compose_keycode = 0x100;
        if (conf_get_bool(conf, CONF_compose_key)) {
            if (wParam == VK_MENU && (HIWORD(lParam) & KF_EXTENDED))
                compose_keycode = wParam;
        }
        if (wParam == VK_APPS)
            compose_keycode = wParam;
    }

    if (wParam == compose_keycode) {
        if (compose_state == 0
            && (HIWORD(lParam) & (KF_UP | KF_REPEAT)) == 0) compose_state =
                1;
        else if (compose_state == 1 && (HIWORD(lParam) & KF_UP))
            compose_state = 2;
        else
            compose_state = 0;
    } else if (compose_state == 1 && wParam != VK_CONTROL)
        compose_state = 0;

    if (compose_state > 1 && left_alt)
        compose_state = 0;

    /* Sanitize the number pad if not using a PC NumPad */
    if (left_alt || (term->app_keypad_keys && !no_applic_k
                     && funky_type != FUNKY_XTERM)
        || funky_type == FUNKY_VT400 || nethack_keypad || compose_state) {
        if ((HIWORD(lParam) & KF_EXTENDED) == 0) {
            int nParam = 0;
            switch (wParam) {
              case VK_INSERT:
                nParam = VK_NUMPAD0;
                break;
              case VK_END:
                nParam = VK_NUMPAD1;
                break;
              case VK_DOWN:
                nParam = VK_NUMPAD2;
                break;
              case VK_NEXT:
                nParam = VK_NUMPAD3;
                break;
              case VK_LEFT:
                nParam = VK_NUMPAD4;
                break;
              case VK_CLEAR:
                nParam = VK_NUMPAD5;
                break;
              case VK_RIGHT:
                nParam = VK_NUMPAD6;
                break;
              case VK_HOME:
                nParam = VK_NUMPAD7;
                break;
              case VK_UP:
                nParam = VK_NUMPAD8;
                break;
              case VK_PRIOR:
                nParam = VK_NUMPAD9;
                break;
              case VK_DELETE:
                nParam = VK_DECIMAL;
                break;
            }
            if (nParam) {
                if (keystate[VK_NUMLOCK] & 1)
                    shift_state |= 1;
                wParam = nParam;
            }
        }
    }

    /* If a key is pressed and AltGr is not active */
    if (key_down && (keystate[VK_RMENU] & 0x80) == 0 && !compose_state) {
        /* Okay, prepare for most alts then ... */
        if (left_alt)
            *p++ = '\033';

        /* Lets see if it's a pattern we know all about ... */
        if (wParam == VK_PRIOR && shift_state == 1) {
            SendMessage(wgs.term_hwnd, WM_VSCROLL, SB_PAGEUP, 0);
            return 0;
        }
        if (wParam == VK_PRIOR && shift_state == 3) { /* ctrl-shift-pageup */
            SendMessage(wgs.term_hwnd, WM_VSCROLL, SB_TOP, 0);
            return 0;
        }
        if (wParam == VK_NEXT && shift_state == 3) { /* ctrl-shift-pagedown */
            SendMessage(wgs.term_hwnd, WM_VSCROLL, SB_BOTTOM, 0);
            return 0;
        }

        if (wParam == VK_PRIOR && shift_state == 2) {
            SendMessage(wgs.term_hwnd, WM_VSCROLL, SB_LINEUP, 0);
            return 0;
        }
        if (wParam == VK_NEXT && shift_state == 1) {
            SendMessage(wgs.term_hwnd, WM_VSCROLL, SB_PAGEDOWN, 0);
            return 0;
        }
        if (wParam == VK_NEXT && shift_state == 2) {
            SendMessage(wgs.term_hwnd, WM_VSCROLL, SB_LINEDOWN, 0);
            return 0;
        }
        if ((wParam == VK_PRIOR || wParam == VK_NEXT) && shift_state == 3) {
            term_scroll_to_selection(term, (wParam == VK_PRIOR ? 0 : 1));
            return 0;
        }
        if (wParam == VK_INSERT && shift_state == 2) {
            switch (conf_get_int(conf, CONF_ctrlshiftins)) {
              case CLIPUI_IMPLICIT:
                break;          /* no need to re-copy to CLIP_LOCAL */
              case CLIPUI_EXPLICIT:
                term_request_copy(term, clips_system, lenof(clips_system));
                break;
              default:
                break;
            }
            return 0;
        }
        if (wParam == VK_INSERT && shift_state == 1) {
            switch (conf_get_int(conf, CONF_ctrlshiftins)) {
              case CLIPUI_IMPLICIT:
                term_request_paste(term, CLIP_LOCAL);
                break;
              case CLIPUI_EXPLICIT:
                term_request_paste(term, CLIP_SYSTEM);
                break;
              default:
                break;
            }
            return 0;
        }
        if (wParam == 'C' && shift_state == 3) {
            switch (conf_get_int(conf, CONF_ctrlshiftcv)) {
              case CLIPUI_IMPLICIT:
                break;          /* no need to re-copy to CLIP_LOCAL */
              case CLIPUI_EXPLICIT:
                term_request_copy(term, clips_system, lenof(clips_system));
                break;
              default:
                break;
            }
            return 0;
        }
        if (wParam == 'V' && shift_state == 3) {
            switch (conf_get_int(conf, CONF_ctrlshiftcv)) {
              case CLIPUI_IMPLICIT:
                term_request_paste(term, CLIP_LOCAL);
                break;
              case CLIPUI_EXPLICIT:
                term_request_paste(term, CLIP_SYSTEM);
                break;
              default:
                break;
            }
            return 0;
        }
        if (left_alt && wParam == VK_F4 && conf_get_bool(conf, CONF_alt_f4)) {
            return -1;
        }
        if (left_alt && wParam == VK_SPACE && conf_get_bool(conf,
                                                            CONF_alt_space)) {
            SendMessage(wgs.term_hwnd, WM_SYSCOMMAND, SC_KEYMENU, 0);
            return -1;
        }
        if (left_alt && wParam == VK_RETURN &&
            conf_get_bool(conf, CONF_fullscreenonaltenter) &&
            (conf_get_int(conf, CONF_resize_action) != RESIZE_DISABLED)) {
            if ((HIWORD(lParam) & (KF_UP | KF_REPEAT)) != KF_REPEAT)
                flip_full_screen();
            return -1;
        }
        /* Control-Numlock for app-keypad mode switch */
        if (wParam == VK_PAUSE && shift_state == 2) {
            term->app_keypad_keys = !term->app_keypad_keys;
            return 0;
        }

        if (wParam == VK_BACK && shift_state == 0) {    /* Backspace */
            *p++ = (conf_get_bool(conf, CONF_bksp_is_delete) ? 0x7F : 0x08);
            *p++ = 0;
            return -2;
        }
        if (wParam == VK_BACK && shift_state == 1) {    /* Shift Backspace */
            /* We do the opposite of what is configured */
            *p++ = (conf_get_bool(conf, CONF_bksp_is_delete) ? 0x08 : 0x7F);
            *p++ = 0;
            return -2;
        }
        if (wParam == VK_TAB && shift_state == 1) {     /* Shift tab */
            *p++ = 0x1B;
            *p++ = '[';
            *p++ = 'Z';
            return p - output;
        }
        if (wParam == VK_SPACE && shift_state == 2) {   /* Ctrl-Space */
            *p++ = 0;
            return p - output;
        }
        if (wParam == VK_SPACE && shift_state == 3) {   /* Ctrl-Shift-Space */
            *p++ = 160;
            return p - output;
        }
        if (wParam == VK_CANCEL && shift_state == 2) {  /* Ctrl-Break */
            if (backend)
                backend_special(backend, SS_BRK, 0);
            return 0;
        }
        if (wParam == VK_PAUSE) {      /* Break/Pause */
            *p++ = 26;
            *p++ = 0;
            return -2;
        }
        /* Control-2 to Control-8 are special */
        if (shift_state == 2 && wParam >= '2' && wParam <= '8') {
            *p++ = "\000\033\034\035\036\037\177"[wParam - '2'];
            return p - output;
        }
        if (shift_state == 2 && (wParam == 0xBD || wParam == 0xBF)) {
            *p++ = 0x1F;
            return p - output;
        }
        if (shift_state == 2 && (wParam == 0xDF || wParam == 0xDC)) {
            *p++ = 0x1C;
            return p - output;
        }
        if (shift_state == 3 && wParam == 0xDE) {
            *p++ = 0x1E;               /* Ctrl-~ == Ctrl-^ in xterm at least */
            return p - output;
        }

        switch (wParam) {
            bool consumed_alt;

          case VK_NUMPAD0: keypad_key = '0'; goto numeric_keypad;
          case VK_NUMPAD1: keypad_key = '1'; goto numeric_keypad;
          case VK_NUMPAD2: keypad_key = '2'; goto numeric_keypad;
          case VK_NUMPAD3: keypad_key = '3'; goto numeric_keypad;
          case VK_NUMPAD4: keypad_key = '4'; goto numeric_keypad;
          case VK_NUMPAD5: keypad_key = '5'; goto numeric_keypad;
          case VK_NUMPAD6: keypad_key = '6'; goto numeric_keypad;
          case VK_NUMPAD7: keypad_key = '7'; goto numeric_keypad;
          case VK_NUMPAD8: keypad_key = '8'; goto numeric_keypad;
          case VK_NUMPAD9: keypad_key = '9'; goto numeric_keypad;
          case VK_DECIMAL: keypad_key = '.'; goto numeric_keypad;
          case VK_ADD: keypad_key = '+'; goto numeric_keypad;
          case VK_SUBTRACT: keypad_key = '-'; goto numeric_keypad;
          case VK_MULTIPLY: keypad_key = '*'; goto numeric_keypad;
          case VK_DIVIDE: keypad_key = '/'; goto numeric_keypad;
          case VK_EXECUTE: keypad_key = 'G'; goto numeric_keypad;
            /* also the case for VK_RETURN below can sometimes come here */
          numeric_keypad:
            /* Left Alt overrides all numeric keypad usage to act as
             * numeric character code input */
            if (left_alt) {
                if (keypad_key >= '0' && keypad_key <= '9')
                    alt_sum = alt_sum * 10 + keypad_key - '0';
                else
                    alt_sum = 0;
                break;
            }

            {
                int nchars = format_numeric_keypad_key(
                    (char *)p, term, keypad_key,
                    shift_state & 1, shift_state & 2);
                if (!nchars) {
                    /*
                     * If we didn't get an escape sequence out of the
                     * numeric keypad key, then that must be because
                     * we're in Num Lock mode without application
                     * keypad enabled. In that situation we leave this
                     * keypress to the ToUnicode/ToAsciiEx handler
                     * below, which will translate it according to the
                     * appropriate keypad layout (e.g. so that what a
                     * Brit thinks of as keypad '.' can become ',' in
                     * the German layout).
                     *
                     * An exception is the keypad Return key: if we
                     * didn't get an escape sequence for that, we
                     * treat it like ordinary Return, taking into
                     * account Telnet special new line codes and
                     * config options.
                     */
                    if (keypad_key == '\r')
                        goto ordinary_return_key;
                    break;
                }

                p += nchars;
                return p - output;
            }

            int fkey_number;
          case VK_F1: fkey_number = 1; goto numbered_function_key;
          case VK_F2: fkey_number = 2; goto numbered_function_key;
          case VK_F3: fkey_number = 3; goto numbered_function_key;
          case VK_F4: fkey_number = 4; goto numbered_function_key;
          case VK_F5: fkey_number = 5; goto numbered_function_key;
          case VK_F6: fkey_number = 6; goto numbered_function_key;
          case VK_F7: fkey_number = 7; goto numbered_function_key;
          case VK_F8: fkey_number = 8; goto numbered_function_key;
          case VK_F9: fkey_number = 9; goto numbered_function_key;
          case VK_F10: fkey_number = 10; goto numbered_function_key;
          case VK_F11: fkey_number = 11; goto numbered_function_key;
          case VK_F12: fkey_number = 12; goto numbered_function_key;
          case VK_F13: fkey_number = 13; goto numbered_function_key;
          case VK_F14: fkey_number = 14; goto numbered_function_key;
          case VK_F15: fkey_number = 15; goto numbered_function_key;
          case VK_F16: fkey_number = 16; goto numbered_function_key;
          case VK_F17: fkey_number = 17; goto numbered_function_key;
          case VK_F18: fkey_number = 18; goto numbered_function_key;
          case VK_F19: fkey_number = 19; goto numbered_function_key;
          case VK_F20: fkey_number = 20; goto numbered_function_key;
          numbered_function_key:
            consumed_alt = false;
            p += format_function_key((char *)p, term, fkey_number,
                                     shift_state & 1, shift_state & 2,
                                     left_alt, &consumed_alt);
            if (consumed_alt)
                left_alt = false; /* supersedes the usual prefixing of Esc */
            return p - output;

            SmallKeypadKey sk_key;
          case VK_HOME: sk_key = SKK_HOME; goto small_keypad_key;
          case VK_END: sk_key = SKK_END; goto small_keypad_key;
          case VK_INSERT: sk_key = SKK_INSERT; goto small_keypad_key;
          case VK_DELETE: sk_key = SKK_DELETE; goto small_keypad_key;
          case VK_PRIOR: sk_key = SKK_PGUP; goto small_keypad_key;
          case VK_NEXT: sk_key = SKK_PGDN; goto small_keypad_key;
          small_keypad_key:
            /* These keys don't generate terminal input with Ctrl */
            if (shift_state & 2)
                break;

            p += format_small_keypad_key((char *)p, term, sk_key);
            return p - output;

            char xkey;
          case VK_UP: xkey = 'A'; goto arrow_key;
          case VK_DOWN: xkey = 'B'; goto arrow_key;
          case VK_RIGHT: xkey = 'C'; goto arrow_key;
          case VK_LEFT: xkey = 'D'; goto arrow_key;
          case VK_CLEAR: xkey = 'G'; goto arrow_key; /* close enough */
          arrow_key:
            consumed_alt = false;
            p += format_arrow_key((char *)p, term, xkey, shift_state & 1,
                                  shift_state & 2, left_alt, &consumed_alt);
            if (consumed_alt)
                left_alt = false; /* supersedes the usual prefixing of Esc */
            return p - output;

          case VK_RETURN:
            if (HIWORD(lParam) & KF_EXTENDED) {
                keypad_key = '\r';
                goto numeric_keypad;
            }
          ordinary_return_key:
            if (shift_state == 0 && term->cr_lf_return) {
                *p++ = '\r';
                *p++ = '\n';
                return p - output;
            } else {
                *p++ = 0x0D;
                *p++ = 0;
                return -2;
            }
        }
    }

    /* Okay we've done everything interesting; let windows deal with
     * the boring stuff */
    {
        bool capsOn = false;

        /* helg: clear CAPS LOCK state if caps lock switches to cyrillic */
        if(keystate[VK_CAPITAL] != 0 &&
           conf_get_bool(conf, CONF_xlat_capslockcyr)) {
            capsOn= !left_alt;
            keystate[VK_CAPITAL] = 0;
        }

        /* XXX how do we know what the max size of the keys array should
         * be is? There's indication on MS' website of an Inquire/InquireEx
         * functioning returning a KBINFO structure which tells us. */
        if (osPlatformId == VER_PLATFORM_WIN32_NT && p_ToUnicodeEx) {
            r = p_ToUnicodeEx(wParam, scan, keystate, keys_unicode,
                              lenof(keys_unicode), 0, kbd_layout);
        } else {
            /* XXX 'keys' parameter is declared in MSDN documentation as
             * 'LPWORD lpChar'.
             * The experience of a French user indicates that on
             * Win98, WORD[] should be passed in, but on Win2K, it should
             * be BYTE[]. German WinXP and my Win2K with "US International"
             * driver corroborate this.
             * Experimentally I've conditionalised the behaviour on the
             * Win9x/NT split, but I suspect it's worse than that.
             * See wishlist item `win-dead-keys' for more horrible detail
             * and speculations. */
            int i;
            static WORD keys[3];
            static BYTE keysb[3];
            r = ToAsciiEx(wParam, scan, keystate, keys, 0, kbd_layout);
            if (r > 0) {
                for (i = 0; i < r; i++) {
                    keysb[i] = (BYTE)keys[i];
                }
                MultiByteToWideChar(CP_ACP, 0, (LPCSTR)keysb, r,
                                    keys_unicode, lenof(keys_unicode));
            }
        }
#ifdef SHOW_TOASCII_RESULT
        if (r == 1 && !key_down) {
            if (alt_sum) {
                if (in_utf(term) || ucsdata.dbcs_screenfont)
                    debug(", (U+%04x)", alt_sum);
                else
                    debug(", LCH(%d)", alt_sum);
            } else {
                debug(", ACH(%d)", keys_unicode[0]);
            }
        } else if (r > 0) {
            int r1;
            debug(", ASC(");
            for (r1 = 0; r1 < r; r1++) {
                debug("%s%d", r1 ? "," : "", keys_unicode[r1]);
            }
            debug(")");
        }
#endif
        if (r > 0) {
            WCHAR keybuf;

            p = output;
            for (i = 0; i < r; i++) {
                wchar_t wch = keys_unicode[i];

                if (compose_state == 2 && wch >= ' ' && wch < 0x80) {
                    compose_char = wch;
                    compose_state++;
                    continue;
                }
                if (compose_state == 3 && wch >= ' ' && wch < 0x80) {
                    int nc;
                    compose_state = 0;

                    if ((nc = check_compose(compose_char, wch)) == -1) {
                        MessageBeep(MB_ICONHAND);
                        return 0;
                    }
                    keybuf = nc;
                    term_keyinputw(term, &keybuf, 1);
                    continue;
                }

                compose_state = 0;

                if (!key_down) {
                    if (alt_sum) {
                        if (in_utf(term) || ucsdata.dbcs_screenfont) {
                            keybuf = alt_sum;
                            term_keyinputw(term, &keybuf, 1);
                        } else {
                            char ch = (char) alt_sum;
                            /*
                             * We need not bother about stdin
                             * backlogs here, because in GUI PuTTY
                             * we can't do anything about it
                             * anyway; there's no means of asking
                             * Windows to hold off on KEYDOWN
                             * messages. We _have_ to buffer
                             * everything we're sent.
                             */
                            term_keyinput(term, -1, &ch, 1);
                        }
                        alt_sum = 0;
                    } else {
                        term_keyinputw(term, &wch, 1);
                    }
                } else {
                    if(capsOn && wch < 0x80) {
                        WCHAR cbuf[2];
                        cbuf[0] = 27;
                        cbuf[1] = xlat_uskbd2cyrllic(wch);
                        term_keyinputw(term, cbuf+!left_alt, 1+!!left_alt);
                    } else {
                        WCHAR cbuf[2];
                        cbuf[0] = '\033';
                        cbuf[1] = wch;
                        term_keyinputw(term, cbuf +!left_alt, 1+!!left_alt);
                    }
                }
                show_mouseptr(false);
            }

            /* This is so the ALT-Numpad and dead keys work correctly. */
            keys_unicode[0] = 0;

            return p - output;
        }
        /* If we're definitely not building up an ALT-54321 then clear it */
        if (!left_alt)
            keys_unicode[0] = 0;
        /* If we will be using alt_sum fix the 256s */
        else if (keys_unicode[0] && (in_utf(term) || ucsdata.dbcs_screenfont))
            keys_unicode[0] = 10;
    }

    /*
     * ALT alone may or may not want to bring up the System menu.
     * If it's not meant to, we return 0 on presses or releases of
     * ALT, to show that we've swallowed the keystroke. Otherwise
     * we return -1, which means Windows will give the keystroke
     * its default handling (i.e. bring up the System menu).
     */
    if (wParam == VK_MENU && !conf_get_bool(conf, CONF_alt_only))
        return 0;

    return -1;
}

static void wintw_set_title(TermWin *tw, const char *title, int codepage)
{
    sfree(window_name);
    window_name = dup_mb_to_wc(codepage, 0, title);
    if (conf_get_bool(conf, CONF_win_name_always) || !IsIconic(wgs.term_hwnd))
        SetWindowTextW(wgs.term_hwnd, window_name);
}

static void wintw_set_icon_title(TermWin *tw, const char *title, int codepage)
{
    sfree(icon_name);
    icon_name = dup_mb_to_wc(codepage, 0, title);
    if (!conf_get_bool(conf, CONF_win_name_always) && IsIconic(wgs.term_hwnd))
        SetWindowTextW(wgs.term_hwnd, icon_name);
}

static void wintw_set_scrollbar(TermWin *tw, int total, int start, int page)
{
    SCROLLINFO si;

    if (!conf_get_bool(conf, is_full_screen() ?
                       CONF_scrollbar_in_fullscreen : CONF_scrollbar))
        return;

    si.cbSize = sizeof(si);
    si.fMask = SIF_ALL | SIF_DISABLENOSCROLL;
    si.nMin = 0;
    si.nMax = total - 1;
    si.nPage = page;
    si.nPos = start;
    if (wgs.term_hwnd)
        SetScrollInfo(wgs.term_hwnd, SB_VERT, &si, true);
}

static bool wintw_setup_draw_ctx(TermWin *tw)
{
    assert(!wintw_hdc);
    wintw_hdc = make_hdc();
    return wintw_hdc != NULL;
}

static void wintw_free_draw_ctx(TermWin *tw)
{
    assert(wintw_hdc);
    free_hdc(wintw_hdc);
    wintw_hdc = NULL;
}

/*
 * Set up the colour palette.
 */
static void init_palette(void)
{
    pal = NULL;
    logpal = snew_plus(LOGPALETTE, (OSC4_NCOLOURS - 1) * sizeof(PALETTEENTRY));
    logpal->palVersion = 0x300;
    logpal->palNumEntries = OSC4_NCOLOURS;
    for (unsigned i = 0; i < OSC4_NCOLOURS; i++)
        logpal->palPalEntry[i].peFlags = PC_NOCOLLAPSE;
}

static void wintw_palette_set(TermWin *win, unsigned start,
                              unsigned ncolours, const rgb *colours_in)
{
    assert(start <= OSC4_NCOLOURS);
    assert(ncolours <= OSC4_NCOLOURS - start);

    for (unsigned i = 0; i < ncolours; i++) {
        const rgb *in = &colours_in[i];
        PALETTEENTRY *out = &logpal->palPalEntry[i + start];
        out->peRed = in->r;
        out->peGreen = in->g;
        out->peBlue = in->b;
        colours[i + start] = RGB(in->r, in->g, in->b) ^ colorref_modifier;
    }

    bool got_new_palette = false;

    if (!tried_pal && conf_get_bool(conf, CONF_try_palette)) {
        HDC hdc = GetDC(wgs.term_hwnd);
        if (GetDeviceCaps(hdc, RASTERCAPS) & RC_PALETTE) {
            pal = CreatePalette(logpal);
            if (pal) {
                SelectPalette(hdc, pal, false);
                RealizePalette(hdc);
                SelectPalette(hdc, GetStockObject(DEFAULT_PALETTE), false);

                /* Convert all RGB() values in colours[] into PALETTERGB(),
                 * and ensure we stick to that later */
                colorref_modifier = PALETTERGB(0, 0, 0) ^ RGB(0, 0, 0);
                for (unsigned i = 0; i < OSC4_NCOLOURS; i++)
                    colours[i] ^= colorref_modifier;

                /* Inhibit the SetPaletteEntries call below */
                got_new_palette = true;
            }
        }
        ReleaseDC(wgs.term_hwnd, hdc);
        tried_pal = true;
    }

    if (pal && !got_new_palette) {
        /* We already had a palette, so replace the changed colours in the
         * existing one. */
        SetPaletteEntries(pal, start, ncolours, logpal->palPalEntry + start);

        HDC hdc = make_hdc();
        UnrealizeObject(pal);
        RealizePalette(hdc);
        free_hdc(hdc);
    }

    if (start <= OSC4_COLOUR_bg && OSC4_COLOUR_bg < start + ncolours) {
        /* If Default Background changes, we need to ensure any space between
         * the text area and the window border is redrawn. */
        InvalidateRect(wgs.term_hwnd, NULL, true);
    }
}

void write_aclip(int clipboard, char *data, int len, bool must_deselect)
{
    HGLOBAL clipdata;
    void *lock;

    if (clipboard != CLIP_SYSTEM)
        return;

    clipdata = GlobalAlloc(GMEM_DDESHARE | GMEM_MOVEABLE, len + 1);
    if (!clipdata)
        return;
    lock = GlobalLock(clipdata);
    if (!lock)
        return;
    memcpy(lock, data, len);
    ((unsigned char *) lock)[len] = 0;
    GlobalUnlock(clipdata);

    if (!must_deselect)
        SendMessage(wgs.term_hwnd, WM_IGNORE_CLIP, true, 0);

    if (OpenClipboard(wgs.term_hwnd)) {
        EmptyClipboard();
        SetClipboardData(CF_TEXT, clipdata);
        CloseClipboard();
    } else
        GlobalFree(clipdata);

    if (!must_deselect)
        SendMessage(wgs.term_hwnd, WM_IGNORE_CLIP, false, 0);
}

typedef struct _rgbindex {
    int index;
    COLORREF ref;
} rgbindex;

int cmpCOLORREF(void *va, void *vb)
{
    COLORREF a = ((rgbindex *)va)->ref;
    COLORREF b = ((rgbindex *)vb)->ref;
    return (a < b) ? -1 : (a > b) ? +1 : 0;
}

/*
 * Note: unlike write_aclip() this will not append a nul.
 */
static void wintw_clip_write(
    TermWin *tw, int clipboard, wchar_t *data, int *attr,
    truecolour *truecolour, int len, bool must_deselect)
{
    HGLOBAL clipdata, clipdata2, clipdata3;
    int len2;
    void *lock, *lock2, *lock3;

    if (clipboard != CLIP_SYSTEM)
        return;

    len2 = WideCharToMultiByte(CP_ACP, 0, data, len, 0, 0, NULL, NULL);

    clipdata = GlobalAlloc(GMEM_DDESHARE | GMEM_MOVEABLE,
                           len * sizeof(wchar_t));
    clipdata2 = GlobalAlloc(GMEM_DDESHARE | GMEM_MOVEABLE, len2);

    if (!clipdata || !clipdata2) {
        if (clipdata)
            GlobalFree(clipdata);
        if (clipdata2)
            GlobalFree(clipdata2);
        return;
    }
    if (!(lock = GlobalLock(clipdata))) {
        GlobalFree(clipdata);
        GlobalFree(clipdata2);
        return;
    }
    if (!(lock2 = GlobalLock(clipdata2))) {
        GlobalUnlock(clipdata);
        GlobalFree(clipdata);
        GlobalFree(clipdata2);
        return;
    }

    memcpy(lock, data, len * sizeof(wchar_t));
    WideCharToMultiByte(CP_ACP, 0, data, len, lock2, len2, NULL, NULL);

    if (conf_get_bool(conf, CONF_rtf_paste)) {
        wchar_t unitab[256];
        strbuf *rtf = strbuf_new();
        unsigned char *tdata = (unsigned char *)lock2;
        wchar_t *udata = (wchar_t *)lock;
        int uindex = 0, tindex = 0;
        int multilen, blen, alen, totallen, i;
        char before[16], after[4];
        int fgcolour,  lastfgcolour  = -1;
        int bgcolour,  lastbgcolour  = -1;
        COLORREF fg,   lastfg = -1;
        COLORREF bg,   lastbg = -1;
        int attrBold,  lastAttrBold  = 0;
        int attrUnder, lastAttrUnder = 0;
        int palette[OSC4_NCOLOURS];
        int numcolours;
        tree234 *rgbtree = NULL;
        FontSpec *font = conf_get_fontspec(conf, CONF_font);

        get_unitab(CP_ACP, unitab, 0);

        put_fmt(
            rtf, "{\\rtf1\\ansi\\deff0{\\fonttbl\\f0\\fmodern %s;}\\f0\\fs%d",
            font->name, font->height*2);

        /*
         * Add colour palette
         * {\colortbl ;\red255\green0\blue0;\red0\green0\blue128;}
         */

        /*
         * First - Determine all colours in use
         *    o  Foregound and background colours share the same palette
         */
        if (attr) {
            memset(palette, 0, sizeof(palette));
            for (i = 0; i < (len-1); i++) {
                fgcolour = ((attr[i] & ATTR_FGMASK) >> ATTR_FGSHIFT);
                bgcolour = ((attr[i] & ATTR_BGMASK) >> ATTR_BGSHIFT);

                if (attr[i] & ATTR_REVERSE) {
                    int tmpcolour = fgcolour;   /* Swap foreground and background */
                    fgcolour = bgcolour;
                    bgcolour = tmpcolour;
                }

                if (bold_colours && (attr[i] & ATTR_BOLD)) {
                    if (fgcolour  <   8)        /* ANSI colours */
                        fgcolour +=   8;
                    else if (fgcolour >= 256)   /* Default colours */
                        fgcolour ++;
                }

                if ((attr[i] & ATTR_BLINK)) {
                    if (bgcolour  <   8)        /* ANSI colours */
                        bgcolour +=   8;
                    else if (bgcolour >= 256)   /* Default colours */
                        bgcolour ++;
                }

                palette[fgcolour]++;
                palette[bgcolour]++;
            }

            if (truecolour) {
                rgbtree = newtree234(cmpCOLORREF);
                for (i = 0; i < (len-1); i++) {
                    if (truecolour[i].fg.enabled) {
                        rgbindex *rgbp = snew(rgbindex);
                        rgbp->ref = RGB(truecolour[i].fg.r,
                                        truecolour[i].fg.g,
                                        truecolour[i].fg.b);
                        if (add234(rgbtree, rgbp) != rgbp)
                            sfree(rgbp);
                    }
                    if (truecolour[i].bg.enabled) {
                        rgbindex *rgbp = snew(rgbindex);
                        rgbp->ref = RGB(truecolour[i].bg.r,
                                        truecolour[i].bg.g,
                                        truecolour[i].bg.b);
                        if (add234(rgbtree, rgbp) != rgbp)
                            sfree(rgbp);
                    }
                }
            }

            /*
             * Next - Create a reduced palette
             */
            numcolours = 0;
            for (i = 0; i < OSC4_NCOLOURS; i++) {
                if (palette[i] != 0)
                    palette[i]  = ++numcolours;
            }

            if (rgbtree) {
                rgbindex *rgbp;
                for (i = 0; (rgbp = index234(rgbtree, i)) != NULL; i++)
                    rgbp->index = ++numcolours;
            }

            /*
             * Finally - Write the colour table
             */
            put_datapl(rtf, PTRLEN_LITERAL("{\\colortbl ;"));

            for (i = 0; i < OSC4_NCOLOURS; i++) {
                if (palette[i] != 0) {
                    const PALETTEENTRY *pe = &logpal->palPalEntry[i];
                    put_fmt(rtf, "\\red%d\\green%d\\blue%d;",
                            pe->peRed, pe->peGreen, pe->peBlue);
                }
            }
            if (rgbtree) {
                rgbindex *rgbp;
                for (i = 0; (rgbp = index234(rgbtree, i)) != NULL; i++)
                    put_fmt(rtf, "\\red%d\\green%d\\blue%d;",
                            GetRValue(rgbp->ref), GetGValue(rgbp->ref),
                            GetBValue(rgbp->ref));
            }
            put_datapl(rtf, PTRLEN_LITERAL("}"));
        }

        /*
         * We want to construct a piece of RTF that specifies the
         * same Unicode text. To do this we will read back in
         * parallel from the Unicode data in `udata' and the
         * non-Unicode data in `tdata'. For each character in
         * `tdata' which becomes the right thing in `udata' when
         * looked up in `unitab', we just copy straight over from
         * tdata. For each one that doesn't, we must WCToMB it
         * individually and produce a \u escape sequence.
         *
         * It would probably be more robust to just bite the bullet
         * and WCToMB each individual Unicode character one by one,
         * then MBToWC each one back to see if it was an accurate
         * translation; but that strikes me as a horrifying number
         * of Windows API calls so I want to see if this faster way
         * will work. If it screws up badly we can always revert to
         * the simple and slow way.
         */
        while (tindex < len2 && uindex < len &&
               tdata[tindex] && udata[uindex]) {
            if (tindex + 1 < len2 &&
                tdata[tindex] == '\r' &&
                tdata[tindex+1] == '\n') {
                tindex++;
                uindex++;
            }

            /*
             * Set text attributes
             */
            if (attr) {
                /*
                 * Determine foreground and background colours
                 */
                if (truecolour && truecolour[tindex].fg.enabled) {
                    fgcolour = -1;
                    fg = RGB(truecolour[tindex].fg.r,
                             truecolour[tindex].fg.g,
                             truecolour[tindex].fg.b);
                } else {
                    fgcolour = ((attr[tindex] & ATTR_FGMASK) >> ATTR_FGSHIFT);
                    fg = -1;
                }

                if (truecolour && truecolour[tindex].bg.enabled) {
                    bgcolour = -1;
                    bg = RGB(truecolour[tindex].bg.r,
                             truecolour[tindex].bg.g,
                             truecolour[tindex].bg.b);
                } else {
                    bgcolour = ((attr[tindex] & ATTR_BGMASK) >> ATTR_BGSHIFT);
                    bg = -1;
                }

                if (attr[tindex] & ATTR_REVERSE) {
                    int tmpcolour = fgcolour;       /* Swap foreground and background */
                    fgcolour = bgcolour;
                    bgcolour = tmpcolour;

                    COLORREF tmpref = fg;
                    fg = bg;
                    bg = tmpref;
                }

                if (bold_colours && (attr[tindex] & ATTR_BOLD) && (fgcolour >= 0)) {
                    if (fgcolour  <   8)            /* ANSI colours */
                        fgcolour +=   8;
                    else if (fgcolour >= 256)       /* Default colours */
                        fgcolour ++;
                }

                if ((attr[tindex] & ATTR_BLINK) && (bgcolour >= 0)) {
                    if (bgcolour  <   8)            /* ANSI colours */
                        bgcolour +=   8;
                    else if (bgcolour >= 256)       /* Default colours */
                        bgcolour ++;
                }

                /*
                 * Collect other attributes
                 */
                if (bold_font_mode != BOLD_NONE)
                    attrBold  = attr[tindex] & ATTR_BOLD;
                else
                    attrBold  = 0;

                attrUnder = attr[tindex] & ATTR_UNDER;

                /*
                 * Reverse video
                 *   o  If video isn't reversed, ignore colour attributes for default foregound
                 *      or background.
                 *   o  Special case where bolded text is displayed using the default foregound
                 *      and background colours - force to bolded RTF.
                 */
                if (!(attr[tindex] & ATTR_REVERSE)) {
                    if (bgcolour >= 256)            /* Default color */
                        bgcolour  = -1;             /* No coloring */

                    if (fgcolour >= 256) {          /* Default colour */
                        if (bold_colours && (fgcolour & 1) && bgcolour == -1)
                            attrBold = ATTR_BOLD;   /* Emphasize text with bold attribute */

                        fgcolour  = -1;             /* No coloring */
                    }
                }

                /*
                 * Write RTF text attributes
                 */
                if ((lastfgcolour != fgcolour) || (lastfg != fg)) {
                    lastfgcolour  = fgcolour;
                    lastfg        = fg;
                    if (fg == -1) {
                        put_fmt(rtf, "\\cf%d ",
                                (fgcolour >= 0) ? palette[fgcolour] : 0);
                    } else {
                        rgbindex rgb, *rgbp;
                        rgb.ref = fg;
                        if ((rgbp = find234(rgbtree, &rgb, NULL)) != NULL)
                            put_fmt(rtf, "\\cf%d ", rgbp->index);
                    }
                }

                if ((lastbgcolour != bgcolour) || (lastbg != bg)) {
                    lastbgcolour  = bgcolour;
                    lastbg        = bg;
                    if (bg == -1)
                        put_fmt(rtf, "\\highlight%d ",
                                (bgcolour >= 0) ? palette[bgcolour] : 0);
                    else {
                        rgbindex rgb, *rgbp;
                        rgb.ref = bg;
                        if ((rgbp = find234(rgbtree, &rgb, NULL)) != NULL)
                            put_fmt(rtf, "\\highlight%d ", rgbp->index);
                    }
                }

                if (lastAttrBold != attrBold) {
                    lastAttrBold  = attrBold;
                    put_datapl(rtf, attrBold ?
                               PTRLEN_LITERAL("\\b ") :
                               PTRLEN_LITERAL("\\b0 "));
                }

                if (lastAttrUnder != attrUnder) {
                    lastAttrUnder  = attrUnder;
                    put_datapl(rtf, attrUnder ?
                               PTRLEN_LITERAL("\\ul ") :
                               PTRLEN_LITERAL("\\ulnone "));
                }
            }

            if (unitab[tdata[tindex]] == udata[uindex]) {
                multilen = 1;
                before[0] = '\0';
                after[0] = '\0';
                blen = alen = 0;
            } else {
                multilen = WideCharToMultiByte(CP_ACP, 0, unitab+uindex, 1,
                                               NULL, 0, NULL, NULL);
                if (multilen != 1) {
                    blen = sprintf(before, "{\\uc%d\\u%d", (int)multilen,
                                   (int)udata[uindex]);
                    alen = 1; strcpy(after, "}");
                } else {
                    blen = sprintf(before, "\\u%d", (int)udata[uindex]);
                    alen = 0; after[0] = '\0';
                }
            }
            assert(tindex + multilen <= len2);
            totallen = blen + alen;
            for (i = 0; i < multilen; i++) {
                if (tdata[tindex+i] == '\\' ||
                    tdata[tindex+i] == '{' ||
                    tdata[tindex+i] == '}')
                    totallen += 2;
                else if (tdata[tindex+i] == 0x0D || tdata[tindex+i] == 0x0A)
                    totallen += 6;     /* \par\r\n */
                else if (tdata[tindex+i] > 0x7E || tdata[tindex+i] < 0x20)
                    totallen += 4;
                else
                    totallen++;
            }

            put_data(rtf, before, blen);
            for (i = 0; i < multilen; i++) {
                if (tdata[tindex+i] == '\\' ||
                    tdata[tindex+i] == '{' ||
                    tdata[tindex+i] == '}') {
                    put_byte(rtf, '\\');
                    put_byte(rtf, tdata[tindex+i]);
                } else if (tdata[tindex+i] == 0x0D || tdata[tindex+i] == 0x0A) {
                    put_datapl(rtf, PTRLEN_LITERAL("\\par\r\n"));
                } else if (tdata[tindex+i] > 0x7E || tdata[tindex+i] < 0x20) {
                    put_fmt(rtf, "\\'%02x", tdata[tindex+i]);
                } else {
                    put_byte(rtf, tdata[tindex+i]);
                }
            }
            put_data(rtf, after, alen);

            tindex += multilen;
            uindex++;
        }

        put_datapl(rtf, PTRLEN_LITERAL("}\0\0")); /* Terminate RTF stream */

        clipdata3 = GlobalAlloc(GMEM_DDESHARE | GMEM_MOVEABLE, rtf->len);
        if (clipdata3 && (lock3 = GlobalLock(clipdata3)) != NULL) {
            memcpy(lock3, rtf->u, rtf->len);
            GlobalUnlock(clipdata3);
        }
        strbuf_free(rtf);

        if (rgbtree) {
            rgbindex *rgbp;
            while ((rgbp = delpos234(rgbtree, 0)) != NULL)
                sfree(rgbp);
            freetree234(rgbtree);
        }
    } else
        clipdata3 = NULL;

    GlobalUnlock(clipdata);
    GlobalUnlock(clipdata2);

    if (!must_deselect)
        SendMessage(wgs.term_hwnd, WM_IGNORE_CLIP, true, 0);

    if (OpenClipboard(wgs.term_hwnd)) {
        EmptyClipboard();
        SetClipboardData(CF_UNICODETEXT, clipdata);
        SetClipboardData(CF_TEXT, clipdata2);
        if (clipdata3)
            SetClipboardData(RegisterClipboardFormat(CF_RTF), clipdata3);
        CloseClipboard();
    } else {
        GlobalFree(clipdata);
        GlobalFree(clipdata2);
    }

    if (!must_deselect)
        SendMessage(wgs.term_hwnd, WM_IGNORE_CLIP, false, 0);
}

static DWORD WINAPI clipboard_read_threadfunc(void *param)
{
    HWND hwnd = (HWND)param;
    HGLOBAL clipdata;

    if (OpenClipboard(NULL)) {
        if ((clipdata = GetClipboardData(CF_UNICODETEXT))) {
            SendMessage(hwnd, WM_GOT_CLIPDATA,
                        (WPARAM)true, (LPARAM)clipdata);
        } else if ((clipdata = GetClipboardData(CF_TEXT))) {
            SendMessage(hwnd, WM_GOT_CLIPDATA,
                        (WPARAM)false, (LPARAM)clipdata);
        }
        CloseClipboard();
    }

    return 0;
}

static void process_clipdata(HGLOBAL clipdata, bool unicode)
{
    wchar_t *clipboard_contents = NULL;
    size_t clipboard_length = 0;

    if (unicode) {
        wchar_t *p = GlobalLock(clipdata);
        wchar_t *p2;

        if (p) {
            /* Unwilling to rely on Windows having wcslen() */
            for (p2 = p; *p2; p2++);
            clipboard_length = p2 - p;
            clipboard_contents = snewn(clipboard_length + 1, wchar_t);
            memcpy(clipboard_contents, p, clipboard_length * sizeof(wchar_t));
            clipboard_contents[clipboard_length] = L'\0';
            term_do_paste(term, clipboard_contents, clipboard_length);
        }
    } else {
        char *s = GlobalLock(clipdata);
        int i;

        if (s) {
            i = MultiByteToWideChar(CP_ACP, 0, s, strlen(s) + 1, 0, 0);
            clipboard_contents = snewn(i, wchar_t);
            MultiByteToWideChar(CP_ACP, 0, s, strlen(s) + 1,
                                clipboard_contents, i);
            clipboard_length = i - 1;
            clipboard_contents[clipboard_length] = L'\0';
            term_do_paste(term, clipboard_contents, clipboard_length);
        }
    }

    sfree(clipboard_contents);
}

static void wintw_clip_request_paste(TermWin *tw, int clipboard)
{
    assert(clipboard == CLIP_SYSTEM);

    /*
     * I always thought pasting was synchronous in Windows; the
     * clipboard access functions certainly _look_ synchronous,
     * unlike the X ones. But in fact it seems that in some
     * situations the contents of the clipboard might not be
     * immediately available, and the clipboard-reading functions
     * may block. This leads to trouble if the application
     * delivering the clipboard data has to get hold of it by -
     * for example - talking over a network connection which is
     * forwarded through this very PuTTY.
     *
     * Hence, we spawn a subthread to read the clipboard, and do
     * our paste when it's finished. The thread will send a
     * message back to our main window when it terminates, and
     * that tells us it's OK to paste.
     */
    DWORD in_threadid; /* required for Win9x */
    HANDLE hThread = CreateThread(NULL, 0, clipboard_read_threadfunc,
                                  wgs.term_hwnd, 0, &in_threadid);
    if (hThread)
        CloseHandle(hThread);          /* we don't need the thread handle */
}

/*
 * Print a modal (Really Bad) message box and perform a fatal exit.
 */
void modalfatalbox(const char *fmt, ...)
{
    va_list ap;
    char *message, *title;

    va_start(ap, fmt);
    message = dupvprintf(fmt, ap);
    va_end(ap);
    show_mouseptr(true);
    title = dupprintf("%s Fatal Error", appname);
    MessageBox(wgs.term_hwnd, message, title,
               MB_SYSTEMMODAL | MB_ICONERROR | MB_OK);
    sfree(message);
    sfree(title);
    cleanup_exit(1);
}

/*
 * Print a message box and don't close the connection.
 */
void nonfatal(const char *fmt, ...)
{
    va_list ap;
    char *message, *title;

    va_start(ap, fmt);
    message = dupvprintf(fmt, ap);
    va_end(ap);
    show_mouseptr(true);
    title = dupprintf("%s Error", appname);
    MessageBox(wgs.term_hwnd, message, title, MB_ICONERROR | MB_OK);
    sfree(message);
    sfree(title);
}

static bool flash_window_ex(DWORD dwFlags, UINT uCount, DWORD dwTimeout)
{
    if (p_FlashWindowEx) {
        FLASHWINFO fi;
        fi.cbSize = sizeof(fi);
        fi.hwnd = wgs.term_hwnd;
        fi.dwFlags = dwFlags;
        fi.uCount = uCount;
        fi.dwTimeout = dwTimeout;
        return (*p_FlashWindowEx)(&fi);
    }
    else
        return false; /* shrug */
}

static void flash_window(int mode);
static long next_flash;
static bool flashing = false;

/*
 * Timer for platforms where we must maintain window flashing manually
 * (e.g., Win95).
 */
static void flash_window_timer(void *ctx, unsigned long now)
{
    if (flashing && now == next_flash) {
        flash_window(1);
    }
}

/*
 * Manage window caption / taskbar flashing, if enabled.
 * 0 = stop, 1 = maintain, 2 = start
 */
static void flash_window(int mode)
{
    int beep_ind = conf_get_int(conf, CONF_beep_ind);
    if ((mode == 0) || (beep_ind == B_IND_DISABLED)) {
        /* stop */
        if (flashing) {
            flashing = false;
            if (p_FlashWindowEx)
                flash_window_ex(FLASHW_STOP, 0, 0);
            else
                FlashWindow(wgs.term_hwnd, false);
        }

    } else if (mode == 2) {
        /* start */
        if (!flashing) {
            flashing = true;
            if (p_FlashWindowEx) {
                /* For so-called "steady" mode, we use uCount=2, which
                 * seems to be the traditional number of flashes used
                 * by user notifications (e.g., by Explorer).
                 * uCount=0 appears to enable continuous flashing, per
                 * "flashing" mode, although I haven't seen this
                 * documented. */
                flash_window_ex(FLASHW_ALL | FLASHW_TIMER,
                                (beep_ind == B_IND_FLASH ? 0 : 2),
                                0 /* system cursor blink rate */);
                /* No need to schedule timer */
            } else {
                FlashWindow(wgs.term_hwnd, true);
                next_flash = schedule_timer(450, flash_window_timer,
                                            wgs.term_hwnd);
            }
        }

    } else if ((mode == 1) && (beep_ind == B_IND_FLASH)) {
        /* maintain */
        if (flashing && !p_FlashWindowEx) {
            FlashWindow(wgs.term_hwnd, true);    /* toggle */
            next_flash = schedule_timer(450, flash_window_timer,
                                        wgs.term_hwnd);
        }
    }
}

/*
 * Beep.
 */
static void wintw_bell(TermWin *tw, int mode)
{
    if (mode == BELL_DEFAULT) {
        /*
         * For MessageBeep style bells, we want to be careful of
         * timing, because they don't have the nice property of
         * PlaySound bells that each one cancels the previous
         * active one. So we limit the rate to one per 50ms or so.
         */
        static long lastbeep = 0;
        long beepdiff;

        beepdiff = GetTickCount() - lastbeep;
        if (beepdiff >= 0 && beepdiff < 50)
            return;
        MessageBeep(MB_OK);
        /*
         * The above MessageBeep call takes time, so we record the
         * time _after_ it finishes rather than before it starts.
         */
        lastbeep = GetTickCount();
    } else if (mode == BELL_WAVEFILE) {
        Filename *bell_wavefile = conf_get_filename(conf, CONF_bell_wavefile);
        if (!p_PlaySound || !p_PlaySound(bell_wavefile->path, NULL,
                         SND_ASYNC | SND_FILENAME)) {
            char *buf, *otherbuf;
            show_mouseptr(true);
            buf = dupprintf(
                "Unable to play sound file\n%s\nUsing default sound instead",
                bell_wavefile->path);
            otherbuf = dupprintf("%s Sound Error", appname);
            MessageBox(wgs.term_hwnd, buf, otherbuf,
                       MB_OK | MB_ICONEXCLAMATION);
            sfree(buf);
            sfree(otherbuf);
            conf_set_int(conf, CONF_beep, BELL_DEFAULT);
        }
    } else if (mode == BELL_PCSPEAKER) {
        static long lastbeep = 0;
        long beepdiff;

        beepdiff = GetTickCount() - lastbeep;
        if (beepdiff >= 0 && beepdiff < 50)
            return;

        /*
         * We must beep in different ways depending on whether this
         * is a 95-series or NT-series OS.
         */
        if (osPlatformId == VER_PLATFORM_WIN32_NT)
            Beep(800, 100);
        else
            MessageBeep(-1);
        lastbeep = GetTickCount();
    }
    /* Otherwise, either visual bell or disabled; do nothing here */
    if (!term->has_focus) {
        flash_window(2);               /* start */
    }
}

/*
 * Minimise or restore the window in response to a server-side
 * request.
 */
static void wintw_set_minimised(TermWin *tw, bool minimised)
{
    if (IsIconic(wgs.term_hwnd)) {
        if (!minimised)
            ShowWindow(wgs.term_hwnd, SW_RESTORE);
    } else {
        if (minimised)
            ShowWindow(wgs.term_hwnd, SW_MINIMIZE);
    }
}

/*
 * Move the window in response to a server-side request.
 */
static void wintw_move(TermWin *tw, int x, int y)
{
    int resize_action = conf_get_int(conf, CONF_resize_action);
    if (resize_action == RESIZE_DISABLED ||
        resize_action == RESIZE_FONT ||
        IsZoomed(wgs.term_hwnd))
       return;

    SetWindowPos(wgs.term_hwnd, NULL, x, y, 0, 0, SWP_NOSIZE | SWP_NOZORDER);
}

/*
 * Move the window to the top or bottom of the z-order in response
 * to a server-side request.
 */
static void wintw_set_zorder(TermWin *tw, bool top)
{
    if (conf_get_bool(conf, CONF_alwaysontop))
        return;                        /* ignore */
    SetWindowPos(wgs.term_hwnd, top ? HWND_TOP : HWND_BOTTOM, 0, 0, 0, 0,
                 SWP_NOMOVE | SWP_NOSIZE);
}

/*
 * Refresh the window in response to a server-side request.
 */
static void wintw_refresh(TermWin *tw)
{
    InvalidateRect(wgs.term_hwnd, NULL, true);
}

/*
 * Maximise or restore the window in response to a server-side
 * request.
 */
static void wintw_set_maximised(TermWin *tw, bool maximised)
{
    if (IsZoomed(wgs.term_hwnd)) {
        if (!maximised)
            ShowWindow(wgs.term_hwnd, SW_RESTORE);
    } else {
        if (maximised)
            ShowWindow(wgs.term_hwnd, SW_MAXIMIZE);
    }
}

/*
 * See if we're in full-screen mode.
 */
static bool is_full_screen()
{
    if (!IsZoomed(wgs.term_hwnd))
        return false;
    if (GetWindowLongPtr(wgs.term_hwnd, GWL_STYLE) & WS_CAPTION)
        return false;
    return true;
}

/* Get the rect/size of a full screen window using the nearest available
 * monitor in multimon systems; default to something sensible if only
 * one monitor is present. */
static bool get_fullscreen_rect(RECT * ss)
{
#if defined(MONITOR_DEFAULTTONEAREST) && !defined(NO_MULTIMON)
        HMONITOR mon;
        MONITORINFO mi;
        mon = MonitorFromWindow(wgs.term_hwnd, MONITOR_DEFAULTTONEAREST);
        mi.cbSize = sizeof(mi);
        GetMonitorInfo(mon, &mi);

        /* structure copy */
        *ss = mi.rcMonitor;
        return true;
#else
/* could also use code like this:
        ss->left = ss->top = 0;
        ss->right = GetSystemMetrics(SM_CXSCREEN);
        ss->bottom = GetSystemMetrics(SM_CYSCREEN);
*/
        return GetClientRect(GetDesktopWindow(), ss);
#endif
}


/*
 * Go full-screen. This should only be called when we are already
 * maximised.
 */
static void make_full_screen()
{
    DWORD style;
        RECT ss;

    assert(IsZoomed(wgs.term_hwnd));

        if (is_full_screen())
                return;

    /* Remove the window furniture. */
    style = GetWindowLongPtr(wgs.term_hwnd, GWL_STYLE);
    style &= ~(WS_CAPTION | WS_BORDER | WS_THICKFRAME);
    if (conf_get_bool(conf, CONF_scrollbar_in_fullscreen))
        style |= WS_VSCROLL;
    else
        style &= ~WS_VSCROLL;
    SetWindowLongPtr(wgs.term_hwnd, GWL_STYLE, style);

    /* Resize ourselves to exactly cover the nearest monitor. */
        get_fullscreen_rect(&ss);
    SetWindowPos(wgs.term_hwnd, HWND_TOP, ss.left, ss.top,
                 ss.right - ss.left, ss.bottom - ss.top, SWP_FRAMECHANGED);

    /* We may have changed size as a result */

    reset_window(0);

    /* Tick the menu item in the System and context menus. */
    {
        int i;
        for (i = 0; i < lenof(popup_menus); i++)
            CheckMenuItem(popup_menus[i].menu, IDM_FULLSCREEN, MF_CHECKED);
    }
}

/*
 * Clear the full-screen attributes.
 */
static void clear_full_screen()
{
    DWORD oldstyle, style;

    /* Reinstate the window furniture. */
    style = oldstyle = GetWindowLongPtr(wgs.term_hwnd, GWL_STYLE);
    style |= WS_CAPTION | WS_BORDER;
    if (conf_get_int(conf, CONF_resize_action) == RESIZE_DISABLED)
        style &= ~WS_THICKFRAME;
    else
        style |= WS_THICKFRAME;
    if (conf_get_bool(conf, CONF_scrollbar))
        style |= WS_VSCROLL;
    else
        style &= ~WS_VSCROLL;
    if (style != oldstyle) {
        SetWindowLongPtr(wgs.term_hwnd, GWL_STYLE, style);
        SetWindowPos(wgs.term_hwnd, NULL, 0, 0, 0, 0,
                     SWP_NOMOVE | SWP_NOSIZE | SWP_NOZORDER |
                     SWP_FRAMECHANGED);
    }

    /* Untick the menu item in the System and context menus. */
    {
        int i;
        for (i = 0; i < lenof(popup_menus); i++)
            CheckMenuItem(popup_menus[i].menu, IDM_FULLSCREEN, MF_UNCHECKED);
    }
}

/*
 * Toggle full-screen mode.
 */
static void flip_full_screen()
{
    if (is_full_screen()) {
        ShowWindow(wgs.term_hwnd, SW_RESTORE);
    } else if (IsZoomed(wgs.term_hwnd)) {
        make_full_screen();
    } else {
        SendMessage(wgs.term_hwnd, WM_FULLSCR_ON_MAX, 0, 0);
        ShowWindow(wgs.term_hwnd, SW_MAXIMIZE);
    }
}

static size_t win_seat_output(Seat *seat, SeatOutputType type,
                              const void *data, size_t len)
{
    return term_data(term, data, len);
}

static void wintw_unthrottle(TermWin *win, size_t bufsize)
{
    if (backend)
        backend_unthrottle(backend, bufsize);
}

static bool win_seat_eof(Seat *seat)
{
    return true;   /* do respond to incoming EOF with outgoing */
}

static SeatPromptResult win_seat_get_userpass_input(Seat *seat, prompts_t *p)
{
    SeatPromptResult spr;
    spr = cmdline_get_passwd_input(p);
    if (spr.kind == SPRK_INCOMPLETE)
        spr = term_get_userpass_input(term, p);
    return spr;
}

static void win_seat_set_trust_status(Seat *seat, bool trusted)
{
    term_set_trust_status(term, trusted);
}

static bool win_seat_can_set_trust_status(Seat *seat)
{
    return true;
}

static bool win_seat_get_cursor_position(Seat *seat, int *x, int *y)
{
    term_get_cursor_position(term, x, y);
    return true;
}

static bool win_seat_get_window_pixel_size(Seat *seat, int *x, int *y)
{
    RECT r;
    GetWindowRect(wgs.term_hwnd, &r);
    *x = r.right - r.left;
    *y = r.bottom - r.top;
    return true;
}<|MERGE_RESOLUTION|>--- conflicted
+++ resolved
@@ -3058,17 +3058,11 @@
                 term, r.right - r.left, r.bottom - r.top);
         }
         if (wParam == SIZE_MINIMIZED)
-<<<<<<< HEAD
-            SetWindowText(hwnd,
-                          conf_get_bool(conf, CONF_win_name_always) ?
-                          window_name : icon_name);
-        if (wParam == SIZE_MINIMIZED)
-	    (void)winfrip_general_op(WINFRIP_GENERAL_OP_SYSTRAY_MINIMISE, conf, hinst, hwnd, -1, -1, -1);
-=======
             SetWindowTextW(hwnd,
                            conf_get_bool(conf, CONF_win_name_always) ?
                            window_name : icon_name);
->>>>>>> 7143e361
+        if (wParam == SIZE_MINIMIZED)
+	    (void)winfrip_general_op(WINFRIP_GENERAL_OP_SYSTRAY_MINIMISE, conf, hinst, hwnd, -1, -1, -1);
         if (wParam == SIZE_RESTORED || wParam == SIZE_MAXIMIZED)
             SetWindowTextW(hwnd, window_name);
         if (wParam == SIZE_RESTORED) {
