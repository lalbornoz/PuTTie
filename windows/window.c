/*
 * window.c - the PuTTY(tel) main program, which runs a PuTTY terminal
 * emulator and backend in a window.
 */

#include <stdio.h>
#include <stdlib.h>
#include <ctype.h>
#include <time.h>
#include <limits.h>
#include <assert.h>

#ifdef __WINE__
#define NO_MULTIMON                    /* winelib doesn't have this */
#endif

#ifndef NO_MULTIMON
#define COMPILE_MULTIMON_STUBS
#endif

#include "putty.h"
#include "terminal.h"
#include "storage.h"
#include "win_res.h"
#include "winsecur.h"
#include "winseat.h"
#include "tree234.h"

/* {{{ winfrip */
#include "FySTY/winfrip.h"
/* winfrip }}} */

#ifndef NO_MULTIMON
#include <multimon.h>
#endif

#include <imm.h>
#include <commctrl.h>
#include <richedit.h>
#include <mmsystem.h>

/* From MSDN: In the WM_SYSCOMMAND message, the four low-order bits of
 * wParam are used by Windows, and should be masked off, so we shouldn't
 * attempt to store information in them. Hence all these identifiers have
 * the low 4 bits clear. Also, identifiers should < 0xF000. */

#define IDM_SHOWLOG   0x0010
#define IDM_NEWSESS   0x0020
#define IDM_DUPSESS   0x0030
#define IDM_RESTART   0x0040
#define IDM_RECONF    0x0050
#define IDM_CLRSB     0x0060
#define IDM_RESET     0x0070
#define IDM_HELP      0x0140
#define IDM_ABOUT     0x0150
#define IDM_SAVEDSESS 0x0160
#define IDM_COPYALL   0x0170
#define IDM_FULLSCREEN  0x0180
#define IDM_COPY      0x0190
#define IDM_PASTE     0x01A0
#define IDM_SPECIALSEP 0x0200

#define IDM_SPECIAL_MIN 0x0400
#define IDM_SPECIAL_MAX 0x0800

#define IDM_SAVED_MIN 0x1000
#define IDM_SAVED_MAX 0x5000
#define MENU_SAVED_STEP 16
/* Maximum number of sessions on saved-session submenu */
#define MENU_SAVED_MAX ((IDM_SAVED_MAX-IDM_SAVED_MIN) / MENU_SAVED_STEP)

#define WM_IGNORE_CLIP (WM_APP + 2)
#define WM_FULLSCR_ON_MAX (WM_APP + 3)
#define WM_GOT_CLIPDATA (WM_APP + 4)

/* Needed for Chinese support and apparently not always defined. */
#ifndef VK_PROCESSKEY
#define VK_PROCESSKEY 0xE5
#endif

/* Mouse wheel support. */
#ifndef WM_MOUSEWHEEL
#define WM_MOUSEWHEEL 0x020A           /* not defined in earlier SDKs */
#endif
#ifndef WHEEL_DELTA
#define WHEEL_DELTA 120
#endif

/* VK_PACKET, used to send Unicode characters in WM_KEYDOWNs */
#ifndef VK_PACKET
#define VK_PACKET 0xE7
#endif

static Mouse_Button translate_button(Mouse_Button button);
static LRESULT CALLBACK WndProc(HWND, UINT, WPARAM, LPARAM);
static int TranslateKey(UINT message, WPARAM wParam, LPARAM lParam,
                        unsigned char *output);
static void conftopalette(void);
static void systopalette(void);
static void init_palette(void);
static void init_fonts(int, int);
static void another_font(int);
static void deinit_fonts(void);
static void set_input_locale(HKL);
static void update_savedsess_menu(void);
static void init_winfuncs(void);

static bool is_full_screen(void);
static void make_full_screen(void);
static void clear_full_screen(void);
static void flip_full_screen(void);
static void process_clipdata(HGLOBAL clipdata, bool unicode);
static void setup_clipboards(Terminal *, Conf *);

/* Window layout information */
static void reset_window(int);
static int extra_width, extra_height;
static int font_width, font_height;
static bool font_dualwidth, font_varpitch;
static int offset_width, offset_height;
static bool was_zoomed = false;
static int prev_rows, prev_cols;

static void flash_window(int mode);
static void sys_cursor_update(void);
static bool get_fullscreen_rect(RECT * ss);

static int caret_x = -1, caret_y = -1;

static int kbd_codepage;

static Ldisc *ldisc;
static Backend *backend;

static struct unicode_data ucsdata;
static bool session_closed;
static bool reconfiguring = false;

static const SessionSpecial *specials = NULL;
static HMENU specials_menu = NULL;
static int n_specials = 0;

#define TIMING_TIMER_ID 1234
static long timing_next_time;

static struct {
    HMENU menu;
} popup_menus[2];
enum { SYSMENU, CTXMENU };
static HMENU savedsess_menu;

static Conf *conf;
static LogContext *logctx;
static Terminal *term;

struct wm_netevent_params {
    /* Used to pass data to wm_netevent_callback */
    WPARAM wParam;
    LPARAM lParam;
};

static void conf_cache_data(void);
static int cursor_type;
static int vtmode;

static struct sesslist sesslist;       /* for saved-session menu */

#define FONT_NORMAL 0
#define FONT_BOLD 1
#define FONT_UNDERLINE 2
#define FONT_BOLDUND 3
#define FONT_WIDE       0x04
#define FONT_HIGH       0x08
#define FONT_NARROW     0x10

#define FONT_OEM        0x20
#define FONT_OEMBOLD    0x21
#define FONT_OEMUND     0x22
#define FONT_OEMBOLDUND 0x23

#define FONT_MAXNO      0x40
#define FONT_SHIFT      5
static HFONT fonts[FONT_MAXNO];
static LOGFONT lfont;
static bool fontflag[FONT_MAXNO];
static enum {
    BOLD_NONE, BOLD_SHADOW, BOLD_FONT
} bold_font_mode;
static bool bold_colours;
static enum {
    UND_LINE, UND_FONT
} und_mode;
static int descent;

#define NCFGCOLOURS 22
#define NEXTCOLOURS 240
#define NALLCOLOURS (NCFGCOLOURS + NEXTCOLOURS)
static COLORREF colours[NALLCOLOURS];
static struct rgb {
    int r, g, b;
} colours_rgb[NALLCOLOURS];
static HPALETTE pal;
static LPLOGPALETTE logpal;
static RGBTRIPLE defpal[NALLCOLOURS];

static HBITMAP caretbm;

static int dbltime, lasttime, lastact;
static Mouse_Button lastbtn;

/* this allows xterm-style mouse handling. */
static bool send_raw_mouse = false;
static int wheel_accumulator = 0;

static BusyStatus busy_status = BUSY_NOT;

static char *window_name, *icon_name;

static int compose_state = 0;

static UINT wm_mousewheel = WM_MOUSEWHEEL;

#define IS_HIGH_VARSEL(wch1, wch2) \
    ((wch1) == 0xDB40 && ((wch2) >= 0xDD00 && (wch2) <= 0xDDEF))
#define IS_LOW_VARSEL(wch) \
    (((wch) >= 0x180B && (wch) <= 0x180D) || /* MONGOLIAN FREE VARIATION SELECTOR */ \
     ((wch) >= 0xFE00 && (wch) <= 0xFE0F)) /* VARIATION SELECTOR 1-16 */

static bool wintw_setup_draw_ctx(TermWin *);
static void wintw_draw_text(TermWin *, int x, int y, wchar_t *text, int len,
                            unsigned long attrs, int lattrs, truecolour tc);
static void wintw_draw_cursor(TermWin *, int x, int y, wchar_t *text, int len,
                              unsigned long attrs, int lattrs, truecolour tc);
static void wintw_draw_trust_sigil(TermWin *, int x, int y);
static int wintw_char_width(TermWin *, int uc);
static void wintw_free_draw_ctx(TermWin *);
static void wintw_set_cursor_pos(TermWin *, int x, int y);
static void wintw_set_raw_mouse_mode(TermWin *, bool enable);
static void wintw_set_scrollbar(TermWin *, int total, int start, int page);
static void wintw_bell(TermWin *, int mode);
static void wintw_clip_write(
    TermWin *, int clipboard, wchar_t *text, int *attrs,
    truecolour *colours, int len, bool must_deselect);
static void wintw_clip_request_paste(TermWin *, int clipboard);
static void wintw_refresh(TermWin *);
static void wintw_request_resize(TermWin *, int w, int h);
static void wintw_set_title(TermWin *, const char *title);
static void wintw_set_icon_title(TermWin *, const char *icontitle);
static void wintw_set_minimised(TermWin *, bool minimised);
static bool wintw_is_minimised(TermWin *);
static void wintw_set_maximised(TermWin *, bool maximised);
static void wintw_move(TermWin *, int x, int y);
static void wintw_set_zorder(TermWin *, bool top);
static bool wintw_palette_get(TermWin *, int n, int *r, int *g, int *b);
static void wintw_palette_set(TermWin *, int n, int r, int g, int b);
static void wintw_palette_reset(TermWin *);
static void wintw_get_pos(TermWin *, int *x, int *y);
static void wintw_get_pixels(TermWin *, int *x, int *y);
static const char *wintw_get_title(TermWin *, bool icon);
static bool wintw_is_utf8(TermWin *);

static const TermWinVtable windows_termwin_vt = {
    .setup_draw_ctx = wintw_setup_draw_ctx,
    .draw_text = wintw_draw_text,
    .draw_cursor = wintw_draw_cursor,
    .draw_trust_sigil = wintw_draw_trust_sigil,
    .char_width = wintw_char_width,
    .free_draw_ctx = wintw_free_draw_ctx,
    .set_cursor_pos = wintw_set_cursor_pos,
    .set_raw_mouse_mode = wintw_set_raw_mouse_mode,
    .set_scrollbar = wintw_set_scrollbar,
    .bell = wintw_bell,
    .clip_write = wintw_clip_write,
    .clip_request_paste = wintw_clip_request_paste,
    .refresh = wintw_refresh,
    .request_resize = wintw_request_resize,
    .set_title = wintw_set_title,
    .set_icon_title = wintw_set_icon_title,
    .set_minimised = wintw_set_minimised,
    .is_minimised = wintw_is_minimised,
    .set_maximised = wintw_set_maximised,
    .move = wintw_move,
    .set_zorder = wintw_set_zorder,
    .palette_get = wintw_palette_get,
    .palette_set = wintw_palette_set,
    .palette_reset = wintw_palette_reset,
    .get_pos = wintw_get_pos,
    .get_pixels = wintw_get_pixels,
    .get_title = wintw_get_title,
    .is_utf8 = wintw_is_utf8,
};

static TermWin wintw[1];
static HDC wintw_hdc;

static HICON trust_icon = INVALID_HANDLE_VALUE;

const bool share_can_be_downstream = true;
const bool share_can_be_upstream = true;

static bool is_utf8(void)
{
    return ucsdata.line_codepage == CP_UTF8;
}

static bool wintw_is_utf8(TermWin *tw)
{
    return is_utf8();
}

static bool win_seat_is_utf8(Seat *seat)
{
    return is_utf8();
}

char *win_seat_get_ttymode(Seat *seat, const char *mode)
{
    return term_get_ttymode(term, mode);
}

bool win_seat_get_window_pixel_size(Seat *seat, int *x, int *y)
{
    win_get_pixels(wintw, x, y);
    return true;
}

StripCtrlChars *win_seat_stripctrl_new(
    Seat *seat, BinarySink *bs_out, SeatInteractionContext sic)
{
    return stripctrl_new_term(bs_out, false, 0, term);
}

static size_t win_seat_output(
    Seat *seat, bool is_stderr, const void *, size_t);
static bool win_seat_eof(Seat *seat);
static int win_seat_get_userpass_input(
    Seat *seat, prompts_t *p, bufchain *input);
static void win_seat_notify_remote_exit(Seat *seat);
static void win_seat_connection_fatal(Seat *seat, const char *msg);
static void win_seat_update_specials_menu(Seat *seat);
static void win_seat_set_busy_status(Seat *seat, BusyStatus status);
static bool win_seat_set_trust_status(Seat *seat, bool trusted);
static bool win_seat_get_cursor_position(Seat *seat, int *x, int *y);

static const SeatVtable win_seat_vt = {
    .output = win_seat_output,
    .eof = win_seat_eof,
    .get_userpass_input = win_seat_get_userpass_input,
    .notify_remote_exit = win_seat_notify_remote_exit,
    .connection_fatal = win_seat_connection_fatal,
    .update_specials_menu = win_seat_update_specials_menu,
    .get_ttymode = win_seat_get_ttymode,
    .set_busy_status = win_seat_set_busy_status,
    .verify_ssh_host_key = win_seat_verify_ssh_host_key,
    .confirm_weak_crypto_primitive = win_seat_confirm_weak_crypto_primitive,
    .confirm_weak_cached_hostkey = win_seat_confirm_weak_cached_hostkey,
    .is_utf8 = win_seat_is_utf8,
    .echoedit_update = nullseat_echoedit_update,
    .get_x_display = nullseat_get_x_display,
    .get_windowid = nullseat_get_windowid,
    .get_window_pixel_size = win_seat_get_window_pixel_size,
    .stripctrl_new = win_seat_stripctrl_new,
    .set_trust_status = win_seat_set_trust_status,
    .verbose = nullseat_verbose_yes,
    .interactive = nullseat_interactive_yes,
    .get_cursor_position = win_seat_get_cursor_position,
};
static WinGuiSeat wgs = { .seat.vt = &win_seat_vt,
                          .logpolicy.vt = &win_gui_logpolicy_vt };

static void start_backend(void)
{
    const struct BackendVtable *vt;
    const char *error;
    const char *title;
    char *realhost;
    int i;

    /*
     * Select protocol. This is farmed out into a table in a
     * separate file to enable an ssh-free variant.
     */
    vt = backend_vt_from_proto(conf_get_int(conf, CONF_protocol));
    if (!vt) {
        char *str = dupprintf("%s Internal Error", appname);
        MessageBox(NULL, "Unsupported protocol number found",
                   str, MB_OK | MB_ICONEXCLAMATION);
        sfree(str);
        cleanup_exit(1);
    }

    seat_set_trust_status(&wgs.seat, true);
    error = backend_init(vt, &wgs.seat, &backend, logctx, conf,
                         conf_get_str(conf, CONF_host),
                         conf_get_int(conf, CONF_port),
                         &realhost,
                         conf_get_bool(conf, CONF_tcp_nodelay),
                         conf_get_bool(conf, CONF_tcp_keepalives));
    if (error) {
        char *str = dupprintf("%s Error", appname);
        char *msg = dupprintf("Unable to open connection to\n%s\n%s",
                              conf_dest(conf), error);
        MessageBox(NULL, msg, str, MB_ICONERROR | MB_OK);
        sfree(str);
        sfree(msg);
        exit(0);
    }
    window_name = icon_name = NULL;
    char *title_to_free = NULL;
    title = conf_get_str(conf, CONF_wintitle);
    if (!*title) {
        title_to_free = dupprintf("%s - %s", realhost, appname);
        title = title_to_free;
    }
    sfree(realhost);
    win_set_title(wintw, title);
    win_set_icon_title(wintw, title);

    /*
     * Connect the terminal to the backend for resize purposes.
     */
    term_provide_backend(term, backend);

    /*
     * Set up a line discipline.
     */
    ldisc = ldisc_create(conf, term, backend, &wgs.seat);

    /*
     * Destroy the Restart Session menu item. (This will return
     * failure if it's already absent, as it will be the very first
     * time we call this function. We ignore that, because as long
     * as the menu item ends up not being there, we don't care
     * whether it was us who removed it or not!)
     */
    for (i = 0; i < lenof(popup_menus); i++) {
        DeleteMenu(popup_menus[i].menu, IDM_RESTART, MF_BYCOMMAND);
    }

    session_closed = false;

    sfree(title_to_free);
}

static void close_session(void *ignored_context)
{
    char *newtitle;
    int i;

    session_closed = true;
    newtitle = dupprintf("%s (inactive)", appname);
    win_set_icon_title(wintw, newtitle);
    win_set_title(wintw, newtitle);
    sfree(newtitle);

    if (ldisc) {
        ldisc_free(ldisc);
        ldisc = NULL;
    }
    if (backend) {
        backend_free(backend);
        backend = NULL;
        term_provide_backend(term, NULL);
        seat_update_specials_menu(&wgs.seat);
    }

    /*
     * Show the Restart Session menu item. Do a precautionary
     * delete first to ensure we never end up with more than one.
     */
    for (i = 0; i < lenof(popup_menus); i++) {
        DeleteMenu(popup_menus[i].menu, IDM_RESTART, MF_BYCOMMAND);
        InsertMenu(popup_menus[i].menu, IDM_DUPSESS, MF_BYCOMMAND | MF_ENABLED,
                   IDM_RESTART, "&Restart Session");
    }
}

const unsigned cmdline_tooltype =
    TOOLTYPE_HOST_ARG |
    TOOLTYPE_PORT_ARG |
    TOOLTYPE_NO_VERBOSE_OPTION;

HINSTANCE hinst;

int WINAPI WinMain(HINSTANCE inst, HINSTANCE prev, LPSTR cmdline, int show)
{
    MSG msg;
    HRESULT hr;
    int guess_width, guess_height;

    /* {{{ winfrip */
    winfrip_debug_init();
    /* winfrip }}} */

    dll_hijacking_protection();

    hinst = inst;

    sk_init();

    init_common_controls();

    /* Set Explicit App User Model Id so that jump lists don't cause
       PuTTY to hang on to removable media. */

    set_explicit_app_user_model_id();

    /* Ensure a Maximize setting in Explorer doesn't maximise the
     * config box. */
    defuse_showwindow();

    init_winver();

    /*
     * If we're running a version of Windows that doesn't support
     * WM_MOUSEWHEEL, find out what message number we should be
     * using instead.
     */
    if (osMajorVersion < 4 ||
        (osMajorVersion == 4 && osPlatformId != VER_PLATFORM_WIN32_NT))
        wm_mousewheel = RegisterWindowMessage("MSWHEEL_ROLLMSG");

    init_help();

    init_winfuncs();

    conf = conf_new();

    /*
     * Initialize COM.
     */
    hr = CoInitialize(NULL);
    if (hr != S_OK && hr != S_FALSE) {
        char *str = dupprintf("%s Fatal Error", appname);
        MessageBox(NULL, "Failed to initialize COM subsystem",
                   str, MB_OK | MB_ICONEXCLAMATION);
        sfree(str);
        return 1;
    }

    /*
     * Process the command line.
     */
    {
        char *p;
        bool special_launchable_argument = false;

        settings_set_default_protocol(be_default_protocol);
        /* Find the appropriate default port. */
        {
            const struct BackendVtable *vt =
                backend_vt_from_proto(be_default_protocol);
            settings_set_default_port(0); /* illegal */
            if (vt)
                settings_set_default_port(vt->default_port);
        }
        conf_set_int(conf, CONF_logtype, LGTYP_NONE);

        do_defaults(NULL, conf);

        p = cmdline;

        /*
         * Process a couple of command-line options which are more
         * easily dealt with before the line is broken up into words.
         * These are the old-fashioned but convenient @sessionname and
         * the internal-use-only &sharedmemoryhandle, plus the &R
         * prefix for -restrict-acl, all of which are used by PuTTYs
         * auto-launching each other via System-menu options.
         */
        while (*p && isspace(*p))
            p++;
        if (*p == '&' && p[1] == 'R' &&
            (!p[2] || p[2] == '@' || p[2] == '&')) {
            /* &R restrict-acl prefix */
            restrict_process_acl();
            p += 2;
        }

        if (*p == '@') {
            /*
             * An initial @ means that the whole of the rest of the
             * command line should be treated as the name of a saved
             * session, with _no quoting or escaping_. This makes it a
             * very convenient means of automated saved-session
             * launching, via IDM_SAVEDSESS or Windows 7 jump lists.
             */
            int i = strlen(p);
            while (i > 1 && isspace(p[i - 1]))
                i--;
            p[i] = '\0';
            do_defaults(p + 1, conf);
            if (!conf_launchable(conf) && !do_config(conf)) {
                cleanup_exit(0);
            }
            special_launchable_argument = true;
        } else if (*p == '&') {
            /*
             * An initial & means we've been given a command line
             * containing the hex value of a HANDLE for a file
             * mapping object, which we must then interpret as a
             * serialised Conf.
             */
            HANDLE filemap;
            void *cp;
            unsigned cpsize;
            if (sscanf(p + 1, "%p:%u", &filemap, &cpsize) == 2 &&
                (cp = MapViewOfFile(filemap, FILE_MAP_READ,
                                    0, 0, cpsize)) != NULL) {
                BinarySource src[1];
                BinarySource_BARE_INIT(src, cp, cpsize);
                if (!conf_deserialise(conf, src))
                    modalfatalbox("Serialised configuration data was invalid");
                UnmapViewOfFile(cp);
                CloseHandle(filemap);
            } else if (!do_config(conf)) {
                cleanup_exit(0);
            }
            special_launchable_argument = true;
        } else if (!*p) {
            /* Do-nothing case for an empty command line - or rather,
             * for a command line that's empty _after_ we strip off
             * the &R prefix. */
        } else {
            /*
             * Otherwise, break up the command line and deal with
             * it sensibly.
             */
            int argc, i;
            char **argv;

            split_into_argv(cmdline, &argc, &argv, NULL);

            for (i = 0; i < argc; i++) {
                char *p = argv[i];
                int ret;

                ret = cmdline_process_param(p, i+1<argc?argv[i+1]:NULL,
                                            1, conf);
                if (ret == -2) {
                    cmdline_error("option \"%s\" requires an argument", p);
                } else if (ret == 2) {
                    i++;               /* skip next argument */
                } else if (ret == 1) {
                    continue;          /* nothing further needs doing */
                } else if (!strcmp(p, "-cleanup")) {
                    /*
                     * `putty -cleanup'. Remove all registry
                     * entries associated with PuTTY, and also find
                     * and delete the random seed file.
                     */
                    char *s1, *s2;
                    s1 = dupprintf("This procedure will remove ALL Registry entries\n"
                                   "associated with %s, and will also remove\n"
                                   "the random seed file. (This only affects the\n"
                                   "currently logged-in user.)\n"
                                   "\n"
                                   "THIS PROCESS WILL DESTROY YOUR SAVED SESSIONS.\n"
                                   "Are you really sure you want to continue?",
                                   appname);
                    s2 = dupprintf("%s Warning", appname);
                    if (message_box(NULL, s1, s2,
                                    MB_YESNO | MB_ICONWARNING | MB_DEFBUTTON2,
                                    HELPCTXID(option_cleanup)) == IDYES) {
                        cleanup_all();
                    }
                    sfree(s1);
                    sfree(s2);
                    exit(0);
                } else if (!strcmp(p, "-pgpfp")) {
                    pgp_fingerprints_msgbox(NULL);
                    exit(1);
                } else if (*p != '-') {
                    cmdline_error("unexpected argument \"%s\"", p);
                } else {
                    cmdline_error("unknown option \"%s\"", p);
                }
            }
        }

        cmdline_run_saved(conf);

        /*
         * Bring up the config dialog if the command line hasn't
         * (explicitly) specified a launchable configuration.
         */
        if (!(special_launchable_argument || cmdline_host_ok(conf))) {
            if (!do_config(conf))
                cleanup_exit(0);
        }

        prepare_session(conf);
    }

    if (!prev) {
        WNDCLASSW wndclass;

        wndclass.style = 0;
        wndclass.lpfnWndProc = WndProc;
        wndclass.cbClsExtra = 0;
        wndclass.cbWndExtra = 0;
        wndclass.hInstance = inst;
        wndclass.hIcon = LoadIcon(inst, MAKEINTRESOURCE(IDI_MAINICON));
        wndclass.hCursor = LoadCursor(NULL, IDC_IBEAM);
        wndclass.hbrBackground = NULL;
        wndclass.lpszMenuName = NULL;
        wndclass.lpszClassName = dup_mb_to_wc(DEFAULT_CODEPAGE, 0, appname);

        RegisterClassW(&wndclass);
    }

    memset(&ucsdata, 0, sizeof(ucsdata));

    conf_cache_data();

    conftopalette();

    /*
     * Guess some defaults for the window size. This all gets
     * updated later, so we don't really care too much. However, we
     * do want the font width/height guesses to correspond to a
     * large font rather than a small one...
     */

    font_width = 10;
    font_height = 20;
    extra_width = 25;
    extra_height = 28;
    guess_width = extra_width + font_width * conf_get_int(conf, CONF_width);
    guess_height = extra_height + font_height*conf_get_int(conf, CONF_height);
    {
        RECT r;
        get_fullscreen_rect(&r);
        if (guess_width > r.right - r.left)
            guess_width = r.right - r.left;
        if (guess_height > r.bottom - r.top)
            guess_height = r.bottom - r.top;
    }

    {
        int winmode = WS_OVERLAPPEDWINDOW | WS_VSCROLL;
        int exwinmode = 0;
        const struct BackendVtable *vt =
            backend_vt_from_proto(be_default_protocol);
        bool resize_forbidden = false;
        if (vt && vt->flags & BACKEND_RESIZE_FORBIDDEN)
            resize_forbidden = true;
        wchar_t *uappname = dup_mb_to_wc(DEFAULT_CODEPAGE, 0, appname);
        if (!conf_get_bool(conf, CONF_scrollbar))
            winmode &= ~(WS_VSCROLL);
        if (conf_get_int(conf, CONF_resize_action) == RESIZE_DISABLED ||
            resize_forbidden)
            winmode &= ~(WS_THICKFRAME | WS_MAXIMIZEBOX);
        if (conf_get_bool(conf, CONF_alwaysontop))
            exwinmode |= WS_EX_TOPMOST;
        if (conf_get_bool(conf, CONF_sunken_edge))
            exwinmode |= WS_EX_CLIENTEDGE;
<<<<<<< HEAD
        hwnd = CreateWindowExW(exwinmode, uappname, uappname,
                               winmode, CW_USEDEFAULT, CW_USEDEFAULT,
                               guess_width, guess_height,
                               NULL, NULL, inst, NULL);
	/* {{{ winfrip */
	winfrip_transp_op(WINFRIP_TRANSP_OP_FOCUS_SET, hwnd);
	/* winfrip }}} */
=======
        wgs.term_hwnd = CreateWindowExW(
            exwinmode, uappname, uappname, winmode, CW_USEDEFAULT,
            CW_USEDEFAULT, guess_width, guess_height, NULL, NULL, inst, NULL);
>>>>>>> 26930236
        sfree(uappname);
    }

    /*
     * Initialise the fonts, simultaneously correcting the guesses
     * for font_{width,height}.
     */
    init_fonts(0,0);

    /*
     * Initialise the terminal. (We have to do this _after_
     * creating the window, since the terminal is the first thing
     * which will call schedule_timer(), which will in turn call
     * timer_change_notify() which will expect hwnd to exist.)
     */
    wintw->vt = &windows_termwin_vt;
    term = term_init(conf, &ucsdata, wintw);
    setup_clipboards(term, conf);
    logctx = log_init(&wgs.logpolicy, conf);
    term_provide_logctx(term, logctx);
    term_size(term, conf_get_int(conf, CONF_height),
              conf_get_int(conf, CONF_width),
              conf_get_int(conf, CONF_savelines));

    /*
     * Correct the guesses for extra_{width,height}.
     */
    {
        RECT cr, wr;
        GetWindowRect(wgs.term_hwnd, &wr);
        GetClientRect(wgs.term_hwnd, &cr);
        offset_width = offset_height = conf_get_int(conf, CONF_window_border);
        extra_width = wr.right - wr.left - cr.right + cr.left + offset_width*2;
        extra_height = wr.bottom - wr.top - cr.bottom + cr.top +offset_height*2;
    }

    /*
     * Resize the window, now we know what size we _really_ want it
     * to be.
     */
    guess_width = extra_width + font_width * term->cols;
    guess_height = extra_height + font_height * term->rows;
    SetWindowPos(wgs.term_hwnd, NULL, 0, 0, guess_width, guess_height,
                 SWP_NOMOVE | SWP_NOREDRAW | SWP_NOZORDER);

    /*
     * Set up a caret bitmap, with no content.
     */
    {
        char *bits;
        int size = (font_width + 15) / 16 * 2 * font_height;
        bits = snewn(size, char);
        memset(bits, 0, size);
        caretbm = CreateBitmap(font_width, font_height, 1, 1, bits);
        sfree(bits);
    }
    CreateCaret(wgs.term_hwnd, caretbm, font_width, font_height);

    /*
     * Initialise the scroll bar.
     */
    {
        SCROLLINFO si;

        si.cbSize = sizeof(si);
        si.fMask = SIF_ALL | SIF_DISABLENOSCROLL;
        si.nMin = 0;
        si.nMax = term->rows - 1;
        si.nPage = term->rows;
        si.nPos = 0;
        SetScrollInfo(wgs.term_hwnd, SB_VERT, &si, false);
    }

    /*
     * Prepare the mouse handler.
     */
    lastact = MA_NOTHING;
    lastbtn = MBT_NOTHING;
    dbltime = GetDoubleClickTime();

    /*
     * Set up the session-control options on the system menu.
     */
    {
        HMENU m;
        int j;
        char *str;

        popup_menus[SYSMENU].menu = GetSystemMenu(wgs.term_hwnd, false);
        popup_menus[CTXMENU].menu = CreatePopupMenu();
        AppendMenu(popup_menus[CTXMENU].menu, MF_ENABLED, IDM_COPY, "&Copy");
        AppendMenu(popup_menus[CTXMENU].menu, MF_ENABLED, IDM_PASTE, "&Paste");

        savedsess_menu = CreateMenu();
        get_sesslist(&sesslist, true);
        update_savedsess_menu();

        for (j = 0; j < lenof(popup_menus); j++) {
            m = popup_menus[j].menu;

            AppendMenu(m, MF_SEPARATOR, 0, 0);
            AppendMenu(m, MF_ENABLED, IDM_SHOWLOG, "&Event Log");
            AppendMenu(m, MF_SEPARATOR, 0, 0);
            AppendMenu(m, MF_ENABLED, IDM_NEWSESS, "Ne&w Session...");
            AppendMenu(m, MF_ENABLED, IDM_DUPSESS, "&Duplicate Session");
            AppendMenu(m, MF_POPUP | MF_ENABLED, (UINT_PTR) savedsess_menu,
                       "Sa&ved Sessions");
            AppendMenu(m, MF_ENABLED, IDM_RECONF, "Chan&ge Settings...");
            AppendMenu(m, MF_SEPARATOR, 0, 0);
            AppendMenu(m, MF_ENABLED, IDM_COPYALL, "C&opy All to Clipboard");
            AppendMenu(m, MF_ENABLED, IDM_CLRSB, "C&lear Scrollback");
            AppendMenu(m, MF_ENABLED, IDM_RESET, "Rese&t Terminal");
            AppendMenu(m, MF_SEPARATOR, 0, 0);
            AppendMenu(m, (conf_get_int(conf, CONF_resize_action)
                           == RESIZE_DISABLED) ? MF_GRAYED : MF_ENABLED,
                       IDM_FULLSCREEN, "&Full Screen");
            AppendMenu(m, MF_SEPARATOR, 0, 0);
            if (has_help())
                AppendMenu(m, MF_ENABLED, IDM_HELP, "&Help");
            str = dupprintf("&About %s", appname);
            AppendMenu(m, MF_ENABLED, IDM_ABOUT, str);
            sfree(str);
        }
    }

    if (restricted_acl()) {
        lp_eventlog(&wgs.logpolicy, "Running with restricted process ACL");
    }

    winselgui_set_hwnd(wgs.term_hwnd);
    start_backend();

    /*
     * Set up the initial input locale.
     */
    set_input_locale(GetKeyboardLayout(0));

    /*
     * Finally show the window!
     */
    ShowWindow(wgs.term_hwnd, show);
    SetForegroundWindow(wgs.term_hwnd);

    /*
     * Set the palette up.
     */
    pal = NULL;
    logpal = NULL;
    init_palette();

    term_set_focus(term, GetForegroundWindow() == wgs.term_hwnd);
    UpdateWindow(wgs.term_hwnd);

    while (1) {
        HANDLE *handles;
        int nhandles, n;
        DWORD timeout;

        if (toplevel_callback_pending() ||
            PeekMessage(&msg, NULL, 0, 0, PM_NOREMOVE)) {
            /*
             * If we have anything we'd like to do immediately, set
             * the timeout for MsgWaitForMultipleObjects to zero so
             * that we'll only do a quick check of our handles and
             * then get on with whatever that was.
             *
             * One such option is a pending toplevel callback. The
             * other is a non-empty Windows message queue, which you'd
             * think we could leave to MsgWaitForMultipleObjects to
             * check for us along with all the handles, but in fact we
             * can't because once PeekMessage in one iteration of this
             * loop has removed a message from the queue, the whole
             * queue is considered uninteresting by the next
             * invocation of MWFMO. So we check ourselves whether the
             * message queue is non-empty, and if so, set this timeout
             * to zero to ensure MWFMO doesn't block.
             */
            timeout = 0;
        } else {
            timeout = INFINITE;
            /* The messages seem unreliable; especially if we're being tricky */
            term_set_focus(term, GetForegroundWindow() == wgs.term_hwnd);
        }

        handles = handle_get_events(&nhandles);

        n = MsgWaitForMultipleObjects(nhandles, handles, false,
                                      timeout, QS_ALLINPUT);

        if ((unsigned)(n - WAIT_OBJECT_0) < (unsigned)nhandles) {
            handle_got_event(handles[n - WAIT_OBJECT_0]);
            sfree(handles);
        } else
            sfree(handles);

        while (PeekMessageW(&msg, NULL, 0, 0, PM_REMOVE)) {
            if (msg.message == WM_QUIT)
                goto finished;         /* two-level break */

            HWND logbox = event_log_window();
            if (!(IsWindow(logbox) && IsDialogMessage(logbox, &msg)))
                DispatchMessageW(&msg);

            /*
             * WM_NETEVENT messages seem to jump ahead of others in
             * the message queue. I'm not sure why; the docs for
             * PeekMessage mention that messages are prioritised in
             * some way, but I'm unclear on which priorities go where.
             *
             * Anyway, in practice I observe that WM_NETEVENT seems to
             * jump to the head of the queue, which means that if we
             * were to only process one message every time round this
             * loop, we'd get nothing but NETEVENTs if the server
             * flooded us with data, and stop responding to any other
             * kind of window message. So instead, we keep on round
             * this loop until we've consumed at least one message
             * that _isn't_ a NETEVENT, or run out of messages
             * completely (whichever comes first). And we don't go to
             * run_toplevel_callbacks (which is where the netevents
             * are actually processed, causing fresh NETEVENT messages
             * to appear) until we've done this.
             */
            if (msg.message != WM_NETEVENT)
                break;
        }

        run_toplevel_callbacks();
    }

    finished:
    cleanup_exit(msg.wParam);          /* this doesn't return... */
    return msg.wParam;                 /* ... but optimiser doesn't know */
}

static void setup_clipboards(Terminal *term, Conf *conf)
{
    assert(term->mouse_select_clipboards[0] == CLIP_LOCAL);

    term->n_mouse_select_clipboards = 1;

    if (conf_get_bool(conf, CONF_mouseautocopy)) {
        term->mouse_select_clipboards[
            term->n_mouse_select_clipboards++] = CLIP_SYSTEM;
    }

    switch (conf_get_int(conf, CONF_mousepaste)) {
      case CLIPUI_IMPLICIT:
        term->mouse_paste_clipboard = CLIP_LOCAL;
        break;
      case CLIPUI_EXPLICIT:
        term->mouse_paste_clipboard = CLIP_SYSTEM;
        break;
      default:
        term->mouse_paste_clipboard = CLIP_NULL;
        break;
    }
}

/*
 * Clean up and exit.
 */
void cleanup_exit(int code)
{
    /*
     * Clean up.
     */
    deinit_fonts();
    sfree(logpal);
    if (pal)
        DeleteObject(pal);
    sk_cleanup();

    if (conf_get_int(conf, CONF_protocol) == PROT_SSH) {
        random_save_seed();
    }
    shutdown_help();

    /* Clean up COM. */
    CoUninitialize();

    exit(code);
}

/*
 * Refresh the saved-session submenu from `sesslist'.
 */
static void update_savedsess_menu(void)
{
    int i;
    while (DeleteMenu(savedsess_menu, 0, MF_BYPOSITION)) ;
    /* skip sesslist.sessions[0] == Default Settings */
    for (i = 1;
         i < ((sesslist.nsessions <= MENU_SAVED_MAX+1) ? sesslist.nsessions
                                                       : MENU_SAVED_MAX+1);
         i++)
        AppendMenu(savedsess_menu, MF_ENABLED,
                   IDM_SAVED_MIN + (i-1)*MENU_SAVED_STEP,
                   sesslist.sessions[i]);
    if (sesslist.nsessions <= 1)
        AppendMenu(savedsess_menu, MF_GRAYED, IDM_SAVED_MIN, "(No sessions)");
}

/*
 * Update the Special Commands submenu.
 */
static void win_seat_update_specials_menu(Seat *seat)
{
    HMENU new_menu;
    int i, j;

    if (backend)
        specials = backend_get_specials(backend);
    else
        specials = NULL;

    if (specials) {
        /* We can't use Windows to provide a stack for submenus, so
         * here's a lame "stack" that will do for now. */
        HMENU saved_menu = NULL;
        int nesting = 1;
        new_menu = CreatePopupMenu();
        for (i = 0; nesting > 0; i++) {
            assert(IDM_SPECIAL_MIN + 0x10 * i < IDM_SPECIAL_MAX);
            switch (specials[i].code) {
              case SS_SEP:
                AppendMenu(new_menu, MF_SEPARATOR, 0, 0);
                break;
              case SS_SUBMENU:
                assert(nesting < 2);
                nesting++;
                saved_menu = new_menu; /* XXX lame stacking */
                new_menu = CreatePopupMenu();
                AppendMenu(saved_menu, MF_POPUP | MF_ENABLED,
                           (UINT_PTR) new_menu, specials[i].name);
                break;
              case SS_EXITMENU:
                nesting--;
                if (nesting) {
                    new_menu = saved_menu; /* XXX lame stacking */
                    saved_menu = NULL;
                }
                break;
              default:
                AppendMenu(new_menu, MF_ENABLED, IDM_SPECIAL_MIN + 0x10 * i,
                           specials[i].name);
                break;
            }
        }
        /* Squirrel the highest special. */
        n_specials = i - 1;
    } else {
        new_menu = NULL;
        n_specials = 0;
    }

    for (j = 0; j < lenof(popup_menus); j++) {
        if (specials_menu) {
            /* XXX does this free up all submenus? */
            DeleteMenu(popup_menus[j].menu, (UINT_PTR)specials_menu,
                       MF_BYCOMMAND);
            DeleteMenu(popup_menus[j].menu, IDM_SPECIALSEP, MF_BYCOMMAND);
        }
        if (new_menu) {
            InsertMenu(popup_menus[j].menu, IDM_SHOWLOG,
                       MF_BYCOMMAND | MF_POPUP | MF_ENABLED,
                       (UINT_PTR) new_menu, "S&pecial Command");
            InsertMenu(popup_menus[j].menu, IDM_SHOWLOG,
                       MF_BYCOMMAND | MF_SEPARATOR, IDM_SPECIALSEP, 0);
        }
    }
    specials_menu = new_menu;
}

static void update_mouse_pointer(void)
{
    LPTSTR curstype = NULL;
    bool force_visible = false;
    static bool forced_visible = false;
    switch (busy_status) {
      case BUSY_NOT:
        if (send_raw_mouse)
            curstype = IDC_ARROW;
        else
            curstype = IDC_IBEAM;
        break;
      case BUSY_WAITING:
        curstype = IDC_APPSTARTING; /* this may be an abuse */
        force_visible = true;
        break;
      case BUSY_CPU:
        curstype = IDC_WAIT;
        force_visible = true;
        break;
      default:
        unreachable("Bad busy_status");
    }
    {
        HCURSOR cursor = LoadCursor(NULL, curstype);
        SetClassLongPtr(wgs.term_hwnd, GCLP_HCURSOR, (LONG_PTR)cursor);
        SetCursor(cursor); /* force redraw of cursor at current posn */
    }
    if (force_visible != forced_visible) {
        /* We want some cursor shapes to be visible always.
         * Along with show_mouseptr(), this manages the ShowCursor()
         * counter such that if we switch back to a non-force_visible
         * cursor, the previous visibility state is restored. */
        ShowCursor(force_visible);
        forced_visible = force_visible;
    }
}

static void win_seat_set_busy_status(Seat *seat, BusyStatus status)
{
    busy_status = status;
    update_mouse_pointer();
}

/*
 * set or clear the "raw mouse message" mode
 */
static void wintw_set_raw_mouse_mode(TermWin *tw, bool activate)
{
    activate = activate && !conf_get_bool(conf, CONF_no_mouse_rep);
    send_raw_mouse = activate;
    update_mouse_pointer();
}

/*
 * Print a message box and close the connection.
 */
static void win_seat_connection_fatal(Seat *seat, const char *msg)
{
    char *title = dupprintf("%s Fatal Error", appname);
    MessageBox(wgs.term_hwnd, msg, title, MB_ICONERROR | MB_OK);
    sfree(title);

    if (conf_get_int(conf, CONF_close_on_exit) == FORCE_ON)
        PostQuitMessage(1);
    else {
        queue_toplevel_callback(close_session, NULL);
    }
}

/*
 * Report an error at the command-line parsing stage.
 */
void cmdline_error(const char *fmt, ...)
{
    va_list ap;
    char *message, *title;

    va_start(ap, fmt);
    message = dupvprintf(fmt, ap);
    va_end(ap);
    title = dupprintf("%s Command Line Error", appname);
    MessageBox(wgs.term_hwnd, message, title, MB_ICONERROR | MB_OK);
    sfree(message);
    sfree(title);
    exit(1);
}

/*
 * Actually do the job requested by a WM_NETEVENT
 */
static void wm_netevent_callback(void *vctx)
{
    struct wm_netevent_params *params = (struct wm_netevent_params *)vctx;
    select_result(params->wParam, params->lParam);
    sfree(vctx);
}

/*
 * Copy the colour palette from the configuration data into defpal.
 * This is non-trivial because the colour indices are different.
 */
static void conftopalette(void)
{
    int i;
    static const int ww[] = {
        256, 257, 258, 259, 260, 261,
        0, 8, 1, 9, 2, 10, 3, 11,
        4, 12, 5, 13, 6, 14, 7, 15
    };

    for (i = 0; i < 22; i++) {
        int w = ww[i];
        defpal[w].rgbtRed = conf_get_int_int(conf, CONF_colours, i*3+0);
        defpal[w].rgbtGreen = conf_get_int_int(conf, CONF_colours, i*3+1);
        defpal[w].rgbtBlue = conf_get_int_int(conf, CONF_colours, i*3+2);
    }
    for (i = 0; i < NEXTCOLOURS; i++) {
        if (i < 216) {
            int r = i / 36, g = (i / 6) % 6, b = i % 6;
            defpal[i+16].rgbtRed = r ? r * 40 + 55 : 0;
            defpal[i+16].rgbtGreen = g ? g * 40 + 55 : 0;
            defpal[i+16].rgbtBlue = b ? b * 40 + 55 : 0;
        } else {
            int shade = i - 216;
            shade = shade * 10 + 8;
            defpal[i+16].rgbtRed = defpal[i+16].rgbtGreen =
                defpal[i+16].rgbtBlue = shade;
        }
    }

    /* Override with system colours if appropriate */
    if (conf_get_bool(conf, CONF_system_colour))
        systopalette();
}

/*
 * Override bit of defpal with colours from the system.
 * (NB that this takes a copy the system colours at the time this is called,
 * so subsequent colour scheme changes don't take effect. To fix that we'd
 * probably want to be using GetSysColorBrush() and the like.)
 */
static void systopalette(void)
{
    int i;
    static const struct { int nIndex; int norm; int bold; } or[] =
    {
        { COLOR_WINDOWTEXT,     256, 257 }, /* Default Foreground */
        { COLOR_WINDOW,         258, 259 }, /* Default Background */
        { COLOR_HIGHLIGHTTEXT,  260, 260 }, /* Cursor Text */
        { COLOR_HIGHLIGHT,      261, 261 }, /* Cursor Colour */
    };

    for (i = 0; i < (sizeof(or)/sizeof(or[0])); i++) {
        COLORREF colour = GetSysColor(or[i].nIndex);
        defpal[or[i].norm].rgbtRed =
           defpal[or[i].bold].rgbtRed = GetRValue(colour);
        defpal[or[i].norm].rgbtGreen =
           defpal[or[i].bold].rgbtGreen = GetGValue(colour);
        defpal[or[i].norm].rgbtBlue =
           defpal[or[i].bold].rgbtBlue = GetBValue(colour);
    }
}

static void internal_set_colour(int i, int r, int g, int b)
{
    assert(i >= 0);
    assert(i < NALLCOLOURS);
    if (pal)
        colours[i] = PALETTERGB(r, g, b);
    else
        colours[i] = RGB(r, g, b);
    colours_rgb[i].r = r;
    colours_rgb[i].g = g;
    colours_rgb[i].b = b;
}

/*
 * Set up the colour palette.
 */
static void init_palette(void)
{
    int i;
    HDC hdc = GetDC(wgs.term_hwnd);
    if (hdc) {
        if (conf_get_bool(conf, CONF_try_palette) &&
            GetDeviceCaps(hdc, RASTERCAPS) & RC_PALETTE) {
            /*
             * This is a genuine case where we must use smalloc
             * because the snew macros can't cope.
             */
            logpal = smalloc(sizeof(*logpal)
                             - sizeof(logpal->palPalEntry)
                             + NALLCOLOURS * sizeof(PALETTEENTRY));
            logpal->palVersion = 0x300;
            logpal->palNumEntries = NALLCOLOURS;
            for (i = 0; i < NALLCOLOURS; i++) {
                logpal->palPalEntry[i].peRed = defpal[i].rgbtRed;
                logpal->palPalEntry[i].peGreen = defpal[i].rgbtGreen;
                logpal->palPalEntry[i].peBlue = defpal[i].rgbtBlue;
                logpal->palPalEntry[i].peFlags = PC_NOCOLLAPSE;
            }
            pal = CreatePalette(logpal);
            if (pal) {
                SelectPalette(hdc, pal, false);
                RealizePalette(hdc);
                SelectPalette(hdc, GetStockObject(DEFAULT_PALETTE), false);
            }
        }
        ReleaseDC(wgs.term_hwnd, hdc);
    }
    for (i = 0; i < NALLCOLOURS; i++)
        internal_set_colour(i, defpal[i].rgbtRed,
                            defpal[i].rgbtGreen, defpal[i].rgbtBlue);
}

/*
 * This is a wrapper to ExtTextOut() to force Windows to display
 * the precise glyphs we give it. Otherwise it would do its own
 * bidi and Arabic shaping, and we would end up uncertain which
 * characters it had put where.
 */
static void exact_textout(HDC hdc, int x, int y, CONST RECT *lprc,
                          unsigned short *lpString, UINT cbCount,
                          CONST INT *lpDx, bool opaque)
{
#ifdef __LCC__
    /*
     * The LCC include files apparently don't supply the
     * GCP_RESULTSW type, but we can make do with GCP_RESULTS
     * proper: the differences aren't important to us (the only
     * variable-width string parameter is one we don't use anyway).
     */
    GCP_RESULTS gcpr;
#else
    GCP_RESULTSW gcpr;
#endif
    char *buffer = snewn(cbCount*2+2, char);
    char *classbuffer = snewn(cbCount, char);
    memset(&gcpr, 0, sizeof(gcpr));
    memset(buffer, 0, cbCount*2+2);
    memset(classbuffer, GCPCLASS_NEUTRAL, cbCount);

    gcpr.lStructSize = sizeof(gcpr);
    gcpr.lpGlyphs = (void *)buffer;
    gcpr.lpClass = (void *)classbuffer;
    gcpr.nGlyphs = cbCount;
    GetCharacterPlacementW(hdc, lpString, cbCount, 0, &gcpr,
                           FLI_MASK | GCP_CLASSIN | GCP_DIACRITIC);

    ExtTextOut(hdc, x, y,
               ETO_GLYPH_INDEX | ETO_CLIPPED | (opaque ? ETO_OPAQUE : 0),
               lprc, buffer, cbCount, lpDx);
}

/*
 * The exact_textout() wrapper, unfortunately, destroys the useful
 * Windows `font linking' behaviour: automatic handling of Unicode
 * code points not supported in this font by falling back to a font
 * which does contain them. Therefore, we adopt a multi-layered
 * approach: for any potentially-bidi text, we use exact_textout(),
 * and for everything else we use a simple ExtTextOut as we did
 * before exact_textout() was introduced.
 */
static void general_textout(HDC hdc, int x, int y, CONST RECT *lprc,
                            unsigned short *lpString, UINT cbCount,
                            CONST INT *lpDx, bool opaque)
{
    int i, j, xp, xn;
    int bkmode = 0;
    bool got_bkmode = false;

    xp = xn = x;

    for (i = 0; i < (int)cbCount ;) {
        bool rtl = is_rtl(lpString[i]);

        xn += lpDx[i];

        for (j = i+1; j < (int)cbCount; j++) {
            if (rtl != is_rtl(lpString[j]))
                break;
            xn += lpDx[j];
        }

        /*
         * Now [i,j) indicates a maximal substring of lpString
         * which should be displayed using the same textout
         * function.
         */
        if (rtl) {
            exact_textout(hdc, xp, y, lprc, lpString+i, j-i,
                          font_varpitch ? NULL : lpDx+i, opaque);
        } else {
            ExtTextOutW(hdc, xp, y, ETO_CLIPPED | (opaque ? ETO_OPAQUE : 0),
                        lprc, lpString+i, j-i,
                        font_varpitch ? NULL : lpDx+i);
        }

        i = j;
        xp = xn;

        bkmode = GetBkMode(hdc);
        got_bkmode = true;
        SetBkMode(hdc, TRANSPARENT);
        opaque = false;
    }

    if (got_bkmode)
        SetBkMode(hdc, bkmode);
}

static int get_font_width(HDC hdc, const TEXTMETRIC *tm)
{
    int ret;
    /* Note that the TMPF_FIXED_PITCH bit is defined upside down :-( */
    if (!(tm->tmPitchAndFamily & TMPF_FIXED_PITCH)) {
        ret = tm->tmAveCharWidth;
    } else {
#define FIRST '0'
#define LAST '9'
        ABCFLOAT widths[LAST-FIRST + 1];
        int j;

        font_varpitch = true;
        font_dualwidth = true;
        if (GetCharABCWidthsFloat(hdc, FIRST, LAST, widths)) {
            ret = 0;
            for (j = 0; j < lenof(widths); j++) {
                int width = (int)(0.5 + widths[j].abcfA +
                                  widths[j].abcfB + widths[j].abcfC);
                if (ret < width)
                    ret = width;
            }
        } else {
            ret = tm->tmMaxCharWidth;
        }
#undef FIRST
#undef LAST
    }
    return ret;
}

/*
 * Initialise all the fonts we will need initially. There may be as many as
 * three or as few as one.  The other (potentially) twenty-one fonts are done
 * if/when they are needed.
 *
 * We also:
 *
 * - check the font width and height, correcting our guesses if
 *   necessary.
 *
 * - verify that the bold font is the same width as the ordinary
 *   one, and engage shadow bolding if not.
 *
 * - verify that the underlined font is the same width as the
 *   ordinary one (manual underlining by means of line drawing can
 *   be done in a pinch).
 *
 * - find a trust sigil icon that will look OK with the chosen font.
 */
static void init_fonts(int pick_width, int pick_height)
{
    TEXTMETRIC tm;
    CPINFO cpinfo;
    FontSpec *font;
    int fontsize[3];
    int i;
    int quality;
    HDC hdc;
    int fw_dontcare, fw_bold;

    for (i = 0; i < FONT_MAXNO; i++)
        fonts[i] = NULL;

    bold_font_mode = conf_get_int(conf, CONF_bold_style) & 1 ?
        BOLD_FONT : BOLD_NONE;
    bold_colours = conf_get_int(conf, CONF_bold_style) & 2 ? true : false;
    und_mode = UND_FONT;

    font = conf_get_fontspec(conf, CONF_font);
    if (font->isbold) {
        fw_dontcare = FW_BOLD;
        fw_bold = FW_HEAVY;
    } else {
        fw_dontcare = FW_DONTCARE;
        fw_bold = FW_BOLD;
    }

    hdc = GetDC(wgs.term_hwnd);

    if (pick_height)
        font_height = pick_height;
    else {
        font_height = font->height;
        if (font_height > 0) {
            font_height =
                -MulDiv(font_height, GetDeviceCaps(hdc, LOGPIXELSY), 72);
        }
    }
    font_width = pick_width;

    quality = conf_get_int(conf, CONF_font_quality);
#define f(i,c,w,u) \
    fonts[i] = CreateFont (font_height, font_width, 0, 0, w, false, u, false, \
                           c, OUT_DEFAULT_PRECIS, \
                           CLIP_DEFAULT_PRECIS, FONT_QUALITY(quality), \
                           FIXED_PITCH | FF_DONTCARE, font->name)

    f(FONT_NORMAL, font->charset, fw_dontcare, false);

    SelectObject(hdc, fonts[FONT_NORMAL]);
    GetTextMetrics(hdc, &tm);

    GetObject(fonts[FONT_NORMAL], sizeof(LOGFONT), &lfont);

    /* Note that the TMPF_FIXED_PITCH bit is defined upside down :-( */
    if (!(tm.tmPitchAndFamily & TMPF_FIXED_PITCH)) {
        font_varpitch = false;
        font_dualwidth = (tm.tmAveCharWidth != tm.tmMaxCharWidth);
    } else {
        font_varpitch = true;
        font_dualwidth = true;
    }
    if (pick_width == 0 || pick_height == 0) {
        font_height = tm.tmHeight;
        font_width = get_font_width(hdc, &tm);
    }

#ifdef RDB_DEBUG_PATCH
    debug("Primary font H=%d, AW=%d, MW=%d\n",
          tm.tmHeight, tm.tmAveCharWidth, tm.tmMaxCharWidth);
#endif

    {
        CHARSETINFO info;
        DWORD cset = tm.tmCharSet;
        memset(&info, 0xFF, sizeof(info));

        /* !!! Yes the next line is right */
        if (cset == OEM_CHARSET)
            ucsdata.font_codepage = GetOEMCP();
        else
            if (TranslateCharsetInfo ((DWORD *)(ULONG_PTR)cset,
                                      &info, TCI_SRCCHARSET))
                ucsdata.font_codepage = info.ciACP;
        else
            ucsdata.font_codepage = -1;

        GetCPInfo(ucsdata.font_codepage, &cpinfo);
        ucsdata.dbcs_screenfont = (cpinfo.MaxCharSize > 1);
    }

    f(FONT_UNDERLINE, font->charset, fw_dontcare, true);

    /*
     * Some fonts, e.g. 9-pt Courier, draw their underlines
     * outside their character cell. We successfully prevent
     * screen corruption by clipping the text output, but then
     * we lose the underline completely. Here we try to work
     * out whether this is such a font, and if it is, we set a
     * flag that causes underlines to be drawn by hand.
     *
     * Having tried other more sophisticated approaches (such
     * as examining the TEXTMETRIC structure or requesting the
     * height of a string), I think we'll do this the brute
     * force way: we create a small bitmap, draw an underlined
     * space on it, and test to see whether any pixels are
     * foreground-coloured. (Since we expect the underline to
     * go all the way across the character cell, we only search
     * down a single column of the bitmap, half way across.)
     */
    {
        HDC und_dc;
        HBITMAP und_bm, und_oldbm;
        int i;
        bool gotit;
        COLORREF c;

        und_dc = CreateCompatibleDC(hdc);
        und_bm = CreateCompatibleBitmap(hdc, font_width, font_height);
        und_oldbm = SelectObject(und_dc, und_bm);
        SelectObject(und_dc, fonts[FONT_UNDERLINE]);
        SetTextAlign(und_dc, TA_TOP | TA_LEFT | TA_NOUPDATECP);
        SetTextColor(und_dc, RGB(255, 255, 255));
        SetBkColor(und_dc, RGB(0, 0, 0));
        SetBkMode(und_dc, OPAQUE);
        ExtTextOut(und_dc, 0, 0, ETO_OPAQUE, NULL, " ", 1, NULL);
        gotit = false;
        for (i = 0; i < font_height; i++) {
            c = GetPixel(und_dc, font_width / 2, i);
            if (c != RGB(0, 0, 0))
                gotit = true;
        }
        SelectObject(und_dc, und_oldbm);
        DeleteObject(und_bm);
        DeleteDC(und_dc);
        if (!gotit) {
            und_mode = UND_LINE;
            DeleteObject(fonts[FONT_UNDERLINE]);
            fonts[FONT_UNDERLINE] = 0;
        }
    }

    if (bold_font_mode == BOLD_FONT) {
        f(FONT_BOLD, font->charset, fw_bold, false);
    }
#undef f

    descent = tm.tmAscent + 1;
    if (descent >= font_height)
        descent = font_height - 1;

    for (i = 0; i < 3; i++) {
        if (fonts[i]) {
            if (SelectObject(hdc, fonts[i]) && GetTextMetrics(hdc, &tm))
                fontsize[i] = get_font_width(hdc, &tm) + 256 * tm.tmHeight;
            else
                fontsize[i] = -i;
        } else
            fontsize[i] = -i;
    }

    ReleaseDC(wgs.term_hwnd, hdc);

    if (trust_icon != INVALID_HANDLE_VALUE) {
        DestroyIcon(trust_icon);
    }
    trust_icon = LoadImage(hinst, MAKEINTRESOURCE(IDI_MAINICON),
                           IMAGE_ICON, font_width*2, font_height,
                           LR_DEFAULTCOLOR);

    if (fontsize[FONT_UNDERLINE] != fontsize[FONT_NORMAL]) {
        und_mode = UND_LINE;
        DeleteObject(fonts[FONT_UNDERLINE]);
        fonts[FONT_UNDERLINE] = 0;
    }

    if (bold_font_mode == BOLD_FONT &&
        fontsize[FONT_BOLD] != fontsize[FONT_NORMAL]) {
        bold_font_mode = BOLD_SHADOW;
        DeleteObject(fonts[FONT_BOLD]);
        fonts[FONT_BOLD] = 0;
    }
    fontflag[0] = true;
    fontflag[1] = true;
    fontflag[2] = true;

    init_ucs(conf, &ucsdata);
}

static void another_font(int fontno)
{
    int basefont;
    int fw_dontcare, fw_bold, quality;
    int c, w, x;
    bool u;
    char *s;
    FontSpec *font;

    if (fontno < 0 || fontno >= FONT_MAXNO || fontflag[fontno])
        return;

    basefont = (fontno & ~(FONT_BOLDUND));
    if (basefont != fontno && !fontflag[basefont])
        another_font(basefont);

    font = conf_get_fontspec(conf, CONF_font);

    if (font->isbold) {
        fw_dontcare = FW_BOLD;
        fw_bold = FW_HEAVY;
    } else {
        fw_dontcare = FW_DONTCARE;
        fw_bold = FW_BOLD;
    }

    c = font->charset;
    w = fw_dontcare;
    u = false;
    s = font->name;
    x = font_width;

    if (fontno & FONT_WIDE)
        x *= 2;
    if (fontno & FONT_NARROW)
        x = (x+1)/2;
    if (fontno & FONT_OEM)
        c = OEM_CHARSET;
    if (fontno & FONT_BOLD)
        w = fw_bold;
    if (fontno & FONT_UNDERLINE)
        u = true;

    quality = conf_get_int(conf, CONF_font_quality);

    fonts[fontno] =
        CreateFont(font_height * (1 + !!(fontno & FONT_HIGH)), x, 0, 0, w,
                   false, u, false, c, OUT_DEFAULT_PRECIS,
                   CLIP_DEFAULT_PRECIS, FONT_QUALITY(quality),
                   DEFAULT_PITCH | FF_DONTCARE, s);

    fontflag[fontno] = true;
}

static void deinit_fonts(void)
{
    int i;
    for (i = 0; i < FONT_MAXNO; i++) {
        if (fonts[i])
            DeleteObject(fonts[i]);
        fonts[i] = 0;
        fontflag[i] = false;
    }

    if (trust_icon != INVALID_HANDLE_VALUE) {
        DestroyIcon(trust_icon);
    }
    trust_icon = INVALID_HANDLE_VALUE;
}

static void wintw_request_resize(TermWin *tw, int w, int h)
{
    const struct BackendVtable *vt;
    int width, height;

    /* If the window is maximized suppress resizing attempts */
    if (IsZoomed(wgs.term_hwnd)) {
        if (conf_get_int(conf, CONF_resize_action) == RESIZE_TERM)
            return;
    }

    if (conf_get_int(conf, CONF_resize_action) == RESIZE_DISABLED) return;
    vt = backend_vt_from_proto(be_default_protocol);
    if (vt && vt->flags & BACKEND_RESIZE_FORBIDDEN)
        return;
    if (h == term->rows && w == term->cols) return;

    /* Sanity checks ... */
    {
        static int first_time = 1;
        static RECT ss;

        switch (first_time) {
          case 1:
            /* Get the size of the screen */
            if (get_fullscreen_rect(&ss))
                /* first_time = 0 */ ;
            else {
                first_time = 2;
                break;
            }
          case 0:
            /* Make sure the values are sane */
            width = (ss.right - ss.left - extra_width) / 4;
            height = (ss.bottom - ss.top - extra_height) / 6;

            if (w > width || h > height)
                return;
            if (w < 15)
                w = 15;
            if (h < 1)
                h = 1;
        }
    }

    term_size(term, h, w, conf_get_int(conf, CONF_savelines));

    if (conf_get_int(conf, CONF_resize_action) != RESIZE_FONT &&
        !IsZoomed(wgs.term_hwnd)) {
        width = extra_width + font_width * w;
        height = extra_height + font_height * h;

        SetWindowPos(wgs.term_hwnd, NULL, 0, 0, width, height,
            SWP_NOACTIVATE | SWP_NOCOPYBITS |
            SWP_NOMOVE | SWP_NOZORDER);
    } else
        reset_window(0);

    InvalidateRect(wgs.term_hwnd, NULL, true);
}

static void reset_window(int reinit) {
    /*
     * This function decides how to resize or redraw when the
     * user changes something.
     *
     * This function doesn't like to change the terminal size but if the
     * font size is locked that may be it's only soluion.
     */
    int win_width, win_height, resize_action, window_border;
    RECT cr, wr;

#ifdef RDB_DEBUG_PATCH
    debug("reset_window()\n");
#endif

    /* Current window sizes ... */
    GetWindowRect(wgs.term_hwnd, &wr);
    GetClientRect(wgs.term_hwnd, &cr);

    win_width  = cr.right - cr.left;
    win_height = cr.bottom - cr.top;

    resize_action = conf_get_int(conf, CONF_resize_action);
    window_border = conf_get_int(conf, CONF_window_border);

    if (resize_action == RESIZE_DISABLED)
        reinit = 2;

    /* Are we being forced to reload the fonts ? */
    if (reinit>1) {
#ifdef RDB_DEBUG_PATCH
        debug("reset_window() -- Forced deinit\n");
#endif
        deinit_fonts();
        init_fonts(0,0);
    }

    /* Oh, looks like we're minimised */
    if (win_width == 0 || win_height == 0)
        return;

    /* Is the window out of position ? */
    if ( !reinit &&
            (offset_width != (win_width-font_width*term->cols)/2 ||
             offset_height != (win_height-font_height*term->rows)/2) ){
        offset_width = (win_width-font_width*term->cols)/2;
        offset_height = (win_height-font_height*term->rows)/2;
        InvalidateRect(wgs.term_hwnd, NULL, true);
#ifdef RDB_DEBUG_PATCH
        debug("reset_window() -> Reposition terminal\n");
#endif
    }

    if (IsZoomed(wgs.term_hwnd)) {
        /* We're fullscreen, this means we must not change the size of
         * the window so it's the font size or the terminal itself.
         */

        extra_width = wr.right - wr.left - cr.right + cr.left;
        extra_height = wr.bottom - wr.top - cr.bottom + cr.top;

        if (resize_action != RESIZE_TERM) {
            if (font_width != win_width/term->cols ||
                font_height != win_height/term->rows) {
                deinit_fonts();
                init_fonts(win_width/term->cols, win_height/term->rows);
                offset_width = (win_width-font_width*term->cols)/2;
                offset_height = (win_height-font_height*term->rows)/2;
                InvalidateRect(wgs.term_hwnd, NULL, true);
#ifdef RDB_DEBUG_PATCH
                debug("reset_window() -> Z font resize to (%d, %d)\n",
                      font_width, font_height);
#endif
            }
        } else {
            if (font_width * term->cols != win_width ||
                font_height * term->rows != win_height) {
                /* Our only choice at this point is to change the
                 * size of the terminal; Oh well.
                 */
                term_size(term, win_height/font_height, win_width/font_width,
                          conf_get_int(conf, CONF_savelines));
                offset_width = (win_width-font_width*term->cols)/2;
                offset_height = (win_height-font_height*term->rows)/2;
                InvalidateRect(wgs.term_hwnd, NULL, true);
#ifdef RDB_DEBUG_PATCH
                debug("reset_window() -> Zoomed term_size\n");
#endif
            }
        }
        return;
    }

    /* Hmm, a force re-init means we should ignore the current window
     * so we resize to the default font size.
     */
    if (reinit>0) {
#ifdef RDB_DEBUG_PATCH
        debug("reset_window() -> Forced re-init\n");
#endif

        offset_width = offset_height = window_border;
        extra_width = wr.right - wr.left - cr.right + cr.left + offset_width*2;
        extra_height = wr.bottom - wr.top - cr.bottom + cr.top +offset_height*2;

        if (win_width != font_width*term->cols + offset_width*2 ||
            win_height != font_height*term->rows + offset_height*2) {

            /* If this is too large windows will resize it to the maximum
             * allowed window size, we will then be back in here and resize
             * the font or terminal to fit.
             */
            SetWindowPos(wgs.term_hwnd, NULL, 0, 0,
                         font_width*term->cols + extra_width,
                         font_height*term->rows + extra_height,
                         SWP_NOMOVE | SWP_NOZORDER);
        }

        InvalidateRect(wgs.term_hwnd, NULL, true);
        return;
    }

    /* Okay the user doesn't want us to change the font so we try the
     * window. But that may be too big for the screen which forces us
     * to change the terminal.
     */
    if ((resize_action == RESIZE_TERM && reinit<=0) ||
        (resize_action == RESIZE_EITHER && reinit<0) ||
            reinit>0) {
        offset_width = offset_height = window_border;
        extra_width = wr.right - wr.left - cr.right + cr.left + offset_width*2;
        extra_height = wr.bottom - wr.top - cr.bottom + cr.top +offset_height*2;

        if (win_width != font_width*term->cols + offset_width*2 ||
            win_height != font_height*term->rows + offset_height*2) {

            static RECT ss;
            int width, height;

                get_fullscreen_rect(&ss);

            width = (ss.right - ss.left - extra_width) / font_width;
            height = (ss.bottom - ss.top - extra_height) / font_height;

            /* Grrr too big */
            if ( term->rows > height || term->cols > width ) {
                if (resize_action == RESIZE_EITHER) {
                    /* Make the font the biggest we can */
                    if (term->cols > width)
                        font_width = (ss.right - ss.left - extra_width)
                            / term->cols;
                    if (term->rows > height)
                        font_height = (ss.bottom - ss.top - extra_height)
                            / term->rows;

                    deinit_fonts();
                    init_fonts(font_width, font_height);

                    width = (ss.right - ss.left - extra_width) / font_width;
                    height = (ss.bottom - ss.top - extra_height) / font_height;
                } else {
                    if ( height > term->rows ) height = term->rows;
                    if ( width > term->cols )  width = term->cols;
                    term_size(term, height, width,
                              conf_get_int(conf, CONF_savelines));
#ifdef RDB_DEBUG_PATCH
                    debug("reset_window() -> term resize to (%d,%d)\n",
                          height, width);
#endif
                }
            }

            SetWindowPos(wgs.term_hwnd, NULL, 0, 0,
                         font_width*term->cols + extra_width,
                         font_height*term->rows + extra_height,
                         SWP_NOMOVE | SWP_NOZORDER);

            InvalidateRect(wgs.term_hwnd, NULL, true);
#ifdef RDB_DEBUG_PATCH
            debug("reset_window() -> window resize to (%d,%d)\n",
                  font_width*term->cols + extra_width,
                  font_height*term->rows + extra_height);
#endif
        }
        return;
    }

    /* We're allowed to or must change the font but do we want to ?  */

    if (font_width != (win_width-window_border*2)/term->cols ||
        font_height != (win_height-window_border*2)/term->rows) {

        deinit_fonts();
        init_fonts((win_width-window_border*2)/term->cols,
                   (win_height-window_border*2)/term->rows);
        offset_width = (win_width-font_width*term->cols)/2;
        offset_height = (win_height-font_height*term->rows)/2;

        extra_width = wr.right - wr.left - cr.right + cr.left +offset_width*2;
        extra_height = wr.bottom - wr.top - cr.bottom + cr.top+offset_height*2;

        InvalidateRect(wgs.term_hwnd, NULL, true);
#ifdef RDB_DEBUG_PATCH
        debug("reset_window() -> font resize to (%d,%d)\n",
              font_width, font_height);
#endif
    }
}

static void set_input_locale(HKL kl)
{
    char lbuf[20];

    GetLocaleInfo(LOWORD(kl), LOCALE_IDEFAULTANSICODEPAGE,
                  lbuf, sizeof(lbuf));

    kbd_codepage = atoi(lbuf);
}

static void click(Mouse_Button b, int x, int y,
                  bool shift, bool ctrl, bool alt)
{
    int thistime = GetMessageTime();

    if (send_raw_mouse &&
        !(shift && conf_get_bool(conf, CONF_mouse_override))) {
        lastbtn = MBT_NOTHING;
        term_mouse(term, b, translate_button(b), MA_CLICK,
                   x, y, shift, ctrl, alt);
        return;
    }

    if (lastbtn == b && thistime - lasttime < dbltime) {
        lastact = (lastact == MA_CLICK ? MA_2CLK :
                   lastact == MA_2CLK ? MA_3CLK :
                   lastact == MA_3CLK ? MA_CLICK : MA_NOTHING);
    } else {
        lastbtn = b;
        lastact = MA_CLICK;
    }
    if (lastact != MA_NOTHING)
        term_mouse(term, b, translate_button(b), lastact,
                   x, y, shift, ctrl, alt);
    lasttime = thistime;
}

/*
 * Translate a raw mouse button designation (LEFT, MIDDLE, RIGHT)
 * into a cooked one (SELECT, EXTEND, PASTE).
 */
static Mouse_Button translate_button(Mouse_Button button)
{
    if (button == MBT_LEFT)
        return MBT_SELECT;
    if (button == MBT_MIDDLE)
        return conf_get_int(conf, CONF_mouse_is_xterm) == 1 ?
        MBT_PASTE : MBT_EXTEND;
    if (button == MBT_RIGHT)
        return conf_get_int(conf, CONF_mouse_is_xterm) == 1 ?
        MBT_EXTEND : MBT_PASTE;
    return 0;                          /* shouldn't happen */
}

static void show_mouseptr(bool show)
{
    /* NB that the counter in ShowCursor() is also frobbed by
     * update_mouse_pointer() */
    static bool cursor_visible = true;
    if (!conf_get_bool(conf, CONF_hide_mouseptr))
        show = true;                   /* override if this feature disabled */
    if (cursor_visible && !show)
        ShowCursor(false);
    else if (!cursor_visible && show)
        ShowCursor(true);
    cursor_visible = show;
}

static bool is_alt_pressed(void)
{
    BYTE keystate[256];
    int r = GetKeyboardState(keystate);
    if (!r)
        return false;
    if (keystate[VK_MENU] & 0x80)
        return true;
    if (keystate[VK_RMENU] & 0x80)
        return true;
    return false;
}

static bool resizing;

static void win_seat_notify_remote_exit(Seat *seat)
{
    int exitcode, close_on_exit;

    if (!session_closed &&
        (exitcode = backend_exitcode(backend)) >= 0) {
        close_on_exit = conf_get_int(conf, CONF_close_on_exit);
        /* Abnormal exits will already have set session_closed and taken
         * appropriate action. */
        if (close_on_exit == FORCE_ON ||
            (close_on_exit == AUTO && exitcode != INT_MAX)) {
            PostQuitMessage(0);
        } else {
            queue_toplevel_callback(close_session, NULL);
            session_closed = true;
            /* exitcode == INT_MAX indicates that the connection was closed
             * by a fatal error, so an error box will be coming our way and
             * we should not generate this informational one. */
            if (exitcode != INT_MAX)
                MessageBox(wgs.term_hwnd, "Connection closed by remote host",
                           appname, MB_OK | MB_ICONINFORMATION);
        }
    }
}

void timer_change_notify(unsigned long next)
{
    unsigned long now = GETTICKCOUNT();
    long ticks;
    if (now - next < INT_MAX)
        ticks = 0;
    else
        ticks = next - now;
    KillTimer(wgs.term_hwnd, TIMING_TIMER_ID);
    SetTimer(wgs.term_hwnd, TIMING_TIMER_ID, ticks, NULL);
    timing_next_time = next;
}

static void conf_cache_data(void)
{
    /* Cache some items from conf to speed lookups in very hot code */
    cursor_type = conf_get_int(conf, CONF_cursor_type);
    vtmode = conf_get_int(conf, CONF_vtmode);
}

static const int clips_system[] = { CLIP_SYSTEM };

static HDC make_hdc(void)
{
    HDC hdc;

    if (!wgs.term_hwnd)
        return NULL;

    hdc = GetDC(wgs.term_hwnd);
    if (!hdc)
        return NULL;

    SelectPalette(hdc, pal, false);
    return hdc;
}

static void free_hdc(HDC hdc)
{
    assert(wgs.term_hwnd);
    SelectPalette(hdc, GetStockObject(DEFAULT_PALETTE), false);
    ReleaseDC(wgs.term_hwnd, hdc);
}

static LRESULT CALLBACK WndProc(HWND hwnd, UINT message,
                                WPARAM wParam, LPARAM lParam)
{
    HDC hdc;
    static bool ignore_clip = false;
    static bool need_backend_resize = false;
    static bool fullscr_on_max = false;
    static bool processed_resize = false;
    static UINT last_mousemove = 0;
    int resize_action;

    switch (message) {
      case WM_TIMER:
        if ((UINT_PTR)wParam == TIMING_TIMER_ID) {
            unsigned long next;

            KillTimer(hwnd, TIMING_TIMER_ID);
            if (run_timers(timing_next_time, &next)) {
                timer_change_notify(next);
            } else {
            }
        }
        return 0;
      case WM_CREATE:
        break;
      case WM_CLOSE: {
        char *str;
        show_mouseptr(true);
        str = dupprintf("%s Exit Confirmation", appname);
        if (session_closed || !conf_get_bool(conf, CONF_warn_on_close) ||
            MessageBox(hwnd,
                       "Are you sure you want to close this session?",
                       str, MB_ICONWARNING | MB_OKCANCEL | MB_DEFBUTTON1)
            == IDOK)
            DestroyWindow(hwnd);
        sfree(str);
        return 0;
      }
      case WM_DESTROY:
        show_mouseptr(true);
        PostQuitMessage(0);
        return 0;
      case WM_INITMENUPOPUP:
        if ((HMENU)wParam == savedsess_menu) {
            /* About to pop up Saved Sessions sub-menu.
             * Refresh the session list. */
            get_sesslist(&sesslist, false); /* free */
            get_sesslist(&sesslist, true);
            update_savedsess_menu();
            return 0;
        }
        break;
      case WM_COMMAND:
      case WM_SYSCOMMAND:
        switch (wParam & ~0xF) {       /* low 4 bits reserved to Windows */
          case IDM_SHOWLOG:
            showeventlog(hwnd);
            break;
          case IDM_NEWSESS:
          case IDM_DUPSESS:
          case IDM_SAVEDSESS: {
            char b[2048];
            char *cl;
            const char *argprefix;
            bool inherit_handles;
            STARTUPINFO si;
            PROCESS_INFORMATION pi;
            HANDLE filemap = NULL;

            if (restricted_acl())
                argprefix = "&R";
            else
                argprefix = "";

            if (wParam == IDM_DUPSESS) {
              /*
               * Allocate a file-mapping memory chunk for the
               * config structure.
               */
              SECURITY_ATTRIBUTES sa;
              strbuf *serbuf;
              void *p;
              int size;

              serbuf = strbuf_new();
              conf_serialise(BinarySink_UPCAST(serbuf), conf);
              size = serbuf->len;

              sa.nLength = sizeof(sa);
              sa.lpSecurityDescriptor = NULL;
              sa.bInheritHandle = true;
              filemap = CreateFileMapping(INVALID_HANDLE_VALUE,
                                          &sa,
                                          PAGE_READWRITE,
                                          0, size, NULL);
              if (filemap && filemap != INVALID_HANDLE_VALUE) {
                p = MapViewOfFile(filemap, FILE_MAP_WRITE, 0, 0, size);
                if (p) {
                  memcpy(p, serbuf->s, size);
                  UnmapViewOfFile(p);
                }
              }

              strbuf_free(serbuf);
              inherit_handles = true;
              cl = dupprintf("putty %s&%p:%u", argprefix,
                             filemap, (unsigned)size);
            } else if (wParam == IDM_SAVEDSESS) {
              unsigned int sessno = ((lParam - IDM_SAVED_MIN)
                                     / MENU_SAVED_STEP) + 1;
              if (sessno < (unsigned)sesslist.nsessions) {
                const char *session = sesslist.sessions[sessno];
                cl = dupprintf("putty %s@%s", argprefix, session);
                inherit_handles = false;
              } else
                  break;
            } else /* IDM_NEWSESS */ {
              cl = dupprintf("putty%s%s",
                             *argprefix ? " " : "",
                             argprefix);
              inherit_handles = false;
            }

            GetModuleFileName(NULL, b, sizeof(b) - 1);
            si.cb = sizeof(si);
            si.lpReserved = NULL;
            si.lpDesktop = NULL;
            si.lpTitle = NULL;
            si.dwFlags = 0;
            si.cbReserved2 = 0;
            si.lpReserved2 = NULL;
            CreateProcess(b, cl, NULL, NULL, inherit_handles,
                          NORMAL_PRIORITY_CLASS, NULL, NULL, &si, &pi);
            CloseHandle(pi.hProcess);
            CloseHandle(pi.hThread);

            if (filemap)
                CloseHandle(filemap);
            sfree(cl);
            break;
          }
          case IDM_RESTART:
            if (!backend) {
                lp_eventlog(&wgs.logpolicy, "----- Session restarted -----");
                term_pwron(term, false);
                start_backend();
            }

            break;
          case IDM_RECONF: {
            Conf *prev_conf;
            int init_lvl = 1;
            bool reconfig_result;

            if (reconfiguring)
                break;
            else
                reconfiguring = true;

            /*
             * Copy the current window title into the stored
             * previous configuration, so that doing nothing to
             * the window title field in the config box doesn't
             * reset the title to its startup state.
             */
            conf_set_str(conf, CONF_wintitle, window_name);

            prev_conf = conf_copy(conf);

<<<<<<< HEAD
		/* {{{ winfrip */
		winfrip_general_op(WINFRIP_GENERAL_OP_CONFIG_DIALOG, hwnd, -1);
		/* winfrip }}} */
                reconfig_result =
                    do_reconfig(hwnd, backend ? backend_cfg_info(backend) : 0);
                reconfiguring = false;
                if (!reconfig_result) {
		    /* {{{ winfrip */
		    winfrip_general_op(WINFRIP_GENERAL_OP_FOCUS_SET, hwnd, FALSE);
		    /* winfrip }}} */
                    conf_free(prev_conf);
                    break;
                }
=======
            reconfig_result = do_reconfig(
                hwnd, conf, backend ? backend_cfg_info(backend) : 0);
            reconfiguring = false;
            if (!reconfig_result) {
              conf_free(prev_conf);
              break;
            }
>>>>>>> 26930236

            conf_cache_data();

            resize_action = conf_get_int(conf, CONF_resize_action);
            {
              /* Disable full-screen if resizing forbidden */
              int i;
              for (i = 0; i < lenof(popup_menus); i++)
                  EnableMenuItem(popup_menus[i].menu, IDM_FULLSCREEN,
                                 MF_BYCOMMAND |
                                 (resize_action == RESIZE_DISABLED
                                  ? MF_GRAYED : MF_ENABLED));
              /* Gracefully unzoom if necessary */
              if (IsZoomed(hwnd) && (resize_action == RESIZE_DISABLED))
                  ShowWindow(hwnd, SW_RESTORE);
            }

            /* Pass new config data to the logging module */
            log_reconfig(logctx, conf);

            sfree(logpal);
            /*
             * Flush the line discipline's edit buffer in the
             * case where local editing has just been disabled.
             */
            if (ldisc) {
              ldisc_configure(ldisc, conf);
              ldisc_echoedit_update(ldisc);
            }
            if (pal)
                DeleteObject(pal);
            logpal = NULL;
            pal = NULL;
            conftopalette();
            init_palette();

<<<<<<< HEAD
                /* Enable or disable the scroll bar, etc */
                {
                    LONG nflg, flag = GetWindowLongPtr(hwnd, GWL_STYLE);
                    LONG nexflag, exflag =
                        GetWindowLongPtr(hwnd, GWL_EXSTYLE);

                    nexflag = exflag;
                    if (conf_get_bool(conf, CONF_alwaysontop) !=
                        conf_get_bool(prev_conf, CONF_alwaysontop)) {
                        if (conf_get_bool(conf, CONF_alwaysontop)) {
                            nexflag |= WS_EX_TOPMOST;
                            SetWindowPos(hwnd, HWND_TOPMOST, 0, 0, 0, 0,
                                         SWP_NOMOVE | SWP_NOSIZE);
                        } else {
                            nexflag &= ~(WS_EX_TOPMOST);
                            SetWindowPos(hwnd, HWND_NOTOPMOST, 0, 0, 0, 0,
                                         SWP_NOMOVE | SWP_NOSIZE);
                        }
                    }
                    if (conf_get_bool(conf, CONF_sunken_edge))
                        nexflag |= WS_EX_CLIENTEDGE;
                    else
                        nexflag &= ~(WS_EX_CLIENTEDGE);

                    nflg = flag;
                    if (conf_get_bool(conf, is_full_screen() ?
                                      CONF_scrollbar_in_fullscreen :
                                      CONF_scrollbar))
                        nflg |= WS_VSCROLL;
                    else
                        nflg &= ~WS_VSCROLL;

                    if (resize_action == RESIZE_DISABLED ||
                        is_full_screen())
                        nflg &= ~WS_THICKFRAME;
                    else
                        nflg |= WS_THICKFRAME;

                    if (resize_action == RESIZE_DISABLED)
                        nflg &= ~WS_MAXIMIZEBOX;
                    else
                        nflg |= WS_MAXIMIZEBOX;

                    if (nflg != flag || nexflag != exflag) {
                        if (nflg != flag)
                            SetWindowLongPtr(hwnd, GWL_STYLE, nflg);
                        if (nexflag != exflag)
                            SetWindowLongPtr(hwnd, GWL_EXSTYLE, nexflag);

                        SetWindowPos(hwnd, NULL, 0, 0, 0, 0,
                                     SWP_NOACTIVATE | SWP_NOCOPYBITS |
                                     SWP_NOMOVE | SWP_NOSIZE | SWP_NOZORDER |
                                     SWP_FRAMECHANGED);

                        init_lvl = 2;
                    }
		    /* {{{ winfrip */
		    winfrip_bgimg_op(WINFRIP_BGIMG_OP_RECONF, NULL, NULL,
				     hwnd, -1, -1, -1, -1, -1, -1, -1);
		    winfrip_transp_op(WINFRIP_TRANSP_OP_FOCUS_SET, hwnd);
		    /* winfrip }}} */
                }
=======
            /* Pass new config data to the terminal */
            term_reconfig(term, conf);
            setup_clipboards(term, conf);
>>>>>>> 26930236

            /* Pass new config data to the back end */
            if (backend)
                backend_reconfig(backend, conf);

            /* Screen size changed ? */
            if (conf_get_int(conf, CONF_height) !=
                conf_get_int(prev_conf, CONF_height) ||
                conf_get_int(conf, CONF_width) !=
                conf_get_int(prev_conf, CONF_width) ||
                conf_get_int(conf, CONF_savelines) !=
                conf_get_int(prev_conf, CONF_savelines) ||
                resize_action == RESIZE_FONT ||
                (resize_action == RESIZE_EITHER && IsZoomed(hwnd)) ||
                resize_action == RESIZE_DISABLED)
                term_size(term, conf_get_int(conf, CONF_height),
                          conf_get_int(conf, CONF_width),
                          conf_get_int(conf, CONF_savelines));

            /* Enable or disable the scroll bar, etc */
            {
              LONG nflg, flag = GetWindowLongPtr(hwnd, GWL_STYLE);
              LONG nexflag, exflag =
                  GetWindowLongPtr(hwnd, GWL_EXSTYLE);

              nexflag = exflag;
              if (conf_get_bool(conf, CONF_alwaysontop) !=
                  conf_get_bool(prev_conf, CONF_alwaysontop)) {
                if (conf_get_bool(conf, CONF_alwaysontop)) {
                  nexflag |= WS_EX_TOPMOST;
                  SetWindowPos(hwnd, HWND_TOPMOST, 0, 0, 0, 0,
                               SWP_NOMOVE | SWP_NOSIZE);
                } else {
                  nexflag &= ~(WS_EX_TOPMOST);
                  SetWindowPos(hwnd, HWND_NOTOPMOST, 0, 0, 0, 0,
                               SWP_NOMOVE | SWP_NOSIZE);
                }
              }
              if (conf_get_bool(conf, CONF_sunken_edge))
                  nexflag |= WS_EX_CLIENTEDGE;
              else
                  nexflag &= ~(WS_EX_CLIENTEDGE);

              nflg = flag;
              if (conf_get_bool(conf, is_full_screen() ?
                                CONF_scrollbar_in_fullscreen :
                                CONF_scrollbar))
                  nflg |= WS_VSCROLL;
              else
                  nflg &= ~WS_VSCROLL;

              if (resize_action == RESIZE_DISABLED ||
                  is_full_screen())
                  nflg &= ~WS_THICKFRAME;
              else
                  nflg |= WS_THICKFRAME;

              if (resize_action == RESIZE_DISABLED)
                  nflg &= ~WS_MAXIMIZEBOX;
              else
                  nflg |= WS_MAXIMIZEBOX;

              if (nflg != flag || nexflag != exflag) {
                if (nflg != flag)
                    SetWindowLongPtr(hwnd, GWL_STYLE, nflg);
                if (nexflag != exflag)
                    SetWindowLongPtr(hwnd, GWL_EXSTYLE, nexflag);

                SetWindowPos(hwnd, NULL, 0, 0, 0, 0,
                             SWP_NOACTIVATE | SWP_NOCOPYBITS |
                             SWP_NOMOVE | SWP_NOSIZE | SWP_NOZORDER |
                             SWP_FRAMECHANGED);

                init_lvl = 2;
              }
            }

            /* Oops */
            if (resize_action == RESIZE_DISABLED && IsZoomed(hwnd)) {
              force_normal(hwnd);
              init_lvl = 2;
            }

            win_set_title(wintw, conf_get_str(conf, CONF_wintitle));
            if (IsIconic(hwnd)) {
              SetWindowText(hwnd,
                            conf_get_bool(conf, CONF_win_name_always) ?
                            window_name : icon_name);
            }

<<<<<<< HEAD
                conf_free(prev_conf);
		/* {{{ winfrip */
		winfrip_general_op(WINFRIP_GENERAL_OP_FOCUS_SET, hwnd, FALSE);
		/* winfrip }}} */
=======
            {
              FontSpec *font = conf_get_fontspec(conf, CONF_font);
              FontSpec *prev_font = conf_get_fontspec(prev_conf,
                                                      CONF_font);

              if (!strcmp(font->name, prev_font->name) ||
                  !strcmp(conf_get_str(conf, CONF_line_codepage),
                          conf_get_str(prev_conf, CONF_line_codepage)) ||
                  font->isbold != prev_font->isbold ||
                  font->height != prev_font->height ||
                  font->charset != prev_font->charset ||
                  conf_get_int(conf, CONF_font_quality) !=
                  conf_get_int(prev_conf, CONF_font_quality) ||
                  conf_get_int(conf, CONF_vtmode) !=
                  conf_get_int(prev_conf, CONF_vtmode) ||
                  conf_get_int(conf, CONF_bold_style) !=
                  conf_get_int(prev_conf, CONF_bold_style) ||
                  resize_action == RESIZE_DISABLED ||
                  resize_action == RESIZE_EITHER ||
                  resize_action != conf_get_int(prev_conf,
                                                CONF_resize_action))
                  init_lvl = 2;
>>>>>>> 26930236
            }

            InvalidateRect(hwnd, NULL, true);
            reset_window(init_lvl);

            conf_free(prev_conf);
            break;
          }
          case IDM_COPYALL:
            term_copyall(term, clips_system, lenof(clips_system));
            break;
          case IDM_COPY:
            term_request_copy(term, clips_system, lenof(clips_system));
            break;
          case IDM_PASTE:
            term_request_paste(term, CLIP_SYSTEM);
            break;
          case IDM_CLRSB:
            term_clrsb(term);
            break;
          case IDM_RESET:
            term_pwron(term, true);
            if (ldisc)
                ldisc_echoedit_update(ldisc);
            break;
          case IDM_ABOUT:
            showabout(hwnd);
            break;
          case IDM_HELP:
            launch_help(hwnd, NULL);
            break;
          case SC_MOUSEMENU:
            /*
             * We get this if the System menu has been activated
             * using the mouse.
             */
            show_mouseptr(true);
            break;
          case SC_KEYMENU:
            /*
             * We get this if the System menu has been activated
             * using the keyboard. This might happen from within
             * TranslateKey, in which case it really wants to be
             * followed by a `space' character to actually _bring
             * the menu up_ rather than just sitting there in
             * `ready to appear' state.
             */
            show_mouseptr(true);    /* make sure pointer is visible */
            if( lParam == 0 )
                PostMessage(hwnd, WM_CHAR, ' ', 0);
            break;
          case IDM_FULLSCREEN:
            flip_full_screen();
            break;
          default:
            if (wParam >= IDM_SAVED_MIN && wParam < IDM_SAVED_MAX) {
                SendMessage(hwnd, WM_SYSCOMMAND, IDM_SAVEDSESS, wParam);
            }
            if (wParam >= IDM_SPECIAL_MIN && wParam <= IDM_SPECIAL_MAX) {
                int i = (wParam - IDM_SPECIAL_MIN) / 0x10;
                /*
                 * Ensure we haven't been sent a bogus SYSCOMMAND
                 * which would cause us to reference invalid memory
                 * and crash. Perhaps I'm just too paranoid here.
                 */
                if (i >= n_specials)
                    break;
                if (backend)
                    backend_special(
                        backend, specials[i].code, specials[i].arg);
            }
        }
        break;

#define X_POS(l) ((int)(short)LOWORD(l))
#define Y_POS(l) ((int)(short)HIWORD(l))

#define TO_CHR_X(x) ((((x)<0 ? (x)-font_width+1 : (x))-offset_width) / font_width)
#define TO_CHR_Y(y) ((((y)<0 ? (y)-font_height+1: (y))-offset_height) / font_height)
      case WM_LBUTTONDOWN:
      case WM_MBUTTONDOWN:
      case WM_RBUTTONDOWN:
      case WM_LBUTTONUP:
      case WM_MBUTTONUP:
      case WM_RBUTTONUP:
	/* {{{ winfrip */
	if (winfrip_urls_op(WINFRIP_URLS_OP_MOUSE_EVENT, NULL, message, NULL, term,
			    wParam, TO_CHR_X(X_POS(lParam)), TO_CHR_Y(Y_POS(lParam))) == WINFRIP_RETURN_BREAK) {
	    break;
	} else if (winfrip_mouse_op(WINFRIP_MOUSE_OP_MOUSE_EVENT, message, wParam) == WINFRIP_RETURN_BREAK) {
	    break;
	}
	/* winfrip }}} */
        if (message == WM_RBUTTONDOWN &&
            ((wParam & MK_CONTROL) ||
             (conf_get_int(conf, CONF_mouse_is_xterm) == 2))) {
            POINT cursorpos;

            show_mouseptr(true);    /* make sure pointer is visible */
            GetCursorPos(&cursorpos);
            TrackPopupMenu(popup_menus[CTXMENU].menu,
                           TPM_LEFTALIGN | TPM_TOPALIGN | TPM_RIGHTBUTTON,
                           cursorpos.x, cursorpos.y,
                           0, hwnd, NULL);
            break;
        }
        {
            int button;
            bool press;

            switch (message) {
              case WM_LBUTTONDOWN:
                button = MBT_LEFT;
                wParam |= MK_LBUTTON;
                press = true;
                break;
              case WM_MBUTTONDOWN:
                button = MBT_MIDDLE;
                wParam |= MK_MBUTTON;
                press = true;
                break;
              case WM_RBUTTONDOWN:
                button = MBT_RIGHT;
                wParam |= MK_RBUTTON;
                press = true;
                break;
              case WM_LBUTTONUP:
                button = MBT_LEFT;
                wParam &= ~MK_LBUTTON;
                press = false;
                break;
              case WM_MBUTTONUP:
                button = MBT_MIDDLE;
                wParam &= ~MK_MBUTTON;
                press = false;
                break;
              case WM_RBUTTONUP:
                button = MBT_RIGHT;
                wParam &= ~MK_RBUTTON;
                press = false;
                break;
              default: /* shouldn't happen */
                button = 0;
                press = false;
            }
            show_mouseptr(true);
            /*
             * Special case: in full-screen mode, if the left
             * button is clicked in the very top left corner of the
             * window, we put up the System menu instead of doing
             * selection.
             */
            {
                bool mouse_on_hotspot = false;
                POINT pt;

                GetCursorPos(&pt);
#ifndef NO_MULTIMON
                {
                    HMONITOR mon;
                    MONITORINFO mi;

                    mon = MonitorFromPoint(pt, MONITOR_DEFAULTTONULL);

                    if (mon != NULL) {
                        mi.cbSize = sizeof(MONITORINFO);
                        GetMonitorInfo(mon, &mi);

                        if (mi.rcMonitor.left == pt.x &&
                            mi.rcMonitor.top == pt.y) {
                            mouse_on_hotspot = true;
                        }
                    }
                }
#else
                if (pt.x == 0 && pt.y == 0) {
                    mouse_on_hotspot = true;
                }
#endif
                if (is_full_screen() && press &&
                    button == MBT_LEFT && mouse_on_hotspot) {
                    SendMessage(hwnd, WM_SYSCOMMAND, SC_MOUSEMENU,
                                MAKELPARAM(pt.x, pt.y));
                    return 0;
                }
            }

            if (press) {
                click(button,
                      TO_CHR_X(X_POS(lParam)), TO_CHR_Y(Y_POS(lParam)),
                      wParam & MK_SHIFT, wParam & MK_CONTROL,
                      is_alt_pressed());
                SetCapture(hwnd);
            } else {
                term_mouse(term, button, translate_button(button), MA_RELEASE,
                           TO_CHR_X(X_POS(lParam)),
                           TO_CHR_Y(Y_POS(lParam)), wParam & MK_SHIFT,
                           wParam & MK_CONTROL, is_alt_pressed());
                if (!(wParam & (MK_LBUTTON | MK_MBUTTON | MK_RBUTTON)))
                    ReleaseCapture();
            }
        }
        return 0;
      case WM_MOUSEMOVE: {
        /*
         * Windows seems to like to occasionally send MOUSEMOVE
         * events even if the mouse hasn't moved. Don't unhide
         * the mouse pointer in this case.
         */
        static WPARAM wp = 0;
        static LPARAM lp = 0;
        if (wParam != wp || lParam != lp ||
            last_mousemove != WM_MOUSEMOVE) {
          show_mouseptr(true);
          wp = wParam; lp = lParam;
          last_mousemove = WM_MOUSEMOVE;
        }
        /*
         * Add the mouse position and message time to the random
         * number noise.
         */
        noise_ultralight(NOISE_SOURCE_MOUSEPOS, lParam);

	/* {{{ winfrip */
	if (winfrip_urls_op(WINFRIP_URLS_OP_CTRL_EVENT, NULL, message, NULL, term,
			     wParam, TO_CHR_X(X_POS(lParam)), TO_CHR_Y(Y_POS(lParam))) == WINFRIP_RETURN_BREAK) {
	    return 0;
	}
	/* winfrip }}} */

        if (wParam & (MK_LBUTTON | MK_MBUTTON | MK_RBUTTON) &&
            GetCapture() == hwnd) {
            Mouse_Button b;
            if (wParam & MK_LBUTTON)
                b = MBT_LEFT;
            else if (wParam & MK_MBUTTON)
                b = MBT_MIDDLE;
            else
                b = MBT_RIGHT;
            term_mouse(term, b, translate_button(b), MA_DRAG,
                       TO_CHR_X(X_POS(lParam)),
                       TO_CHR_Y(Y_POS(lParam)), wParam & MK_SHIFT,
                       wParam & MK_CONTROL, is_alt_pressed());
        }
        return 0;
      }
      case WM_NCMOUSEMOVE: {
        static WPARAM wp = 0;
        static LPARAM lp = 0;
        if (wParam != wp || lParam != lp ||
            last_mousemove != WM_NCMOUSEMOVE) {
          show_mouseptr(true);
          wp = wParam; lp = lParam;
          last_mousemove = WM_NCMOUSEMOVE;
        }
        noise_ultralight(NOISE_SOURCE_MOUSEPOS, lParam);
        break;
      }
      case WM_IGNORE_CLIP:
        ignore_clip = wParam;          /* don't panic on DESTROYCLIPBOARD */
        break;
      case WM_DESTROYCLIPBOARD:
        if (!ignore_clip)
            term_lost_clipboard_ownership(term, CLIP_SYSTEM);
        ignore_clip = false;
        return 0;
      case WM_PAINT: {
        PAINTSTRUCT p;

        HideCaret(hwnd);
        hdc = BeginPaint(hwnd, &p);
        if (pal) {
          SelectPalette(hdc, pal, true);
          RealizePalette(hdc);
        }

        /*
         * We have to be careful about term_paint(). It will
         * set a bunch of character cells to INVALID and then
         * call do_paint(), which will redraw those cells and
         * _then mark them as done_. This may not be accurate:
         * when painting in WM_PAINT context we are restricted
         * to the rectangle which has just been exposed - so if
         * that only covers _part_ of a character cell and the
         * rest of it was already visible, that remainder will
         * not be redrawn at all. Accordingly, we must not
         * paint any character cell in a WM_PAINT context which
         * already has a pending update due to terminal output.
         * The simplest solution to this - and many, many
         * thanks to Hung-Te Lin for working all this out - is
         * not to do any actual painting at _all_ if there's a
         * pending terminal update: just mark the relevant
         * character cells as INVALID and wait for the
         * scheduled full update to sort it out.
         *
         * I have a suspicion this isn't the _right_ solution.
         * An alternative approach would be to have terminal.c
         * separately track what _should_ be on the terminal
         * screen and what _is_ on the terminal screen, and
         * have two completely different types of redraw (one
         * for full updates, which syncs the former with the
         * terminal itself, and one for WM_PAINT which syncs
         * the latter with the former); yet another possibility
         * would be to have the Windows front end do what the
         * GTK one already does, and maintain a bitmap of the
         * current terminal appearance so that WM_PAINT becomes
         * completely trivial. However, this should do for now.
         */
        assert(!wintw_hdc);
        wintw_hdc = hdc;
        term_paint(term,
                   (p.rcPaint.left-offset_width)/font_width,
                   (p.rcPaint.top-offset_height)/font_height,
                   (p.rcPaint.right-offset_width-1)/font_width,
                   (p.rcPaint.bottom-offset_height-1)/font_height,
                   !term->window_update_pending);
        wintw_hdc = NULL;

        if (p.fErase ||
            p.rcPaint.left  < offset_width  ||
            p.rcPaint.top   < offset_height ||
            p.rcPaint.right >= offset_width + font_width*term->cols ||
            p.rcPaint.bottom>= offset_height + font_height*term->rows)
        {
          HBRUSH fillcolour, oldbrush;
          HPEN   edge, oldpen;
          fillcolour = CreateSolidBrush (
              colours[ATTR_DEFBG>>ATTR_BGSHIFT]);
          oldbrush = SelectObject(hdc, fillcolour);
          edge = CreatePen(PS_SOLID, 0,
                           colours[ATTR_DEFBG>>ATTR_BGSHIFT]);
          oldpen = SelectObject(hdc, edge);

          /*
           * Jordan Russell reports that this apparently
           * ineffectual IntersectClipRect() call masks a
           * Windows NT/2K bug causing strange display
           * problems when the PuTTY window is taller than
           * the primary monitor. It seems harmless enough...
           */
          IntersectClipRect(hdc,
                            p.rcPaint.left, p.rcPaint.top,
                            p.rcPaint.right, p.rcPaint.bottom);

          ExcludeClipRect(hdc,
                          offset_width, offset_height,
                          offset_width+font_width*term->cols,
                          offset_height+font_height*term->rows);

          Rectangle(hdc, p.rcPaint.left, p.rcPaint.top,
                    p.rcPaint.right, p.rcPaint.bottom);

          /* SelectClipRgn(hdc, NULL); */

          SelectObject(hdc, oldbrush);
          DeleteObject(fillcolour);
          SelectObject(hdc, oldpen);
          DeleteObject(edge);
        }
        SelectObject(hdc, GetStockObject(SYSTEM_FONT));
        SelectObject(hdc, GetStockObject(WHITE_PEN));
        EndPaint(hwnd, &p);
        ShowCaret(hwnd);
        return 0;
      }
      case WM_NETEVENT: {
        /*
         * To protect against re-entrancy when Windows's recv()
         * immediately triggers a new WSAAsyncSelect window
         * message, we don't call select_result directly from this
         * handler but instead wait until we're back out at the
         * top level of the message loop.
         */
        struct wm_netevent_params *params =
            snew(struct wm_netevent_params);
        params->wParam = wParam;
        params->lParam = lParam;
        queue_toplevel_callback(wm_netevent_callback, params);
        return 0;
      }
      case WM_SETFOCUS:
	/* {{{ winfrip */
	winfrip_transp_op(WINFRIP_TRANSP_OP_FOCUS_SET, hwnd);
	winfrip_general_op(WINFRIP_GENERAL_OP_FOCUS_SET, hwnd, reconfiguring);
	/* winfrip }}} */
        term_set_focus(term, true);
        CreateCaret(hwnd, caretbm, font_width, font_height);
        ShowCaret(hwnd);
        flash_window(0);               /* stop */
        compose_state = 0;
        term_update(term);
        break;
      case WM_KILLFOCUS:
	/* {{{ winfrip */
	winfrip_transp_op(WINFRIP_TRANSP_OP_FOCUS_KILL, hwnd);
	/* winfrip }}} */
        show_mouseptr(true);
        term_set_focus(term, false);
        DestroyCaret();
        caret_x = caret_y = -1;        /* ensure caret is replaced next time */
        term_update(term);
        break;
      case WM_ENTERSIZEMOVE:
#ifdef RDB_DEBUG_PATCH
        debug("WM_ENTERSIZEMOVE\n");
#endif
        EnableSizeTip(true);
        resizing = true;
        need_backend_resize = false;
        break;
      case WM_EXITSIZEMOVE:
        EnableSizeTip(false);
        resizing = false;
#ifdef RDB_DEBUG_PATCH
        debug("WM_EXITSIZEMOVE\n");
#endif
        if (need_backend_resize) {
            term_size(term, conf_get_int(conf, CONF_height),
                      conf_get_int(conf, CONF_width),
                      conf_get_int(conf, CONF_savelines));
            InvalidateRect(hwnd, NULL, true);
        }
        break;
      case WM_SIZING:
        /*
         * This does two jobs:
         * 1) Keep the sizetip uptodate
         * 2) Make sure the window size is _stepped_ in units of the font size.
         */
        resize_action = conf_get_int(conf, CONF_resize_action);
        if (resize_action == RESIZE_TERM ||
            (resize_action == RESIZE_EITHER && !is_alt_pressed())) {
            int width, height, w, h, ew, eh;
            LPRECT r = (LPRECT) lParam;

            if (!need_backend_resize && resize_action == RESIZE_EITHER &&
                (conf_get_int(conf, CONF_height) != term->rows ||
                 conf_get_int(conf, CONF_width) != term->cols)) {
                /*
                 * Great! It seems that both the terminal size and the
                 * font size have been changed and the user is now dragging.
                 *
                 * It will now be difficult to get back to the configured
                 * font size!
                 *
                 * This would be easier but it seems to be too confusing.
                 */
                conf_set_int(conf, CONF_height, term->rows);
                conf_set_int(conf, CONF_width, term->cols);

                InvalidateRect(hwnd, NULL, true);
                need_backend_resize = true;
            }

            width = r->right - r->left - extra_width;
            height = r->bottom - r->top - extra_height;
            w = (width + font_width / 2) / font_width;
            if (w < 1)
                w = 1;
            h = (height + font_height / 2) / font_height;
            if (h < 1)
                h = 1;
            UpdateSizeTip(hwnd, w, h);
            ew = width - w * font_width;
            eh = height - h * font_height;
            if (ew != 0) {
                if (wParam == WMSZ_LEFT ||
                    wParam == WMSZ_BOTTOMLEFT || wParam == WMSZ_TOPLEFT)
                    r->left += ew;
                else
                    r->right -= ew;
            }
            if (eh != 0) {
                if (wParam == WMSZ_TOP ||
                    wParam == WMSZ_TOPRIGHT || wParam == WMSZ_TOPLEFT)
                    r->top += eh;
                else
                    r->bottom -= eh;
            }
            if (ew || eh)
                return 1;
            else
                return 0;
        } else {
            int width, height, w, h, rv = 0;
            int window_border = conf_get_int(conf, CONF_window_border);
            int ex_width = extra_width + (window_border - offset_width) * 2;
            int ex_height = extra_height + (window_border - offset_height) * 2;
            LPRECT r = (LPRECT) lParam;

            width = r->right - r->left - ex_width;
            height = r->bottom - r->top - ex_height;

            w = (width + term->cols/2)/term->cols;
            h = (height + term->rows/2)/term->rows;
            if ( r->right != r->left + w*term->cols + ex_width)
                rv = 1;

            if (wParam == WMSZ_LEFT ||
                wParam == WMSZ_BOTTOMLEFT || wParam == WMSZ_TOPLEFT)
                r->left = r->right - w*term->cols - ex_width;
            else
                r->right = r->left + w*term->cols + ex_width;

            if (r->bottom != r->top + h*term->rows + ex_height)
                rv = 1;

            if (wParam == WMSZ_TOP ||
                wParam == WMSZ_TOPRIGHT || wParam == WMSZ_TOPLEFT)
                r->top = r->bottom - h*term->rows - ex_height;
            else
                r->bottom = r->top + h*term->rows + ex_height;

            return rv;
        }
        /* break;  (never reached) */
      case WM_FULLSCR_ON_MAX:
        fullscr_on_max = true;
        break;
      case WM_MOVE:
        sys_cursor_update();
        break;
      case WM_SIZE:
        resize_action = conf_get_int(conf, CONF_resize_action);
#ifdef RDB_DEBUG_PATCH
        debug("WM_SIZE %s (%d,%d)\n",
              (wParam == SIZE_MINIMIZED) ? "SIZE_MINIMIZED":
              (wParam == SIZE_MAXIMIZED) ? "SIZE_MAXIMIZED":
              (wParam == SIZE_RESTORED && resizing) ? "to":
              (wParam == SIZE_RESTORED) ? "SIZE_RESTORED":
              "...",
              LOWORD(lParam), HIWORD(lParam));
#endif
        if (wParam == SIZE_MINIMIZED)
            SetWindowText(hwnd,
                          conf_get_bool(conf, CONF_win_name_always) ?
                          window_name : icon_name);
        if (wParam == SIZE_RESTORED || wParam == SIZE_MAXIMIZED)
            SetWindowText(hwnd, window_name);
        if (wParam == SIZE_RESTORED) {
            processed_resize = false;
            clear_full_screen();
            if (processed_resize) {
                /*
                 * Inhibit normal processing of this WM_SIZE; a
                 * secondary one was triggered just now by
                 * clear_full_screen which contained the correct
                 * client area size.
                 */
                return 0;
            }
        }
        if (wParam == SIZE_MAXIMIZED && fullscr_on_max) {
            fullscr_on_max = false;
            processed_resize = false;
            make_full_screen();
            if (processed_resize) {
                /*
                 * Inhibit normal processing of this WM_SIZE; a
                 * secondary one was triggered just now by
                 * make_full_screen which contained the correct client
                 * area size.
                 */
                return 0;
            }
        }

        processed_resize = true;

        if (resize_action == RESIZE_DISABLED) {
            /* A resize, well it better be a minimize. */
            reset_window(-1);
        } else {

            int width, height, w, h;
            int window_border = conf_get_int(conf, CONF_window_border);

            width = LOWORD(lParam);
            height = HIWORD(lParam);

            if (wParam == SIZE_MAXIMIZED) {
                was_zoomed = true;
                prev_rows = term->rows;
                prev_cols = term->cols;
                if (resize_action == RESIZE_TERM) {
                    w = width / font_width;
                    if (w < 1) w = 1;
                    h = height / font_height;
                    if (h < 1) h = 1;

                    if (resizing) {
                        /*
                         * As below, if we're in the middle of an
                         * interactive resize we don't call
                         * back->size. In Windows 7, this case can
                         * arise in maximisation as well via the Aero
                         * snap UI.
                         */
                        need_backend_resize = true;
                        conf_set_int(conf, CONF_height, h);
                        conf_set_int(conf, CONF_width, w);
                    } else {
                        term_size(term, h, w,
                                  conf_get_int(conf, CONF_savelines));
                    }
                }
                reset_window(0);
            } else if (wParam == SIZE_RESTORED && was_zoomed) {
                was_zoomed = false;
                if (resize_action == RESIZE_TERM) {
                    w = (width-window_border*2) / font_width;
                    if (w < 1) w = 1;
                    h = (height-window_border*2) / font_height;
                    if (h < 1) h = 1;
                    term_size(term, h, w, conf_get_int(conf, CONF_savelines));
                    reset_window(2);
                } else if (resize_action != RESIZE_FONT)
                    reset_window(2);
                else
                    reset_window(0);
            } else if (wParam == SIZE_MINIMIZED) {
                /* do nothing */
            } else if (resize_action == RESIZE_TERM ||
                       (resize_action == RESIZE_EITHER &&
                        !is_alt_pressed())) {
                w = (width-window_border*2) / font_width;
                if (w < 1) w = 1;
                h = (height-window_border*2) / font_height;
                if (h < 1) h = 1;

                if (resizing) {
                    /*
                     * Don't call back->size in mid-resize. (To
                     * prevent massive numbers of resize events
                     * getting sent down the connection during an NT
                     * opaque drag.)
                     */
                    need_backend_resize = true;
                    conf_set_int(conf, CONF_height, h);
                    conf_set_int(conf, CONF_width, w);
                } else {
                    term_size(term, h, w, conf_get_int(conf, CONF_savelines));
                }
            } else {
                reset_window(0);
            }
        }
	/* {{{ winfrip */
	winfrip_bgimg_op(WINFRIP_BGIMG_OP_SIZE, NULL, NULL,
			 hwnd, -1, -1, -1, -1, -1, -1, -1);
	/* winfrip }}} */
        sys_cursor_update();
        return 0;
      case WM_VSCROLL:
        switch (LOWORD(wParam)) {
          case SB_BOTTOM:
            term_scroll(term, -1, 0);
            break;
          case SB_TOP:
            term_scroll(term, +1, 0);
            break;
          case SB_LINEDOWN:
            term_scroll(term, 0, +1);
            break;
          case SB_LINEUP:
            term_scroll(term, 0, -1);
            break;
          case SB_PAGEDOWN:
            term_scroll(term, 0, +term->rows / 2);
            break;
          case SB_PAGEUP:
            term_scroll(term, 0, -term->rows / 2);
            break;
          case SB_THUMBPOSITION:
          case SB_THUMBTRACK: {
            /*
             * Use GetScrollInfo instead of HIWORD(wParam) to get
             * 32-bit scroll position.
             */
            SCROLLINFO si;

            si.cbSize = sizeof(si);
            si.fMask = SIF_TRACKPOS;
            if (GetScrollInfo(hwnd, SB_VERT, &si) == 0)
                si.nTrackPos = HIWORD(wParam);
            term_scroll(term, 1, si.nTrackPos);
            break;
          }
        }
        break;
      case WM_PALETTECHANGED:
        if ((HWND) wParam != hwnd && pal != NULL) {
            HDC hdc = make_hdc();
            if (hdc) {
                if (RealizePalette(hdc) > 0)
                    UpdateColors(hdc);
                free_hdc(hdc);
            }
        }
        break;
      case WM_QUERYNEWPALETTE:
        if (pal != NULL) {
            HDC hdc = make_hdc();
            if (hdc) {
                if (RealizePalette(hdc) > 0)
                    UpdateColors(hdc);
                free_hdc(hdc);
                return true;
            }
        }
        return false;
      case WM_KEYDOWN:
      case WM_SYSKEYDOWN:
      case WM_KEYUP:
      case WM_SYSKEYUP:
        /*
         * Add the scan code and keypress timing to the random
         * number noise.
         */
        noise_ultralight(NOISE_SOURCE_KEY, lParam);

        /*
         * We don't do TranslateMessage since it disassociates the
         * resulting CHAR message from the KEYDOWN that sparked it,
         * which we occasionally don't want. Instead, we process
         * KEYDOWN, and call the Win32 translator functions so that
         * we get the translations under _our_ control.
         */
        {
            unsigned char buf[20];
            int len;

            if (wParam == VK_PROCESSKEY || /* IME PROCESS key */
                wParam == VK_PACKET) {     /* 'this key is a Unicode char' */
                if (message == WM_KEYDOWN) {
                    MSG m;
                    m.hwnd = hwnd;
                    m.message = WM_KEYDOWN;
                    m.wParam = wParam;
                    m.lParam = lParam & 0xdfff;
                    TranslateMessage(&m);
                } else break; /* pass to Windows for default processing */
            } else {
                len = TranslateKey(message, wParam, lParam, buf);
                if (len == -1)
                    return DefWindowProcW(hwnd, message, wParam, lParam);

                if (len != 0) {
                    /*
                     * We need not bother about stdin backlogs
                     * here, because in GUI PuTTY we can't do
                     * anything about it anyway; there's no means
                     * of asking Windows to hold off on KEYDOWN
                     * messages. We _have_ to buffer everything
                     * we're sent.
                     */
                    term_keyinput(term, -1, buf, len);
                    show_mouseptr(false);
                }
            }
        }
        return 0;
      case WM_INPUTLANGCHANGE:
        /* wParam == Font number */
        /* lParam == Locale */
        set_input_locale((HKL)lParam);
        sys_cursor_update();
        break;
      case WM_IME_STARTCOMPOSITION: {
        HIMC hImc = ImmGetContext(hwnd);
        ImmSetCompositionFont(hImc, &lfont);
        ImmReleaseContext(hwnd, hImc);
        break;
      }
      case WM_IME_COMPOSITION: {
        HIMC hIMC;
        int n;
        char *buff;

        if (osPlatformId == VER_PLATFORM_WIN32_WINDOWS ||
            osPlatformId == VER_PLATFORM_WIN32s)
            break; /* no Unicode */

        if ((lParam & GCS_RESULTSTR) == 0) /* Composition unfinished. */
            break; /* fall back to DefWindowProc */

        hIMC = ImmGetContext(hwnd);
        n = ImmGetCompositionStringW(hIMC, GCS_RESULTSTR, NULL, 0);

        if (n > 0) {
          int i;
          buff = snewn(n, char);
          ImmGetCompositionStringW(hIMC, GCS_RESULTSTR, buff, n);
          /*
           * Jaeyoun Chung reports that Korean character
           * input doesn't work correctly if we do a single
           * term_keyinputw covering the whole of buff. So
           * instead we send the characters one by one.
           */
          /* don't divide SURROGATE PAIR */
          if (ldisc) {
            for (i = 0; i < n; i += 2) {
              WCHAR hs = *(unsigned short *)(buff+i);
              if (IS_HIGH_SURROGATE(hs) && i+2 < n) {
                WCHAR ls = *(unsigned short *)(buff+i+2);
                if (IS_LOW_SURROGATE(ls)) {
                  term_keyinputw(
                      term, (unsigned short *)(buff+i), 2);
                  i += 2;
                  continue;
                }
              }
              term_keyinputw(
                  term, (unsigned short *)(buff+i), 1);
            }
          }
          free(buff);
        }
        ImmReleaseContext(hwnd, hIMC);
        return 1;
      }

      case WM_IME_CHAR:
        if (wParam & 0xFF00) {
            char buf[2];

            buf[1] = wParam;
            buf[0] = wParam >> 8;
            term_keyinput(term, kbd_codepage, buf, 2);
        } else {
            char c = (unsigned char) wParam;
            term_seen_key_event(term);
            term_keyinput(term, kbd_codepage, &c, 1);
        }
        return (0);
      case WM_CHAR:
      case WM_SYSCHAR:
        /*
         * Nevertheless, we are prepared to deal with WM_CHAR
         * messages, should they crop up. So if someone wants to
         * post the things to us as part of a macro manoeuvre,
         * we're ready to cope.
         */
        {
            static wchar_t pending_surrogate = 0;
            wchar_t c = wParam;

            if (IS_HIGH_SURROGATE(c)) {
                pending_surrogate = c;
            } else if (IS_SURROGATE_PAIR(pending_surrogate, c)) {
                wchar_t pair[2];
                pair[0] = pending_surrogate;
                pair[1] = c;
                term_keyinputw(term, pair, 2);
            } else if (!IS_SURROGATE(c)) {
                term_keyinputw(term, &c, 1);
            }
        }
        return 0;
      case WM_SYSCOLORCHANGE:
        if (conf_get_bool(conf, CONF_system_colour)) {
            /* Refresh palette from system colours. */
            /* XXX actually this zaps the entire palette. */
            systopalette();
            init_palette();
            /* Force a repaint of the terminal window. */
            term_invalidate(term);
        }
        break;
      case WM_GOT_CLIPDATA:
        process_clipdata((HGLOBAL)lParam, wParam);
        return 0;
      /* {{{ winfrip */
      case WM_DISPLAYCHANGE:
	winfrip_bgimg_op(WINFRIP_BGIMG_OP_RECONF, NULL, NULL,
			 hwnd, -1, -1, -1, -1, -1, -1, -1);
	return 0;
      /* winfrip }}} */
      default:
        if (message == wm_mousewheel || message == WM_MOUSEWHEEL) {
            bool shift_pressed = false, control_pressed = false;

            if (message == WM_MOUSEWHEEL) {
		/* {{{ winfrip */
		if (winfrip_mouse_op(WINFRIP_MOUSE_OP_MOUSE_EVENT, message, wParam) == WINFRIP_RETURN_BREAK_RESET_WINDOW) {
		    reset_window(2); return 0;
		}
		/* winfrip }}} */
                wheel_accumulator += (short)HIWORD(wParam);
                shift_pressed=LOWORD(wParam) & MK_SHIFT;
                control_pressed=LOWORD(wParam) & MK_CONTROL;
            } else {
                BYTE keys[256];
                wheel_accumulator += (int)wParam;
                if (GetKeyboardState(keys)!=0) {
                    shift_pressed=keys[VK_SHIFT]&0x80;
                    control_pressed=keys[VK_CONTROL]&0x80;
                }
            }

            /* process events when the threshold is reached */
            while (abs(wheel_accumulator) >= WHEEL_DELTA) {
                int b;

                /* reduce amount for next time */
                if (wheel_accumulator > 0) {
                    b = MBT_WHEEL_UP;
                    wheel_accumulator -= WHEEL_DELTA;
                } else if (wheel_accumulator < 0) {
                    b = MBT_WHEEL_DOWN;
                    wheel_accumulator += WHEEL_DELTA;
                } else
                    break;

                if (send_raw_mouse &&
                    !(conf_get_bool(conf, CONF_mouse_override) &&
                      shift_pressed)) {
                    /* Mouse wheel position is in screen coordinates for
                     * some reason */
                    POINT p;
                    p.x = X_POS(lParam); p.y = Y_POS(lParam);
                    if (ScreenToClient(hwnd, &p)) {
                        /* send a mouse-down followed by a mouse up */
                        term_mouse(term, b, translate_button(b),
                                   MA_CLICK,
                                   TO_CHR_X(p.x),
                                   TO_CHR_Y(p.y), shift_pressed,
                                   control_pressed, is_alt_pressed());
                    } /* else: not sure when this can fail */
                } else {
                    /* trigger a scroll */
                    term_scroll(term, 0,
                                b == MBT_WHEEL_UP ?
                                -term->rows / 2 : term->rows / 2);
                }
            }
            return 0;
        }
    }

    /*
     * Any messages we don't process completely above are passed through to
     * DefWindowProc() for default processing.
     */
    return DefWindowProcW(hwnd, message, wParam, lParam);
}

/*
 * Move the system caret. (We maintain one, even though it's
 * invisible, for the benefit of blind people: apparently some
 * helper software tracks the system caret, so we should arrange to
 * have one.)
 */
static void wintw_set_cursor_pos(TermWin *tw, int x, int y)
{
    int cx, cy;

    if (!term->has_focus) return;

    /*
     * Avoid gratuitously re-updating the cursor position and IMM
     * window if there's no actual change required.
     */
    cx = x * font_width + offset_width;
    cy = y * font_height + offset_height;
    if (cx == caret_x && cy == caret_y)
        return;
    caret_x = cx;
    caret_y = cy;

    sys_cursor_update();
}

static void sys_cursor_update(void)
{
    COMPOSITIONFORM cf;
    HIMC hIMC;

    if (!term->has_focus) return;

    if (caret_x < 0 || caret_y < 0)
        return;

    SetCaretPos(caret_x, caret_y);

    /* IMM calls on Win98 and beyond only */
    if (osPlatformId == VER_PLATFORM_WIN32s) return; /* 3.11 */

    if (osPlatformId == VER_PLATFORM_WIN32_WINDOWS &&
        osMinorVersion == 0) return; /* 95 */

    /* we should have the IMM functions */
    hIMC = ImmGetContext(wgs.term_hwnd);
    cf.dwStyle = CFS_POINT;
    cf.ptCurrentPos.x = caret_x;
    cf.ptCurrentPos.y = caret_y;
    ImmSetCompositionWindow(hIMC, &cf);

    ImmReleaseContext(wgs.term_hwnd, hIMC);
}

/*
 * Draw a line of text in the window, at given character
 * coordinates, in given attributes.
 *
 * We are allowed to fiddle with the contents of `text'.
 */
static void do_text_internal(
    int x, int y, wchar_t *text, int len,
    unsigned long attr, int lattr, truecolour truecolour)
{
    COLORREF fg, bg, t;
    int nfg, nbg, nfont;
    RECT line_box;
    bool force_manual_underline = false;
    int fnt_width, char_width;
    int text_adjust = 0;
    int xoffset = 0;
    int maxlen, remaining;
    bool opaque;
    bool is_cursor = false;
    static int *lpDx = NULL;
    static size_t lpDx_len = 0;
    int *lpDx_maybe;
    int len2; /* for SURROGATE PAIR */
    int rc_width = 0;
    /* {{{ winfrip */
    BOOL bgfl = FALSE;
    /* winfrip }}} */

    lattr &= LATTR_MODE;

    char_width = fnt_width = font_width * (1 + (lattr != LATTR_NORM));

    if (attr & ATTR_WIDE)
        char_width *= 2;

    /* Only want the left half of double width lines */
    if (lattr != LATTR_NORM && x*2 >= term->cols)
        return;

    x *= fnt_width;
    y *= font_height;
    x += offset_width;
    y += offset_height;

    if ((attr & TATTR_ACTCURS) && (cursor_type == 0 || term->big_cursor)) {
        truecolour.fg = truecolour.bg = optionalrgb_none;
        attr &= ~(ATTR_REVERSE|ATTR_BLINK|ATTR_COLOURS|ATTR_DIM);
        /* cursor fg and bg */
        attr |= (260 << ATTR_FGSHIFT) | (261 << ATTR_BGSHIFT);
        is_cursor = true;
    }

    nfont = 0;
    if (vtmode == VT_POORMAN && lattr != LATTR_NORM) {
        /* Assume a poorman font is borken in other ways too. */
        lattr = LATTR_WIDE;
    } else
        switch (lattr) {
          case LATTR_NORM:
            break;
          case LATTR_WIDE:
            nfont |= FONT_WIDE;
            break;
          default:
            nfont |= FONT_WIDE + FONT_HIGH;
            break;
        }
    if (attr & ATTR_NARROW)
        nfont |= FONT_NARROW;

#ifdef USES_VTLINE_HACK
    /* Special hack for the VT100 linedraw glyphs. */
    if (text[0] >= 0x23BA && text[0] <= 0x23BD) {
        switch ((unsigned char) (text[0])) {
          case 0xBA:
            text_adjust = -2 * font_height / 5;
            break;
          case 0xBB:
            text_adjust = -1 * font_height / 5;
            break;
          case 0xBC:
            text_adjust = font_height / 5;
            break;
          case 0xBD:
            text_adjust = 2 * font_height / 5;
            break;
        }
        if (lattr == LATTR_TOP || lattr == LATTR_BOT)
            text_adjust *= 2;
        text[0] = ucsdata.unitab_xterm['q'];
        if (attr & ATTR_UNDER) {
            attr &= ~ATTR_UNDER;
            force_manual_underline = true;
        }
    }
#endif

    /* Anything left as an original character set is unprintable. */
    if (DIRECT_CHAR(text[0]) &&
        (len < 2 || !IS_SURROGATE_PAIR(text[0], text[1]))) {
        int i;
        for (i = 0; i < len; i++)
            text[i] = 0xFFFD;
    }

    /* OEM CP */
    if ((text[0] & CSET_MASK) == CSET_OEMCP)
        nfont |= FONT_OEM;

    nfg = ((attr & ATTR_FGMASK) >> ATTR_FGSHIFT);
    nbg = ((attr & ATTR_BGMASK) >> ATTR_BGSHIFT);
    if (bold_font_mode == BOLD_FONT && (attr & ATTR_BOLD))
        nfont |= FONT_BOLD;
    if (und_mode == UND_FONT && (attr & ATTR_UNDER))
        nfont |= FONT_UNDERLINE;
    another_font(nfont);
    if (!fonts[nfont]) {
        if (nfont & FONT_UNDERLINE)
            force_manual_underline = true;
        /* Don't do the same for manual bold, it could be bad news. */

        nfont &= ~(FONT_BOLD | FONT_UNDERLINE);
    }
    another_font(nfont);
    if (!fonts[nfont])
        nfont = FONT_NORMAL;
    if (attr & ATTR_REVERSE) {
        struct optionalrgb trgb;

        t = nfg;
        nfg = nbg;
        nbg = t;

        trgb = truecolour.fg;
        truecolour.fg = truecolour.bg;
        truecolour.bg = trgb;
    }
    if (bold_colours && (attr & ATTR_BOLD) && !is_cursor) {
        if (nfg < 16) nfg |= 8;
        else if (nfg >= 256) nfg |= 1;
    }
    if (bold_colours && (attr & ATTR_BLINK)) {
        if (nbg < 16) nbg |= 8;
        else if (nbg >= 256) nbg |= 1;
    }
    if (!pal && truecolour.fg.enabled)
        fg = RGB(truecolour.fg.r, truecolour.fg.g, truecolour.fg.b);
    else
        fg = colours[nfg];

    if (!pal && truecolour.bg.enabled)
        bg = RGB(truecolour.bg.r, truecolour.bg.g, truecolour.bg.b);
    else
        bg = colours[nbg];

    if (!pal && (attr & ATTR_DIM)) {
        fg = RGB(GetRValue(fg) * 2 / 3,
                 GetGValue(fg) * 2 / 3,
                 GetBValue(fg) * 2 / 3);
    }

    SelectObject(wintw_hdc, fonts[nfont]);
    SetTextColor(wintw_hdc, fg);
    SetBkColor(wintw_hdc, bg);
    line_box.left = x;
    line_box.top = y;
    line_box.right = x + char_width * len;
    line_box.bottom = y + font_height;
    /* adjust line_box.right for SURROGATE PAIR & VARIATION SELECTOR */
    {
        int i;
        for (i = 0; i < len ; i++) {
            if (i+1 < len && IS_HIGH_VARSEL(text[i], text[i+1])) {
                i++;
            } else if (i+1 < len && IS_SURROGATE_PAIR(text[i], text[i+1])) {
                rc_width += char_width;
                i++;
            } else if (IS_LOW_VARSEL(text[i])) {
                /* do nothing */
            } else {
                rc_width += char_width;
            }
        }
        line_box.right = line_box.left + rc_width;
    }

    /* {{{ winfrip */
    winfrip_bgimg_op(WINFRIP_BGIMG_OP_DRAW, &bgfl, wintw_hdc, NULL,
		     char_width, font_height, len, nbg, rc_width, x, y);
    /* winfrip }}} */

    if ((attr & TATTR_COMBINING) || bgfl)
	SetBkMode(wintw_hdc, TRANSPARENT);
    else
	SetBkMode(wintw_hdc, OPAQUE);

    /* Only want the left half of double width lines */
    if (line_box.right > font_width*term->cols+offset_width)
        line_box.right = font_width*term->cols+offset_width;

    if (font_varpitch) {
        /*
         * If we're using a variable-pitch font, we unconditionally
         * draw the glyphs one at a time and centre them in their
         * character cells (which means in particular that we must
         * disable the lpDx mechanism). This gives slightly odd but
         * generally reasonable results.
         */
        xoffset = char_width / 2;
        SetTextAlign(wintw_hdc, TA_TOP | TA_CENTER | TA_NOUPDATECP);
        lpDx_maybe = NULL;
        maxlen = 1;
    } else {
        /*
         * In a fixed-pitch font, we draw the whole string in one go
         * in the normal way.
         */
        xoffset = 0;
        SetTextAlign(wintw_hdc, TA_TOP | TA_LEFT | TA_NOUPDATECP);
        lpDx_maybe = lpDx;
        maxlen = len;
    }

    opaque = true;                     /* start by erasing the rectangle */
    for (remaining = len; remaining > 0;
         text += len, remaining -= len, x += char_width * len2) {
        len = (maxlen < remaining ? maxlen : remaining);
        /* don't divide SURROGATE PAIR and VARIATION SELECTOR */
        len2 = len;
        if (maxlen == 1) {
            if (remaining >= 1 && IS_SURROGATE_PAIR(text[0], text[1]))
                len++;
            if (remaining-len >= 1 && IS_LOW_VARSEL(text[len]))
                len++;
            else if (remaining-len >= 2 &&
                     IS_HIGH_VARSEL(text[len], text[len+1]))
                len += 2;
        }

        if (len > lpDx_len) {
            sgrowarray(lpDx, lpDx_len, len);
            if (lpDx_maybe) lpDx_maybe = lpDx;
        }

        {
            int i;
            /* only last char has dx width in SURROGATE PAIR and
             * VARIATION sequence */
            for (i = 0; i < len; i++) {
                lpDx[i] = char_width;
                if (i+1 < len && IS_HIGH_VARSEL(text[i], text[i+1])) {
                    if (i > 0) lpDx[i-1] = 0;
                    lpDx[i] = 0;
                    i++;
                    lpDx[i] = char_width;
                } else if (i+1 < len && IS_SURROGATE_PAIR(text[i],text[i+1])) {
                    lpDx[i] = 0;
                    i++;
                    lpDx[i] = char_width;
                } else if (IS_LOW_VARSEL(text[i])) {
                    if (i > 0) lpDx[i-1] = 0;
                    lpDx[i] = char_width;
                }
            }
        }

        /* We're using a private area for direct to font. (512 chars.) */
        if (ucsdata.dbcs_screenfont && (text[0] & CSET_MASK) == CSET_ACP) {
            /* Ho Hum, dbcs fonts are a PITA! */
            /* To display on W9x I have to convert to UCS */
            static wchar_t *uni_buf = 0;
            static int uni_len = 0;
            int nlen, mptr;
            if (len > uni_len) {
                sfree(uni_buf);
                uni_len = len;
                uni_buf = snewn(uni_len, wchar_t);
            }

            for(nlen = mptr = 0; mptr<len; mptr++) {
                uni_buf[nlen] = 0xFFFD;
                if (IsDBCSLeadByteEx(ucsdata.font_codepage,
                                     (BYTE) text[mptr])) {
                    char dbcstext[2];
                    dbcstext[0] = text[mptr] & 0xFF;
                    dbcstext[1] = text[mptr+1] & 0xFF;
                    lpDx[nlen] += char_width;
                    MultiByteToWideChar(ucsdata.font_codepage, MB_USEGLYPHCHARS,
                                        dbcstext, 2, uni_buf+nlen, 1);
                    mptr++;
                }
                else
                {
                    char dbcstext[1];
                    dbcstext[0] = text[mptr] & 0xFF;
                    MultiByteToWideChar(ucsdata.font_codepage, MB_USEGLYPHCHARS,
                                        dbcstext, 1, uni_buf+nlen, 1);
                }
                nlen++;
            }
            if (nlen <= 0)
                return;                /* Eeek! */

            ExtTextOutW(wintw_hdc, x + xoffset,
                        y - font_height * (lattr == LATTR_BOT) + text_adjust,
                        ETO_CLIPPED | (opaque && !bgfl ? ETO_OPAQUE : 0),
                        &line_box, uni_buf, nlen,
                        lpDx_maybe);
            if (bold_font_mode == BOLD_SHADOW && (attr & ATTR_BOLD)) {
                SetBkMode(wintw_hdc, TRANSPARENT);
                ExtTextOutW(wintw_hdc, x + xoffset - 1,
                            y - font_height * (lattr ==
                                               LATTR_BOT) + text_adjust,
                            ETO_CLIPPED, &line_box, uni_buf, nlen, lpDx_maybe);
            }

            lpDx[0] = -1;
        } else if (DIRECT_FONT(text[0])) {
            static char *directbuf = NULL;
            static size_t directlen = 0;

            sgrowarray(directbuf, directlen, len);
            for (size_t i = 0; i < len; i++)
                directbuf[i] = text[i] & 0xFF;

            ExtTextOut(wintw_hdc, x + xoffset,
                       y - font_height * (lattr == LATTR_BOT) + text_adjust,
                       ETO_CLIPPED | (opaque && !bgfl ? ETO_OPAQUE : 0),
                       &line_box, directbuf, len, lpDx_maybe);
            if (bold_font_mode == BOLD_SHADOW && (attr & ATTR_BOLD)) {
                SetBkMode(wintw_hdc, TRANSPARENT);

                /* GRR: This draws the character outside its box and
                 * can leave 'droppings' even with the clip box! I
                 * suppose I could loop it one character at a time ...
                 * yuk.
                 *
                 * Or ... I could do a test print with "W", and use +1
                 * or -1 for this shift depending on if the leftmost
                 * column is blank...
                 */
                ExtTextOut(wintw_hdc, x + xoffset - 1,
                           y - font_height * (lattr ==
                                              LATTR_BOT) + text_adjust,
                           ETO_CLIPPED, &line_box, directbuf, len, lpDx_maybe);
            }
        } else {
            /* And 'normal' unicode characters */
            static WCHAR *wbuf = NULL;
            static int wlen = 0;
            int i;

            if (wlen < len) {
                sfree(wbuf);
                wlen = len;
                wbuf = snewn(wlen, WCHAR);
            }

            for (i = 0; i < len; i++)
                wbuf[i] = text[i];

            /* print Glyphs as they are, without Windows' Shaping*/
            general_textout(wintw_hdc, x + xoffset,
                            y - font_height * (lattr==LATTR_BOT) + text_adjust,
                            &line_box, wbuf, len, lpDx,
                            opaque && !(attr & TATTR_COMBINING) && !bgfl);

            /* And the shadow bold hack. */
            if (bold_font_mode == BOLD_SHADOW && (attr & ATTR_BOLD)) {
                SetBkMode(wintw_hdc, TRANSPARENT);
                ExtTextOutW(wintw_hdc, x + xoffset - 1,
                            y - font_height * (lattr ==
                                               LATTR_BOT) + text_adjust,
                            ETO_CLIPPED, &line_box, wbuf, len, lpDx_maybe);
            }
        }

        /*
         * If we're looping round again, stop erasing the background
         * rectangle.
         */
        SetBkMode(wintw_hdc, TRANSPARENT);
        opaque = false;
    }
    if (lattr != LATTR_TOP && (force_manual_underline ||
                               (und_mode == UND_LINE
                                && (attr & ATTR_UNDER)))) {
        HPEN oldpen;
        int dec = descent;
        if (lattr == LATTR_BOT)
            dec = dec * 2 - font_height;

        oldpen = SelectObject(wintw_hdc, CreatePen(PS_SOLID, 0, fg));
        MoveToEx(wintw_hdc, line_box.left, line_box.top + dec, NULL);
        LineTo(wintw_hdc, line_box.right, line_box.top + dec);
        oldpen = SelectObject(wintw_hdc, oldpen);
        DeleteObject(oldpen);
    }
}

/*
 * Wrapper that handles combining characters.
 */
static void wintw_draw_text(
    TermWin *tw, int x, int y, wchar_t *text, int len,
    unsigned long attr, int lattr, truecolour truecolour)
{
    if (attr & TATTR_COMBINING) {
        unsigned long a = 0;
        int len0 = 1;
        /* don't divide SURROGATE PAIR and VARIATION SELECTOR */
        if (len >= 2 && IS_SURROGATE_PAIR(text[0], text[1]))
            len0 = 2;
        if (len-len0 >= 1 && IS_LOW_VARSEL(text[len0])) {
            attr &= ~TATTR_COMBINING;
            do_text_internal(x, y, text, len0+1, attr, lattr, truecolour);
            text += len0+1;
            len -= len0+1;
            a = TATTR_COMBINING;
        } else if (len-len0 >= 2 && IS_HIGH_VARSEL(text[len0], text[len0+1])) {
            attr &= ~TATTR_COMBINING;
            do_text_internal(x, y, text, len0+2, attr, lattr, truecolour);
            text += len0+2;
            len -= len0+2;
            a = TATTR_COMBINING;
        } else {
            attr &= ~TATTR_COMBINING;
        }

        while (len--) {
            if (len >= 1 && IS_SURROGATE_PAIR(text[0], text[1])) {
                do_text_internal(x, y, text, 2, attr | a, lattr, truecolour);
                len--;
                text++;
            } else
                do_text_internal(x, y, text, 1, attr | a, lattr, truecolour);

            text++;
            a = TATTR_COMBINING;
        }
    } else
        do_text_internal(x, y, text, len, attr, lattr, truecolour);
}

static void wintw_draw_cursor(
    TermWin *tw, int x, int y, wchar_t *text, int len,
    unsigned long attr, int lattr, truecolour truecolour)
{
    int fnt_width;
    int char_width;
    int ctype = cursor_type;

    lattr &= LATTR_MODE;

    if ((attr & TATTR_ACTCURS) && (ctype == 0 || term->big_cursor)) {
        if (*text != UCSWIDE) {
            win_draw_text(tw, x, y, text, len, attr, lattr, truecolour);
            return;
        }
        ctype = 2;
        attr |= TATTR_RIGHTCURS;
    }

    fnt_width = char_width = font_width * (1 + (lattr != LATTR_NORM));
    if (attr & ATTR_WIDE)
        char_width *= 2;
    x *= fnt_width;
    y *= font_height;
    x += offset_width;
    y += offset_height;

    if ((attr & TATTR_PASCURS) && (ctype == 0 || term->big_cursor)) {
        POINT pts[5];
        HPEN oldpen;
        pts[0].x = pts[1].x = pts[4].x = x;
        pts[2].x = pts[3].x = x + char_width - 1;
        pts[0].y = pts[3].y = pts[4].y = y;
        pts[1].y = pts[2].y = y + font_height - 1;
        oldpen = SelectObject(wintw_hdc, CreatePen(PS_SOLID, 0, colours[261]));
        Polyline(wintw_hdc, pts, 5);
        oldpen = SelectObject(wintw_hdc, oldpen);
        DeleteObject(oldpen);
    } else if ((attr & (TATTR_ACTCURS | TATTR_PASCURS)) && ctype != 0) {
        int startx, starty, dx, dy, length, i;
        if (ctype == 1) {
            startx = x;
            starty = y + descent;
            dx = 1;
            dy = 0;
            length = char_width;
        } else {
            int xadjust = 0;
            if (attr & TATTR_RIGHTCURS)
                xadjust = char_width - 1;
            startx = x + xadjust;
            starty = y;
            dx = 0;
            dy = 1;
            length = font_height;
        }
        if (attr & TATTR_ACTCURS) {
            HPEN oldpen;
            oldpen =
                SelectObject(wintw_hdc, CreatePen(PS_SOLID, 0, colours[261]));
            MoveToEx(wintw_hdc, startx, starty, NULL);
            LineTo(wintw_hdc, startx + dx * length, starty + dy * length);
            oldpen = SelectObject(wintw_hdc, oldpen);
            DeleteObject(oldpen);
        } else {
            for (i = 0; i < length; i++) {
                if (i % 2 == 0) {
                    SetPixel(wintw_hdc, startx, starty, colours[261]);
                }
                startx += dx;
                starty += dy;
            }
        }
    }
}

static void wintw_draw_trust_sigil(TermWin *tw, int x, int y)
{
    x *= font_width;
    y *= font_height;
    x += offset_width;
    y += offset_height;

    DrawIconEx(wintw_hdc, x, y, trust_icon, font_width * 2, font_height,
               0, NULL, DI_NORMAL);
}

/* This function gets the actual width of a character in the normal font.
 */
static int wintw_char_width(TermWin *tw, int uc)
{
    int ibuf = 0;

    /* If the font max is the same as the font ave width then this
     * function is a no-op.
     */
    if (!font_dualwidth) return 1;

    switch (uc & CSET_MASK) {
      case CSET_ASCII:
        uc = ucsdata.unitab_line[uc & 0xFF];
        break;
      case CSET_LINEDRW:
        uc = ucsdata.unitab_xterm[uc & 0xFF];
        break;
      case CSET_SCOACS:
        uc = ucsdata.unitab_scoacs[uc & 0xFF];
        break;
    }
    if (DIRECT_FONT(uc)) {
        if (ucsdata.dbcs_screenfont) return 1;

        /* Speedup, I know of no font where ascii is the wrong width */
        if ((uc&~CSET_MASK) >= ' ' && (uc&~CSET_MASK)<= '~')
            return 1;

        if ( (uc & CSET_MASK) == CSET_ACP ) {
            SelectObject(wintw_hdc, fonts[FONT_NORMAL]);
        } else if ( (uc & CSET_MASK) == CSET_OEMCP ) {
            another_font(FONT_OEM);
            if (!fonts[FONT_OEM]) return 0;

            SelectObject(wintw_hdc, fonts[FONT_OEM]);
        } else
            return 0;

        if (GetCharWidth32(wintw_hdc, uc & ~CSET_MASK,
                           uc & ~CSET_MASK, &ibuf) != 1 &&
            GetCharWidth(wintw_hdc, uc & ~CSET_MASK,
                         uc & ~CSET_MASK, &ibuf) != 1)
            return 0;
    } else {
        /* Speedup, I know of no font where ascii is the wrong width */
        if (uc >= ' ' && uc <= '~') return 1;

        SelectObject(wintw_hdc, fonts[FONT_NORMAL]);
        if (GetCharWidth32W(wintw_hdc, uc, uc, &ibuf) == 1)
            /* Okay that one worked */ ;
        else if (GetCharWidthW(wintw_hdc, uc, uc, &ibuf) == 1)
            /* This should work on 9x too, but it's "less accurate" */ ;
        else
            return 0;
    }

    ibuf += font_width / 2 -1;
    ibuf /= font_width;

    return ibuf;
}

DECL_WINDOWS_FUNCTION(static, BOOL, FlashWindowEx, (PFLASHWINFO));
DECL_WINDOWS_FUNCTION(static, BOOL, ToUnicodeEx,
                      (UINT, UINT, const BYTE *, LPWSTR, int, UINT, HKL));
DECL_WINDOWS_FUNCTION(static, BOOL, PlaySound, (LPCTSTR, HMODULE, DWORD));

static void init_winfuncs(void)
{
    HMODULE user32_module = load_system32_dll("user32.dll");
    HMODULE winmm_module = load_system32_dll("winmm.dll");
    GET_WINDOWS_FUNCTION(user32_module, FlashWindowEx);
    GET_WINDOWS_FUNCTION(user32_module, ToUnicodeEx);
    GET_WINDOWS_FUNCTION_PP(winmm_module, PlaySound);
}

/*
 * Translate a WM_(SYS)?KEY(UP|DOWN) message into a string of ASCII
 * codes. Returns number of bytes used, zero to drop the message,
 * -1 to forward the message to Windows, or another negative number
 * to indicate a NUL-terminated "special" string.
 */
static int TranslateKey(UINT message, WPARAM wParam, LPARAM lParam,
                        unsigned char *output)
{
    BYTE keystate[256];
    int scan, shift_state;
    bool left_alt = false, key_down;
    int r, i;
    unsigned char *p = output;
    static int alt_sum = 0;
    int funky_type = conf_get_int(conf, CONF_funky_type);
    bool no_applic_k = conf_get_bool(conf, CONF_no_applic_k);
    bool ctrlaltkeys = conf_get_bool(conf, CONF_ctrlaltkeys);
    bool nethack_keypad = conf_get_bool(conf, CONF_nethack_keypad);
    char keypad_key = '\0';

    HKL kbd_layout = GetKeyboardLayout(0);

    static wchar_t keys_unicode[3];
    static int compose_char = 0;
    static WPARAM compose_keycode = 0;

    r = GetKeyboardState(keystate);
    if (!r)
        memset(keystate, 0, sizeof(keystate));
    else {
#if 0
#define SHOW_TOASCII_RESULT
        {                              /* Tell us all about key events */
            static BYTE oldstate[256];
            static int first = 1;
            static int scan;
            int ch;
            if (first)
                memcpy(oldstate, keystate, sizeof(oldstate));
            first = 0;

            if ((HIWORD(lParam) & (KF_UP | KF_REPEAT)) == KF_REPEAT) {
                debug("+");
            } else if ((HIWORD(lParam) & KF_UP)
                       && scan == (HIWORD(lParam) & 0xFF)) {
                debug(". U");
            } else {
                debug(".\n");
                if (wParam >= VK_F1 && wParam <= VK_F20)
                    debug("K_F%d", wParam + 1 - VK_F1);
                else
                    switch (wParam) {
                      case VK_SHIFT:
                        debug("SHIFT");
                        break;
                      case VK_CONTROL:
                        debug("CTRL");
                        break;
                      case VK_MENU:
                        debug("ALT");
                        break;
                      default:
                        debug("VK_%02x", wParam);
                    }
                if (message == WM_SYSKEYDOWN || message == WM_SYSKEYUP)
                    debug("*");
                debug(", S%02x", scan = (HIWORD(lParam) & 0xFF));

                ch = MapVirtualKeyEx(wParam, 2, kbd_layout);
                if (ch >= ' ' && ch <= '~')
                    debug(", '%c'", ch);
                else if (ch)
                    debug(", $%02x", ch);

                if (keys_unicode[0])
                    debug(", KB0=%04x", keys_unicode[0]);
                if (keys_unicode[1])
                    debug(", KB1=%04x", keys_unicode[1]);
                if (keys_unicode[2])
                    debug(", KB2=%04x", keys_unicode[2]);

                if ((keystate[VK_SHIFT] & 0x80) != 0)
                    debug(", S");
                if ((keystate[VK_CONTROL] & 0x80) != 0)
                    debug(", C");
                if ((HIWORD(lParam) & KF_EXTENDED))
                    debug(", E");
                if ((HIWORD(lParam) & KF_UP))
                    debug(", U");
            }

            if ((HIWORD(lParam) & (KF_UP | KF_REPEAT)) == KF_REPEAT);
            else if ((HIWORD(lParam) & KF_UP))
                oldstate[wParam & 0xFF] ^= 0x80;
            else
                oldstate[wParam & 0xFF] ^= 0x81;

            for (ch = 0; ch < 256; ch++)
                if (oldstate[ch] != keystate[ch])
                    debug(", M%02x=%02x", ch, keystate[ch]);

            memcpy(oldstate, keystate, sizeof(oldstate));
        }
#endif

        if (wParam == VK_MENU && (HIWORD(lParam) & KF_EXTENDED)) {
            keystate[VK_RMENU] = keystate[VK_MENU];
        }


        /* Nastyness with NUMLock - Shift-NUMLock is left alone though */
        if ((funky_type == FUNKY_VT400 ||
             (funky_type <= FUNKY_LINUX && term->app_keypad_keys &&
              !no_applic_k))
            && wParam == VK_NUMLOCK && !(keystate[VK_SHIFT] & 0x80)) {

            wParam = VK_EXECUTE;

            /* UnToggle NUMLock */
            if ((HIWORD(lParam) & (KF_UP | KF_REPEAT)) == 0)
                keystate[VK_NUMLOCK] ^= 1;
        }

        /* And write back the 'adjusted' state */
        SetKeyboardState(keystate);
    }

    /* Disable Auto repeat if required */
    if (term->repeat_off &&
        (HIWORD(lParam) & (KF_UP | KF_REPEAT)) == KF_REPEAT)
        return 0;

    if ((HIWORD(lParam) & KF_ALTDOWN) && (keystate[VK_RMENU] & 0x80) == 0)
        left_alt = true;

    key_down = ((HIWORD(lParam) & KF_UP) == 0);

    /* Make sure Ctrl-ALT is not the same as AltGr for ToAscii unless told. */
    if (left_alt && (keystate[VK_CONTROL] & 0x80)) {
        if (ctrlaltkeys)
            keystate[VK_MENU] = 0;
        else {
            keystate[VK_RMENU] = 0x80;
            left_alt = false;
        }
    }

    scan = (HIWORD(lParam) & (KF_UP | KF_EXTENDED | 0xFF));
    shift_state = ((keystate[VK_SHIFT] & 0x80) != 0)
        + ((keystate[VK_CONTROL] & 0x80) != 0) * 2;

    /* Note if AltGr was pressed and if it was used as a compose key */
    if (!compose_state) {
        compose_keycode = 0x100;
        if (conf_get_bool(conf, CONF_compose_key)) {
            if (wParam == VK_MENU && (HIWORD(lParam) & KF_EXTENDED))
                compose_keycode = wParam;
        }
        if (wParam == VK_APPS)
            compose_keycode = wParam;
    }

    if (wParam == compose_keycode) {
        if (compose_state == 0
            && (HIWORD(lParam) & (KF_UP | KF_REPEAT)) == 0) compose_state =
                1;
        else if (compose_state == 1 && (HIWORD(lParam) & KF_UP))
            compose_state = 2;
        else
            compose_state = 0;
    } else if (compose_state == 1 && wParam != VK_CONTROL)
        compose_state = 0;

    if (compose_state > 1 && left_alt)
        compose_state = 0;

    /* Sanitize the number pad if not using a PC NumPad */
    if (left_alt || (term->app_keypad_keys && !no_applic_k
                     && funky_type != FUNKY_XTERM)
        || funky_type == FUNKY_VT400 || nethack_keypad || compose_state) {
        if ((HIWORD(lParam) & KF_EXTENDED) == 0) {
            int nParam = 0;
            switch (wParam) {
              case VK_INSERT:
                nParam = VK_NUMPAD0;
                break;
              case VK_END:
                nParam = VK_NUMPAD1;
                break;
              case VK_DOWN:
                nParam = VK_NUMPAD2;
                break;
              case VK_NEXT:
                nParam = VK_NUMPAD3;
                break;
              case VK_LEFT:
                nParam = VK_NUMPAD4;
                break;
              case VK_CLEAR:
                nParam = VK_NUMPAD5;
                break;
              case VK_RIGHT:
                nParam = VK_NUMPAD6;
                break;
              case VK_HOME:
                nParam = VK_NUMPAD7;
                break;
              case VK_UP:
                nParam = VK_NUMPAD8;
                break;
              case VK_PRIOR:
                nParam = VK_NUMPAD9;
                break;
              case VK_DELETE:
                nParam = VK_DECIMAL;
                break;
            }
            if (nParam) {
                if (keystate[VK_NUMLOCK] & 1)
                    shift_state |= 1;
                wParam = nParam;
            }
        }
    }

    /* If a key is pressed and AltGr is not active */
    if (key_down && (keystate[VK_RMENU] & 0x80) == 0 && !compose_state) {
        /* Okay, prepare for most alts then ... */
        if (left_alt)
            *p++ = '\033';

        /* Lets see if it's a pattern we know all about ... */
        if (wParam == VK_PRIOR && shift_state == 1) {
            SendMessage(wgs.term_hwnd, WM_VSCROLL, SB_PAGEUP, 0);
            return 0;
        }
        if (wParam == VK_PRIOR && shift_state == 3) { /* ctrl-shift-pageup */
            SendMessage(wgs.term_hwnd, WM_VSCROLL, SB_TOP, 0);
            return 0;
        }
        if (wParam == VK_NEXT && shift_state == 3) { /* ctrl-shift-pagedown */
            SendMessage(wgs.term_hwnd, WM_VSCROLL, SB_BOTTOM, 0);
            return 0;
        }

        if (wParam == VK_PRIOR && shift_state == 2) {
            SendMessage(wgs.term_hwnd, WM_VSCROLL, SB_LINEUP, 0);
            return 0;
        }
        if (wParam == VK_NEXT && shift_state == 1) {
            SendMessage(wgs.term_hwnd, WM_VSCROLL, SB_PAGEDOWN, 0);
            return 0;
        }
        if (wParam == VK_NEXT && shift_state == 2) {
            SendMessage(wgs.term_hwnd, WM_VSCROLL, SB_LINEDOWN, 0);
            return 0;
        }
        if ((wParam == VK_PRIOR || wParam == VK_NEXT) && shift_state == 3) {
            term_scroll_to_selection(term, (wParam == VK_PRIOR ? 0 : 1));
            return 0;
        }
        if (wParam == VK_INSERT && shift_state == 2) {
            switch (conf_get_int(conf, CONF_ctrlshiftins)) {
              case CLIPUI_IMPLICIT:
                break;          /* no need to re-copy to CLIP_LOCAL */
              case CLIPUI_EXPLICIT:
                term_request_copy(term, clips_system, lenof(clips_system));
                break;
              default:
                break;
            }
            return 0;
        }
        if (wParam == VK_INSERT && shift_state == 1) {
            switch (conf_get_int(conf, CONF_ctrlshiftins)) {
              case CLIPUI_IMPLICIT:
                term_request_paste(term, CLIP_LOCAL);
                break;
              case CLIPUI_EXPLICIT:
                term_request_paste(term, CLIP_SYSTEM);
                break;
              default:
                break;
            }
            return 0;
        }
        if (wParam == 'C' && shift_state == 3) {
            switch (conf_get_int(conf, CONF_ctrlshiftcv)) {
              case CLIPUI_IMPLICIT:
                break;          /* no need to re-copy to CLIP_LOCAL */
              case CLIPUI_EXPLICIT:
                term_request_copy(term, clips_system, lenof(clips_system));
                break;
              default:
                break;
            }
            return 0;
        }
        if (wParam == 'V' && shift_state == 3) {
            switch (conf_get_int(conf, CONF_ctrlshiftcv)) {
              case CLIPUI_IMPLICIT:
                term_request_paste(term, CLIP_LOCAL);
                break;
              case CLIPUI_EXPLICIT:
                term_request_paste(term, CLIP_SYSTEM);
                break;
              default:
                break;
            }
            return 0;
        }
        if (left_alt && wParam == VK_F4 && conf_get_bool(conf, CONF_alt_f4)) {
            return -1;
        }
        if (left_alt && wParam == VK_SPACE && conf_get_bool(conf,
                                                            CONF_alt_space)) {
            SendMessage(wgs.term_hwnd, WM_SYSCOMMAND, SC_KEYMENU, 0);
            return -1;
        }
        if (left_alt && wParam == VK_RETURN &&
            conf_get_bool(conf, CONF_fullscreenonaltenter) &&
            (conf_get_int(conf, CONF_resize_action) != RESIZE_DISABLED)) {
            if ((HIWORD(lParam) & (KF_UP | KF_REPEAT)) != KF_REPEAT)
                flip_full_screen();
            return -1;
        }
        /* Control-Numlock for app-keypad mode switch */
        if (wParam == VK_PAUSE && shift_state == 2) {
            term->app_keypad_keys = !term->app_keypad_keys;
            return 0;
        }

        if (wParam == VK_BACK && shift_state == 0) {    /* Backspace */
            *p++ = (conf_get_bool(conf, CONF_bksp_is_delete) ? 0x7F : 0x08);
            *p++ = 0;
            return -2;
        }
        if (wParam == VK_BACK && shift_state == 1) {    /* Shift Backspace */
            /* We do the opposite of what is configured */
            *p++ = (conf_get_bool(conf, CONF_bksp_is_delete) ? 0x08 : 0x7F);
            *p++ = 0;
            return -2;
        }
        if (wParam == VK_TAB && shift_state == 1) {     /* Shift tab */
            *p++ = 0x1B;
            *p++ = '[';
            *p++ = 'Z';
            return p - output;
        }
        if (wParam == VK_SPACE && shift_state == 2) {   /* Ctrl-Space */
            *p++ = 0;
            return p - output;
        }
        if (wParam == VK_SPACE && shift_state == 3) {   /* Ctrl-Shift-Space */
            *p++ = 160;
            return p - output;
        }
        if (wParam == VK_CANCEL && shift_state == 2) {  /* Ctrl-Break */
            if (backend)
                backend_special(backend, SS_BRK, 0);
            return 0;
        }
        if (wParam == VK_PAUSE) {      /* Break/Pause */
            *p++ = 26;
            *p++ = 0;
            return -2;
        }
        /* Control-2 to Control-8 are special */
        if (shift_state == 2 && wParam >= '2' && wParam <= '8') {
            *p++ = "\000\033\034\035\036\037\177"[wParam - '2'];
            return p - output;
        }
        if (shift_state == 2 && (wParam == 0xBD || wParam == 0xBF)) {
            *p++ = 0x1F;
            return p - output;
        }
        if (shift_state == 2 && (wParam == 0xDF || wParam == 0xDC)) {
            *p++ = 0x1C;
            return p - output;
        }
        if (shift_state == 3 && wParam == 0xDE) {
            *p++ = 0x1E;               /* Ctrl-~ == Ctrl-^ in xterm at least */
            return p - output;
        }

        switch (wParam) {
          case VK_NUMPAD0: keypad_key = '0'; goto numeric_keypad;
          case VK_NUMPAD1: keypad_key = '1'; goto numeric_keypad;
          case VK_NUMPAD2: keypad_key = '2'; goto numeric_keypad;
          case VK_NUMPAD3: keypad_key = '3'; goto numeric_keypad;
          case VK_NUMPAD4: keypad_key = '4'; goto numeric_keypad;
          case VK_NUMPAD5: keypad_key = '5'; goto numeric_keypad;
          case VK_NUMPAD6: keypad_key = '6'; goto numeric_keypad;
          case VK_NUMPAD7: keypad_key = '7'; goto numeric_keypad;
          case VK_NUMPAD8: keypad_key = '8'; goto numeric_keypad;
          case VK_NUMPAD9: keypad_key = '9'; goto numeric_keypad;
          case VK_DECIMAL: keypad_key = '.'; goto numeric_keypad;
          case VK_ADD: keypad_key = '+'; goto numeric_keypad;
          case VK_SUBTRACT: keypad_key = '-'; goto numeric_keypad;
          case VK_MULTIPLY: keypad_key = '*'; goto numeric_keypad;
          case VK_DIVIDE: keypad_key = '/'; goto numeric_keypad;
          case VK_EXECUTE: keypad_key = 'G'; goto numeric_keypad;
            /* also the case for VK_RETURN below can sometimes come here */
          numeric_keypad:
            /* Left Alt overrides all numeric keypad usage to act as
             * numeric character code input */
            if (left_alt) {
                if (keypad_key >= '0' && keypad_key <= '9')
                    alt_sum = alt_sum * 10 + keypad_key - '0';
                else
                    alt_sum = 0;
                break;
            }

            {
                int nchars = format_numeric_keypad_key(
                    (char *)p, term, keypad_key,
                    shift_state & 1, shift_state & 2);
                if (!nchars) {
                    /*
                     * If we didn't get an escape sequence out of the
                     * numeric keypad key, then that must be because
                     * we're in Num Lock mode without application
                     * keypad enabled. In that situation we leave this
                     * keypress to the ToUnicode/ToAsciiEx handler
                     * below, which will translate it according to the
                     * appropriate keypad layout (e.g. so that what a
                     * Brit thinks of as keypad '.' can become ',' in
                     * the German layout).
                     *
                     * An exception is the keypad Return key: if we
                     * didn't get an escape sequence for that, we
                     * treat it like ordinary Return, taking into
                     * account Telnet special new line codes and
                     * config options.
                     */
                    if (keypad_key == '\r')
                        goto ordinary_return_key;
                    break;
                }

                p += nchars;
                return p - output;
            }

            int fkey_number;
          case VK_F1: fkey_number = 1; goto numbered_function_key;
          case VK_F2: fkey_number = 2; goto numbered_function_key;
          case VK_F3: fkey_number = 3; goto numbered_function_key;
          case VK_F4: fkey_number = 4; goto numbered_function_key;
          case VK_F5: fkey_number = 5; goto numbered_function_key;
          case VK_F6: fkey_number = 6; goto numbered_function_key;
          case VK_F7: fkey_number = 7; goto numbered_function_key;
          case VK_F8: fkey_number = 8; goto numbered_function_key;
          case VK_F9: fkey_number = 9; goto numbered_function_key;
          case VK_F10: fkey_number = 10; goto numbered_function_key;
          case VK_F11: fkey_number = 11; goto numbered_function_key;
          case VK_F12: fkey_number = 12; goto numbered_function_key;
          case VK_F13: fkey_number = 13; goto numbered_function_key;
          case VK_F14: fkey_number = 14; goto numbered_function_key;
          case VK_F15: fkey_number = 15; goto numbered_function_key;
          case VK_F16: fkey_number = 16; goto numbered_function_key;
          case VK_F17: fkey_number = 17; goto numbered_function_key;
          case VK_F18: fkey_number = 18; goto numbered_function_key;
          case VK_F19: fkey_number = 19; goto numbered_function_key;
          case VK_F20: fkey_number = 20; goto numbered_function_key;
          numbered_function_key:
            p += format_function_key((char *)p, term, fkey_number,
                                     shift_state & 1, shift_state & 2);
            return p - output;

            SmallKeypadKey sk_key;
          case VK_HOME: sk_key = SKK_HOME; goto small_keypad_key;
          case VK_END: sk_key = SKK_END; goto small_keypad_key;
          case VK_INSERT: sk_key = SKK_INSERT; goto small_keypad_key;
          case VK_DELETE: sk_key = SKK_DELETE; goto small_keypad_key;
          case VK_PRIOR: sk_key = SKK_PGUP; goto small_keypad_key;
          case VK_NEXT: sk_key = SKK_PGDN; goto small_keypad_key;
          small_keypad_key:
            /* These keys don't generate terminal input with Ctrl */
            if (shift_state & 2)
                break;

            p += format_small_keypad_key((char *)p, term, sk_key);
            return p - output;

            char xkey;
          case VK_UP: xkey = 'A'; goto arrow_key;
          case VK_DOWN: xkey = 'B'; goto arrow_key;
          case VK_RIGHT: xkey = 'C'; goto arrow_key;
          case VK_LEFT: xkey = 'D'; goto arrow_key;
          case VK_CLEAR: xkey = 'G'; goto arrow_key; /* close enough */
          arrow_key:
            p += format_arrow_key((char *)p, term, xkey, shift_state & 2);
            return p - output;

          case VK_RETURN:
            if (HIWORD(lParam) & KF_EXTENDED) {
                keypad_key = '\r';
                goto numeric_keypad;
            }
          ordinary_return_key:
            if (shift_state == 0 && term->cr_lf_return) {
                *p++ = '\r';
                *p++ = '\n';
                return p - output;
            } else {
                *p++ = 0x0D;
                *p++ = 0;
                return -2;
            }
        }
    }

    /* Okay we've done everything interesting; let windows deal with
     * the boring stuff */
    {
        bool capsOn = false;

        /* helg: clear CAPS LOCK state if caps lock switches to cyrillic */
        if(keystate[VK_CAPITAL] != 0 &&
           conf_get_bool(conf, CONF_xlat_capslockcyr)) {
            capsOn= !left_alt;
            keystate[VK_CAPITAL] = 0;
        }

        /* XXX how do we know what the max size of the keys array should
         * be is? There's indication on MS' website of an Inquire/InquireEx
         * functioning returning a KBINFO structure which tells us. */
        if (osPlatformId == VER_PLATFORM_WIN32_NT && p_ToUnicodeEx) {
            r = p_ToUnicodeEx(wParam, scan, keystate, keys_unicode,
                              lenof(keys_unicode), 0, kbd_layout);
        } else {
            /* XXX 'keys' parameter is declared in MSDN documentation as
             * 'LPWORD lpChar'.
             * The experience of a French user indicates that on
             * Win98, WORD[] should be passed in, but on Win2K, it should
             * be BYTE[]. German WinXP and my Win2K with "US International"
             * driver corroborate this.
             * Experimentally I've conditionalised the behaviour on the
             * Win9x/NT split, but I suspect it's worse than that.
             * See wishlist item `win-dead-keys' for more horrible detail
             * and speculations. */
            int i;
            static WORD keys[3];
            static BYTE keysb[3];
            r = ToAsciiEx(wParam, scan, keystate, keys, 0, kbd_layout);
            if (r > 0) {
                for (i = 0; i < r; i++) {
                    keysb[i] = (BYTE)keys[i];
                }
                MultiByteToWideChar(CP_ACP, 0, (LPCSTR)keysb, r,
                                    keys_unicode, lenof(keys_unicode));
            }
        }
#ifdef SHOW_TOASCII_RESULT
        if (r == 1 && !key_down) {
            if (alt_sum) {
                if (in_utf(term) || ucsdata.dbcs_screenfont)
                    debug(", (U+%04x)", alt_sum);
                else
                    debug(", LCH(%d)", alt_sum);
            } else {
                debug(", ACH(%d)", keys_unicode[0]);
            }
        } else if (r > 0) {
            int r1;
            debug(", ASC(");
            for (r1 = 0; r1 < r; r1++) {
                debug("%s%d", r1 ? "," : "", keys_unicode[r1]);
            }
            debug(")");
        }
#endif
        if (r > 0) {
            WCHAR keybuf;

            p = output;
            for (i = 0; i < r; i++) {
                wchar_t wch = keys_unicode[i];

                if (compose_state == 2 && wch >= ' ' && wch < 0x80) {
                    compose_char = wch;
                    compose_state++;
                    continue;
                }
                if (compose_state == 3 && wch >= ' ' && wch < 0x80) {
                    int nc;
                    compose_state = 0;

                    if ((nc = check_compose(compose_char, wch)) == -1) {
                        MessageBeep(MB_ICONHAND);
                        return 0;
                    }
                    keybuf = nc;
                    term_keyinputw(term, &keybuf, 1);
                    continue;
                }

                compose_state = 0;

                if (!key_down) {
                    if (alt_sum) {
                        if (in_utf(term) || ucsdata.dbcs_screenfont) {
                            keybuf = alt_sum;
                            term_keyinputw(term, &keybuf, 1);
                        } else {
                            char ch = (char) alt_sum;
                            /*
                             * We need not bother about stdin
                             * backlogs here, because in GUI PuTTY
                             * we can't do anything about it
                             * anyway; there's no means of asking
                             * Windows to hold off on KEYDOWN
                             * messages. We _have_ to buffer
                             * everything we're sent.
                             */
                            term_keyinput(term, -1, &ch, 1);
                        }
                        alt_sum = 0;
                    } else {
                        term_keyinputw(term, &wch, 1);
                    }
                } else {
                    if(capsOn && wch < 0x80) {
                        WCHAR cbuf[2];
                        cbuf[0] = 27;
                        cbuf[1] = xlat_uskbd2cyrllic(wch);
                        term_keyinputw(term, cbuf+!left_alt, 1+!!left_alt);
                    } else {
                        WCHAR cbuf[2];
                        cbuf[0] = '\033';
                        cbuf[1] = wch;
                        term_keyinputw(term, cbuf +!left_alt, 1+!!left_alt);
                    }
                }
                show_mouseptr(false);
            }

            /* This is so the ALT-Numpad and dead keys work correctly. */
            keys_unicode[0] = 0;

            return p - output;
        }
        /* If we're definitely not building up an ALT-54321 then clear it */
        if (!left_alt)
            keys_unicode[0] = 0;
        /* If we will be using alt_sum fix the 256s */
        else if (keys_unicode[0] && (in_utf(term) || ucsdata.dbcs_screenfont))
            keys_unicode[0] = 10;
    }

    /*
     * ALT alone may or may not want to bring up the System menu.
     * If it's not meant to, we return 0 on presses or releases of
     * ALT, to show that we've swallowed the keystroke. Otherwise
     * we return -1, which means Windows will give the keystroke
     * its default handling (i.e. bring up the System menu).
     */
    if (wParam == VK_MENU && !conf_get_bool(conf, CONF_alt_only))
        return 0;

    return -1;
}

static void wintw_set_title(TermWin *tw, const char *title)
{
    sfree(window_name);
    window_name = snewn(1 + strlen(title), char);
    strcpy(window_name, title);
    if (conf_get_bool(conf, CONF_win_name_always) || !IsIconic(wgs.term_hwnd))
        SetWindowText(wgs.term_hwnd, title);
}

static void wintw_set_icon_title(TermWin *tw, const char *title)
{
    sfree(icon_name);
    icon_name = snewn(1 + strlen(title), char);
    strcpy(icon_name, title);
    if (!conf_get_bool(conf, CONF_win_name_always) && IsIconic(wgs.term_hwnd))
        SetWindowText(wgs.term_hwnd, title);
}

static void wintw_set_scrollbar(TermWin *tw, int total, int start, int page)
{
    SCROLLINFO si;

    if (!conf_get_bool(conf, is_full_screen() ?
                       CONF_scrollbar_in_fullscreen : CONF_scrollbar))
        return;

    si.cbSize = sizeof(si);
    si.fMask = SIF_ALL | SIF_DISABLENOSCROLL;
    si.nMin = 0;
    si.nMax = total - 1;
    si.nPage = page;
    si.nPos = start;
    if (wgs.term_hwnd)
        SetScrollInfo(wgs.term_hwnd, SB_VERT, &si, true);
}

static bool wintw_setup_draw_ctx(TermWin *tw)
{
    assert(!wintw_hdc);
    wintw_hdc = make_hdc();
    return wintw_hdc != NULL;
}

static void wintw_free_draw_ctx(TermWin *tw)
{
    assert(wintw_hdc);
    free_hdc(wintw_hdc);
    wintw_hdc = NULL;
}

static void real_palette_set(int n, int r, int g, int b)
{
    internal_set_colour(n, r, g, b);
    if (pal) {
        logpal->palPalEntry[n].peRed = r;
        logpal->palPalEntry[n].peGreen = g;
        logpal->palPalEntry[n].peBlue = b;
        logpal->palPalEntry[n].peFlags = PC_NOCOLLAPSE;
        SetPaletteEntries(pal, 0, NALLCOLOURS, logpal->palPalEntry);
    }
}

static bool wintw_palette_get(TermWin *tw, int n, int *r, int *g, int *b)
{
    if (n < 0 || n >= NALLCOLOURS)
        return false;
    *r = colours_rgb[n].r;
    *g = colours_rgb[n].g;
    *b = colours_rgb[n].b;
    return true;
}

static void wintw_palette_set(TermWin *tw, int n, int r, int g, int b)
{
    if (n >= 16)
        n += 256 - 16;
    if (n >= NALLCOLOURS)
        return;
    real_palette_set(n, r, g, b);
    if (pal) {
        HDC hdc = make_hdc();
        UnrealizeObject(pal);
        RealizePalette(hdc);
        free_hdc(hdc);
    } else {
        if (n == (ATTR_DEFBG>>ATTR_BGSHIFT))
            /* If Default Background changes, we need to ensure any
             * space between the text area and the window border is
             * redrawn. */
            InvalidateRect(wgs.term_hwnd, NULL, true);
    }
}

static void wintw_palette_reset(TermWin *tw)
{
    int i;

    /* And this */
    for (i = 0; i < NALLCOLOURS; i++) {
        internal_set_colour(i, defpal[i].rgbtRed,
                            defpal[i].rgbtGreen, defpal[i].rgbtBlue);
        if (pal) {
            logpal->palPalEntry[i].peRed = defpal[i].rgbtRed;
            logpal->palPalEntry[i].peGreen = defpal[i].rgbtGreen;
            logpal->palPalEntry[i].peBlue = defpal[i].rgbtBlue;
            logpal->palPalEntry[i].peFlags = 0;
        }
    }

    if (pal) {
        HDC hdc;
        SetPaletteEntries(pal, 0, NALLCOLOURS, logpal->palPalEntry);
        hdc = make_hdc();
        RealizePalette(hdc);
        free_hdc(hdc);
    } else {
        /* Default Background may have changed. Ensure any space between
         * text area and window border is redrawn. */
        InvalidateRect(wgs.term_hwnd, NULL, true);
    }
}

void write_aclip(int clipboard, char *data, int len, bool must_deselect)
{
    HGLOBAL clipdata;
    void *lock;

    if (clipboard != CLIP_SYSTEM)
        return;

    clipdata = GlobalAlloc(GMEM_DDESHARE | GMEM_MOVEABLE, len + 1);
    if (!clipdata)
        return;
    lock = GlobalLock(clipdata);
    if (!lock)
        return;
    memcpy(lock, data, len);
    ((unsigned char *) lock)[len] = 0;
    GlobalUnlock(clipdata);

    if (!must_deselect)
        SendMessage(wgs.term_hwnd, WM_IGNORE_CLIP, true, 0);

    if (OpenClipboard(wgs.term_hwnd)) {
        EmptyClipboard();
        SetClipboardData(CF_TEXT, clipdata);
        CloseClipboard();
    } else
        GlobalFree(clipdata);

    if (!must_deselect)
        SendMessage(wgs.term_hwnd, WM_IGNORE_CLIP, false, 0);
}

typedef struct _rgbindex {
    int index;
    COLORREF ref;
} rgbindex;

int cmpCOLORREF(void *va, void *vb)
{
    COLORREF a = ((rgbindex *)va)->ref;
    COLORREF b = ((rgbindex *)vb)->ref;
    return (a < b) ? -1 : (a > b) ? +1 : 0;
}

/*
 * Note: unlike write_aclip() this will not append a nul.
 */
static void wintw_clip_write(
    TermWin *tw, int clipboard, wchar_t *data, int *attr,
    truecolour *truecolour, int len, bool must_deselect)
{
    HGLOBAL clipdata, clipdata2, clipdata3;
    int len2;
    void *lock, *lock2, *lock3;

    if (clipboard != CLIP_SYSTEM)
        return;

    len2 = WideCharToMultiByte(CP_ACP, 0, data, len, 0, 0, NULL, NULL);

    clipdata = GlobalAlloc(GMEM_DDESHARE | GMEM_MOVEABLE,
                           len * sizeof(wchar_t));
    clipdata2 = GlobalAlloc(GMEM_DDESHARE | GMEM_MOVEABLE, len2);

    if (!clipdata || !clipdata2) {
        if (clipdata)
            GlobalFree(clipdata);
        if (clipdata2)
            GlobalFree(clipdata2);
        return;
    }
    if (!(lock = GlobalLock(clipdata))) {
        GlobalFree(clipdata);
        GlobalFree(clipdata2);
        return;
    }
    if (!(lock2 = GlobalLock(clipdata2))) {
        GlobalUnlock(clipdata);
        GlobalFree(clipdata);
        GlobalFree(clipdata2);
        return;
    }

    memcpy(lock, data, len * sizeof(wchar_t));
    WideCharToMultiByte(CP_ACP, 0, data, len, lock2, len2, NULL, NULL);

    if (conf_get_bool(conf, CONF_rtf_paste)) {
        wchar_t unitab[256];
        strbuf *rtf = strbuf_new();
        unsigned char *tdata = (unsigned char *)lock2;
        wchar_t *udata = (wchar_t *)lock;
        int uindex = 0, tindex = 0;
        int multilen, blen, alen, totallen, i;
        char before[16], after[4];
        int fgcolour,  lastfgcolour  = -1;
        int bgcolour,  lastbgcolour  = -1;
        COLORREF fg,   lastfg = -1;
        COLORREF bg,   lastbg = -1;
        int attrBold,  lastAttrBold  = 0;
        int attrUnder, lastAttrUnder = 0;
        int palette[NALLCOLOURS];
        int numcolours;
        tree234 *rgbtree = NULL;
        FontSpec *font = conf_get_fontspec(conf, CONF_font);

        get_unitab(CP_ACP, unitab, 0);

        strbuf_catf(
            rtf, "{\\rtf1\\ansi\\deff0{\\fonttbl\\f0\\fmodern %s;}\\f0\\fs%d",
            font->name, font->height*2);

        /*
         * Add colour palette
         * {\colortbl ;\red255\green0\blue0;\red0\green0\blue128;}
         */

        /*
         * First - Determine all colours in use
         *    o  Foregound and background colours share the same palette
         */
        if (attr) {
            memset(palette, 0, sizeof(palette));
            for (i = 0; i < (len-1); i++) {
                fgcolour = ((attr[i] & ATTR_FGMASK) >> ATTR_FGSHIFT);
                bgcolour = ((attr[i] & ATTR_BGMASK) >> ATTR_BGSHIFT);

                if (attr[i] & ATTR_REVERSE) {
                    int tmpcolour = fgcolour;   /* Swap foreground and background */
                    fgcolour = bgcolour;
                    bgcolour = tmpcolour;
                }

                if (bold_colours && (attr[i] & ATTR_BOLD)) {
                    if (fgcolour  <   8)        /* ANSI colours */
                        fgcolour +=   8;
                    else if (fgcolour >= 256)   /* Default colours */
                        fgcolour ++;
                }

                if ((attr[i] & ATTR_BLINK)) {
                    if (bgcolour  <   8)        /* ANSI colours */
                        bgcolour +=   8;
                    else if (bgcolour >= 256)   /* Default colours */
                        bgcolour ++;
                }

                palette[fgcolour]++;
                palette[bgcolour]++;
            }

            if (truecolour) {
                rgbtree = newtree234(cmpCOLORREF);
                for (i = 0; i < (len-1); i++) {
                    if (truecolour[i].fg.enabled) {
                        rgbindex *rgbp = snew(rgbindex);
                        rgbp->ref = RGB(truecolour[i].fg.r,
                                        truecolour[i].fg.g,
                                        truecolour[i].fg.b);
                        if (add234(rgbtree, rgbp) != rgbp)
                            sfree(rgbp);
                    }
                    if (truecolour[i].bg.enabled) {
                        rgbindex *rgbp = snew(rgbindex);
                        rgbp->ref = RGB(truecolour[i].bg.r,
                                        truecolour[i].bg.g,
                                        truecolour[i].bg.b);
                        if (add234(rgbtree, rgbp) != rgbp)
                            sfree(rgbp);
                    }
                }
            }

            /*
             * Next - Create a reduced palette
             */
            numcolours = 0;
            for (i = 0; i < NALLCOLOURS; i++) {
                if (palette[i] != 0)
                    palette[i]  = ++numcolours;
            }

            if (rgbtree) {
                rgbindex *rgbp;
                for (i = 0; (rgbp = index234(rgbtree, i)) != NULL; i++)
                    rgbp->index = ++numcolours;
            }

            /*
             * Finally - Write the colour table
             */
            put_datapl(rtf, PTRLEN_LITERAL("{\\colortbl ;"));

            for (i = 0; i < NALLCOLOURS; i++) {
                if (palette[i] != 0) {
                    strbuf_catf(rtf, "\\red%d\\green%d\\blue%d;",
                                defpal[i].rgbtRed, defpal[i].rgbtGreen,
                                defpal[i].rgbtBlue);
                }
            }
            if (rgbtree) {
                rgbindex *rgbp;
                for (i = 0; (rgbp = index234(rgbtree, i)) != NULL; i++)
                    strbuf_catf(rtf, "\\red%d\\green%d\\blue%d;",
                                GetRValue(rgbp->ref), GetGValue(rgbp->ref),
                                GetBValue(rgbp->ref));
            }
            put_datapl(rtf, PTRLEN_LITERAL("}"));
        }

        /*
         * We want to construct a piece of RTF that specifies the
         * same Unicode text. To do this we will read back in
         * parallel from the Unicode data in `udata' and the
         * non-Unicode data in `tdata'. For each character in
         * `tdata' which becomes the right thing in `udata' when
         * looked up in `unitab', we just copy straight over from
         * tdata. For each one that doesn't, we must WCToMB it
         * individually and produce a \u escape sequence.
         *
         * It would probably be more robust to just bite the bullet
         * and WCToMB each individual Unicode character one by one,
         * then MBToWC each one back to see if it was an accurate
         * translation; but that strikes me as a horrifying number
         * of Windows API calls so I want to see if this faster way
         * will work. If it screws up badly we can always revert to
         * the simple and slow way.
         */
        while (tindex < len2 && uindex < len &&
               tdata[tindex] && udata[uindex]) {
            if (tindex + 1 < len2 &&
                tdata[tindex] == '\r' &&
                tdata[tindex+1] == '\n') {
                tindex++;
                uindex++;
            }

            /*
             * Set text attributes
             */
            if (attr) {
                /*
                 * Determine foreground and background colours
                 */
                if (truecolour && truecolour[tindex].fg.enabled) {
                    fgcolour = -1;
                    fg = RGB(truecolour[tindex].fg.r,
                             truecolour[tindex].fg.g,
                             truecolour[tindex].fg.b);
                } else {
                    fgcolour = ((attr[tindex] & ATTR_FGMASK) >> ATTR_FGSHIFT);
                    fg = -1;
                }

                if (truecolour && truecolour[tindex].bg.enabled) {
                    bgcolour = -1;
                    bg = RGB(truecolour[tindex].bg.r,
                             truecolour[tindex].bg.g,
                             truecolour[tindex].bg.b);
                } else {
                    bgcolour = ((attr[tindex] & ATTR_BGMASK) >> ATTR_BGSHIFT);
                    bg = -1;
                }

                if (attr[tindex] & ATTR_REVERSE) {
                    int tmpcolour = fgcolour;       /* Swap foreground and background */
                    fgcolour = bgcolour;
                    bgcolour = tmpcolour;

                    COLORREF tmpref = fg;
                    fg = bg;
                    bg = tmpref;
                }

                if (bold_colours && (attr[tindex] & ATTR_BOLD) && (fgcolour >= 0)) {
                    if (fgcolour  <   8)            /* ANSI colours */
                        fgcolour +=   8;
                    else if (fgcolour >= 256)       /* Default colours */
                        fgcolour ++;
                }

                if ((attr[tindex] & ATTR_BLINK) && (bgcolour >= 0)) {
                    if (bgcolour  <   8)            /* ANSI colours */
                        bgcolour +=   8;
                    else if (bgcolour >= 256)       /* Default colours */
                        bgcolour ++;
                }

                /*
                 * Collect other attributes
                 */
                if (bold_font_mode != BOLD_NONE)
                    attrBold  = attr[tindex] & ATTR_BOLD;
                else
                    attrBold  = 0;

                attrUnder = attr[tindex] & ATTR_UNDER;

                /*
                 * Reverse video
                 *   o  If video isn't reversed, ignore colour attributes for default foregound
                 *      or background.
                 *   o  Special case where bolded text is displayed using the default foregound
                 *      and background colours - force to bolded RTF.
                 */
                if (!(attr[tindex] & ATTR_REVERSE)) {
                    if (bgcolour >= 256)            /* Default color */
                        bgcolour  = -1;             /* No coloring */

                    if (fgcolour >= 256) {          /* Default colour */
                        if (bold_colours && (fgcolour & 1) && bgcolour == -1)
                            attrBold = ATTR_BOLD;   /* Emphasize text with bold attribute */

                        fgcolour  = -1;             /* No coloring */
                    }
                }

                /*
                 * Write RTF text attributes
                 */
                if ((lastfgcolour != fgcolour) || (lastfg != fg)) {
                    lastfgcolour  = fgcolour;
                    lastfg        = fg;
                    if (fg == -1) {
                        strbuf_catf(rtf, "\\cf%d ",
                                    (fgcolour >= 0) ? palette[fgcolour] : 0);
                    } else {
                        rgbindex rgb, *rgbp;
                        rgb.ref = fg;
                        if ((rgbp = find234(rgbtree, &rgb, NULL)) != NULL)
                            strbuf_catf(rtf, "\\cf%d ", rgbp->index);
                    }
                }

                if ((lastbgcolour != bgcolour) || (lastbg != bg)) {
                    lastbgcolour  = bgcolour;
                    lastbg        = bg;
                    if (bg == -1)
                        strbuf_catf(rtf, "\\highlight%d ",
                                    (bgcolour >= 0) ? palette[bgcolour] : 0);
                    else {
                        rgbindex rgb, *rgbp;
                        rgb.ref = bg;
                        if ((rgbp = find234(rgbtree, &rgb, NULL)) != NULL)
                            strbuf_catf(rtf, "\\highlight%d ", rgbp->index);
                    }
                }

                if (lastAttrBold != attrBold) {
                    lastAttrBold  = attrBold;
                    put_datapl(rtf, attrBold ?
                               PTRLEN_LITERAL("\\b ") :
                               PTRLEN_LITERAL("\\b0 "));
                }

                if (lastAttrUnder != attrUnder) {
                    lastAttrUnder  = attrUnder;
                    put_datapl(rtf, attrUnder ?
                               PTRLEN_LITERAL("\\ul ") :
                               PTRLEN_LITERAL("\\ulnone "));
                }
            }

            if (unitab[tdata[tindex]] == udata[uindex]) {
                multilen = 1;
                before[0] = '\0';
                after[0] = '\0';
                blen = alen = 0;
            } else {
                multilen = WideCharToMultiByte(CP_ACP, 0, unitab+uindex, 1,
                                               NULL, 0, NULL, NULL);
                if (multilen != 1) {
                    blen = sprintf(before, "{\\uc%d\\u%d", (int)multilen,
                                   (int)udata[uindex]);
                    alen = 1; strcpy(after, "}");
                } else {
                    blen = sprintf(before, "\\u%d", udata[uindex]);
                    alen = 0; after[0] = '\0';
                }
            }
            assert(tindex + multilen <= len2);
            totallen = blen + alen;
            for (i = 0; i < multilen; i++) {
                if (tdata[tindex+i] == '\\' ||
                    tdata[tindex+i] == '{' ||
                    tdata[tindex+i] == '}')
                    totallen += 2;
                else if (tdata[tindex+i] == 0x0D || tdata[tindex+i] == 0x0A)
                    totallen += 6;     /* \par\r\n */
                else if (tdata[tindex+i] > 0x7E || tdata[tindex+i] < 0x20)
                    totallen += 4;
                else
                    totallen++;
            }

            put_data(rtf, before, blen);
            for (i = 0; i < multilen; i++) {
                if (tdata[tindex+i] == '\\' ||
                    tdata[tindex+i] == '{' ||
                    tdata[tindex+i] == '}') {
                    put_byte(rtf, '\\');
                    put_byte(rtf, tdata[tindex+i]);
                } else if (tdata[tindex+i] == 0x0D || tdata[tindex+i] == 0x0A) {
                    put_datapl(rtf, PTRLEN_LITERAL("\\par\r\n"));
                } else if (tdata[tindex+i] > 0x7E || tdata[tindex+i] < 0x20) {
                    strbuf_catf(rtf, "\\'%02x", tdata[tindex+i]);
                } else {
                    put_byte(rtf, tdata[tindex+i]);
                }
            }
            put_data(rtf, after, alen);

            tindex += multilen;
            uindex++;
        }

        put_datapl(rtf, PTRLEN_LITERAL("}\0\0")); /* Terminate RTF stream */

        clipdata3 = GlobalAlloc(GMEM_DDESHARE | GMEM_MOVEABLE, rtf->len);
        if (clipdata3 && (lock3 = GlobalLock(clipdata3)) != NULL) {
            memcpy(lock3, rtf->u, rtf->len);
            GlobalUnlock(clipdata3);
        }
        strbuf_free(rtf);

        if (rgbtree) {
            rgbindex *rgbp;
            while ((rgbp = delpos234(rgbtree, 0)) != NULL)
                sfree(rgbp);
            freetree234(rgbtree);
        }
    } else
        clipdata3 = NULL;

    GlobalUnlock(clipdata);
    GlobalUnlock(clipdata2);

    if (!must_deselect)
        SendMessage(wgs.term_hwnd, WM_IGNORE_CLIP, true, 0);

    if (OpenClipboard(wgs.term_hwnd)) {
        EmptyClipboard();
        SetClipboardData(CF_UNICODETEXT, clipdata);
        SetClipboardData(CF_TEXT, clipdata2);
        if (clipdata3)
            SetClipboardData(RegisterClipboardFormat(CF_RTF), clipdata3);
        CloseClipboard();
    } else {
        GlobalFree(clipdata);
        GlobalFree(clipdata2);
    }

    if (!must_deselect)
        SendMessage(wgs.term_hwnd, WM_IGNORE_CLIP, false, 0);
}

static DWORD WINAPI clipboard_read_threadfunc(void *param)
{
    HWND hwnd = (HWND)param;
    HGLOBAL clipdata;

    if (OpenClipboard(NULL)) {
        if ((clipdata = GetClipboardData(CF_UNICODETEXT))) {
            SendMessage(hwnd, WM_GOT_CLIPDATA,
                        (WPARAM)true, (LPARAM)clipdata);
        } else if ((clipdata = GetClipboardData(CF_TEXT))) {
            SendMessage(hwnd, WM_GOT_CLIPDATA,
                        (WPARAM)false, (LPARAM)clipdata);
        }
        CloseClipboard();
    }

    return 0;
}

static void process_clipdata(HGLOBAL clipdata, bool unicode)
{
    wchar_t *clipboard_contents = NULL;
    size_t clipboard_length = 0;

    if (unicode) {
        wchar_t *p = GlobalLock(clipdata);
        wchar_t *p2;

        if (p) {
            /* Unwilling to rely on Windows having wcslen() */
            for (p2 = p; *p2; p2++);
            clipboard_length = p2 - p;
            clipboard_contents = snewn(clipboard_length + 1, wchar_t);
            memcpy(clipboard_contents, p, clipboard_length * sizeof(wchar_t));
            clipboard_contents[clipboard_length] = L'\0';
            term_do_paste(term, clipboard_contents, clipboard_length);
        }
    } else {
        char *s = GlobalLock(clipdata);
        int i;

        if (s) {
            i = MultiByteToWideChar(CP_ACP, 0, s, strlen(s) + 1, 0, 0);
            clipboard_contents = snewn(i, wchar_t);
            MultiByteToWideChar(CP_ACP, 0, s, strlen(s) + 1,
                                clipboard_contents, i);
            clipboard_length = i - 1;
            clipboard_contents[clipboard_length] = L'\0';
            term_do_paste(term, clipboard_contents, clipboard_length);
        }
    }

    sfree(clipboard_contents);
}

static void wintw_clip_request_paste(TermWin *tw, int clipboard)
{
    assert(clipboard == CLIP_SYSTEM);

    /*
     * I always thought pasting was synchronous in Windows; the
     * clipboard access functions certainly _look_ synchronous,
     * unlike the X ones. But in fact it seems that in some
     * situations the contents of the clipboard might not be
     * immediately available, and the clipboard-reading functions
     * may block. This leads to trouble if the application
     * delivering the clipboard data has to get hold of it by -
     * for example - talking over a network connection which is
     * forwarded through this very PuTTY.
     *
     * Hence, we spawn a subthread to read the clipboard, and do
     * our paste when it's finished. The thread will send a
     * message back to our main window when it terminates, and
     * that tells us it's OK to paste.
     */
    DWORD in_threadid; /* required for Win9x */
<<<<<<< HEAD
    HANDLE hThread;
    hThread = CreateThread(NULL, 0, clipboard_read_threadfunc,
		 hwnd, 0, &in_threadid);
    CloseHandle(hThread);
=======
    CreateThread(NULL, 0, clipboard_read_threadfunc,
                 wgs.term_hwnd, 0, &in_threadid);
>>>>>>> 26930236
}

/*
 * Print a modal (Really Bad) message box and perform a fatal exit.
 */
void modalfatalbox(const char *fmt, ...)
{
    va_list ap;
    char *message, *title;

    va_start(ap, fmt);
    message = dupvprintf(fmt, ap);
    va_end(ap);
    title = dupprintf("%s Fatal Error", appname);
    MessageBox(wgs.term_hwnd, message, title,
               MB_SYSTEMMODAL | MB_ICONERROR | MB_OK);
    sfree(message);
    sfree(title);
    cleanup_exit(1);
}

/*
 * Print a message box and don't close the connection.
 */
void nonfatal(const char *fmt, ...)
{
    va_list ap;
    char *message, *title;

    va_start(ap, fmt);
    message = dupvprintf(fmt, ap);
    va_end(ap);
    title = dupprintf("%s Error", appname);
    MessageBox(wgs.term_hwnd, message, title, MB_ICONERROR | MB_OK);
    sfree(message);
    sfree(title);
}

static bool flash_window_ex(DWORD dwFlags, UINT uCount, DWORD dwTimeout)
{
    if (p_FlashWindowEx) {
        FLASHWINFO fi;
        fi.cbSize = sizeof(fi);
        fi.hwnd = wgs.term_hwnd;
        fi.dwFlags = dwFlags;
        fi.uCount = uCount;
        fi.dwTimeout = dwTimeout;
        return (*p_FlashWindowEx)(&fi);
    }
    else
        return false; /* shrug */
}

static void flash_window(int mode);
static long next_flash;
static bool flashing = false;

/*
 * Timer for platforms where we must maintain window flashing manually
 * (e.g., Win95).
 */
static void flash_window_timer(void *ctx, unsigned long now)
{
    if (flashing && now == next_flash) {
        flash_window(1);
    }
}

/*
 * Manage window caption / taskbar flashing, if enabled.
 * 0 = stop, 1 = maintain, 2 = start
 */
static void flash_window(int mode)
{
    int beep_ind = conf_get_int(conf, CONF_beep_ind);
    if ((mode == 0) || (beep_ind == B_IND_DISABLED)) {
        /* stop */
        if (flashing) {
            flashing = false;
            if (p_FlashWindowEx)
                flash_window_ex(FLASHW_STOP, 0, 0);
            else
                FlashWindow(wgs.term_hwnd, false);
        }

    } else if (mode == 2) {
        /* start */
        if (!flashing) {
            flashing = true;
            if (p_FlashWindowEx) {
                /* For so-called "steady" mode, we use uCount=2, which
                 * seems to be the traditional number of flashes used
                 * by user notifications (e.g., by Explorer).
                 * uCount=0 appears to enable continuous flashing, per
                 * "flashing" mode, although I haven't seen this
                 * documented. */
                flash_window_ex(FLASHW_ALL | FLASHW_TIMER,
                                (beep_ind == B_IND_FLASH ? 0 : 2),
                                0 /* system cursor blink rate */);
                /* No need to schedule timer */
            } else {
                FlashWindow(wgs.term_hwnd, true);
                next_flash = schedule_timer(450, flash_window_timer,
                                            wgs.term_hwnd);
            }
        }

    } else if ((mode == 1) && (beep_ind == B_IND_FLASH)) {
        /* maintain */
        if (flashing && !p_FlashWindowEx) {
            FlashWindow(wgs.term_hwnd, true);    /* toggle */
            next_flash = schedule_timer(450, flash_window_timer,
                                        wgs.term_hwnd);
        }
    }
}

/*
 * Beep.
 */
static void wintw_bell(TermWin *tw, int mode)
{
    if (mode == BELL_DEFAULT) {
        /*
         * For MessageBeep style bells, we want to be careful of
         * timing, because they don't have the nice property of
         * PlaySound bells that each one cancels the previous
         * active one. So we limit the rate to one per 50ms or so.
         */
        static long lastbeep = 0;
        long beepdiff;

        beepdiff = GetTickCount() - lastbeep;
        if (beepdiff >= 0 && beepdiff < 50)
            return;
        MessageBeep(MB_OK);
        /*
         * The above MessageBeep call takes time, so we record the
         * time _after_ it finishes rather than before it starts.
         */
        lastbeep = GetTickCount();
    } else if (mode == BELL_WAVEFILE) {
        Filename *bell_wavefile = conf_get_filename(conf, CONF_bell_wavefile);
        if (!p_PlaySound || !p_PlaySound(bell_wavefile->path, NULL,
                         SND_ASYNC | SND_FILENAME)) {
            char *buf, *otherbuf;
            buf = dupprintf(
                "Unable to play sound file\n%s\nUsing default sound instead",
                bell_wavefile->path);
            otherbuf = dupprintf("%s Sound Error", appname);
            MessageBox(wgs.term_hwnd, buf, otherbuf,
                       MB_OK | MB_ICONEXCLAMATION);
            sfree(buf);
            sfree(otherbuf);
            conf_set_int(conf, CONF_beep, BELL_DEFAULT);
        }
    } else if (mode == BELL_PCSPEAKER) {
        static long lastbeep = 0;
        long beepdiff;

        beepdiff = GetTickCount() - lastbeep;
        if (beepdiff >= 0 && beepdiff < 50)
            return;

        /*
         * We must beep in different ways depending on whether this
         * is a 95-series or NT-series OS.
         */
        if (osPlatformId == VER_PLATFORM_WIN32_NT)
            Beep(800, 100);
        else
            MessageBeep(-1);
        lastbeep = GetTickCount();
    }
    /* Otherwise, either visual bell or disabled; do nothing here */
    if (!term->has_focus) {
        flash_window(2);               /* start */
    }
}

/*
 * Minimise or restore the window in response to a server-side
 * request.
 */
static void wintw_set_minimised(TermWin *tw, bool minimised)
{
    if (IsIconic(wgs.term_hwnd)) {
        if (!minimised)
            ShowWindow(wgs.term_hwnd, SW_RESTORE);
    } else {
        if (minimised)
            ShowWindow(wgs.term_hwnd, SW_MINIMIZE);
    }
}

/*
 * Move the window in response to a server-side request.
 */
static void wintw_move(TermWin *tw, int x, int y)
{
    int resize_action = conf_get_int(conf, CONF_resize_action);
    if (resize_action == RESIZE_DISABLED ||
        resize_action == RESIZE_FONT ||
        IsZoomed(wgs.term_hwnd))
       return;

    SetWindowPos(wgs.term_hwnd, NULL, x, y, 0, 0, SWP_NOSIZE | SWP_NOZORDER);
}

/*
 * Move the window to the top or bottom of the z-order in response
 * to a server-side request.
 */
static void wintw_set_zorder(TermWin *tw, bool top)
{
    if (conf_get_bool(conf, CONF_alwaysontop))
        return;                        /* ignore */
    SetWindowPos(wgs.term_hwnd, top ? HWND_TOP : HWND_BOTTOM, 0, 0, 0, 0,
                 SWP_NOMOVE | SWP_NOSIZE);
}

/*
 * Refresh the window in response to a server-side request.
 */
static void wintw_refresh(TermWin *tw)
{
    InvalidateRect(wgs.term_hwnd, NULL, true);
}

/*
 * Maximise or restore the window in response to a server-side
 * request.
 */
static void wintw_set_maximised(TermWin *tw, bool maximised)
{
    if (IsZoomed(wgs.term_hwnd)) {
        if (!maximised)
            ShowWindow(wgs.term_hwnd, SW_RESTORE);
    } else {
        if (maximised)
            ShowWindow(wgs.term_hwnd, SW_MAXIMIZE);
    }
}

/*
 * Report whether the window is iconic, for terminal reports.
 */
static bool wintw_is_minimised(TermWin *tw)
{
    return IsIconic(wgs.term_hwnd);
}

/*
 * Report the window's position, for terminal reports.
 */
static void wintw_get_pos(TermWin *tw, int *x, int *y)
{
    RECT r;
    GetWindowRect(wgs.term_hwnd, &r);
    *x = r.left;
    *y = r.top;
}

/*
 * Report the window's pixel size, for terminal reports.
 */
static void wintw_get_pixels(TermWin *tw, int *x, int *y)
{
    RECT r;
    GetWindowRect(wgs.term_hwnd, &r);
    *x = r.right - r.left;
    *y = r.bottom - r.top;
}

/*
 * Return the window or icon title.
 */
static const char *wintw_get_title(TermWin *tw, bool icon)
{
    return icon ? icon_name : window_name;
}

/*
 * See if we're in full-screen mode.
 */
static bool is_full_screen()
{
    if (!IsZoomed(wgs.term_hwnd))
        return false;
    if (GetWindowLongPtr(wgs.term_hwnd, GWL_STYLE) & WS_CAPTION)
        return false;
    return true;
}

/* Get the rect/size of a full screen window using the nearest available
 * monitor in multimon systems; default to something sensible if only
 * one monitor is present. */
static bool get_fullscreen_rect(RECT * ss)
{
#if defined(MONITOR_DEFAULTTONEAREST) && !defined(NO_MULTIMON)
        HMONITOR mon;
        MONITORINFO mi;
        mon = MonitorFromWindow(wgs.term_hwnd, MONITOR_DEFAULTTONEAREST);
        mi.cbSize = sizeof(mi);
        GetMonitorInfo(mon, &mi);

        /* structure copy */
        *ss = mi.rcMonitor;
        return true;
#else
/* could also use code like this:
        ss->left = ss->top = 0;
        ss->right = GetSystemMetrics(SM_CXSCREEN);
        ss->bottom = GetSystemMetrics(SM_CYSCREEN);
*/
        return GetClientRect(GetDesktopWindow(), ss);
#endif
}


/*
 * Go full-screen. This should only be called when we are already
 * maximised.
 */
static void make_full_screen()
{
    DWORD style;
        RECT ss;

    assert(IsZoomed(wgs.term_hwnd));

        if (is_full_screen())
                return;

    /* Remove the window furniture. */
    style = GetWindowLongPtr(wgs.term_hwnd, GWL_STYLE);
    style &= ~(WS_CAPTION | WS_BORDER | WS_THICKFRAME);
    if (conf_get_bool(conf, CONF_scrollbar_in_fullscreen))
        style |= WS_VSCROLL;
    else
        style &= ~WS_VSCROLL;
    SetWindowLongPtr(wgs.term_hwnd, GWL_STYLE, style);

    /* Resize ourselves to exactly cover the nearest monitor. */
        get_fullscreen_rect(&ss);
    SetWindowPos(wgs.term_hwnd, HWND_TOP, ss.left, ss.top,
                 ss.right - ss.left, ss.bottom - ss.top, SWP_FRAMECHANGED);

    /* We may have changed size as a result */

    reset_window(0);

    /* Tick the menu item in the System and context menus. */
    {
        int i;
        for (i = 0; i < lenof(popup_menus); i++)
            CheckMenuItem(popup_menus[i].menu, IDM_FULLSCREEN, MF_CHECKED);
    }
}

/*
 * Clear the full-screen attributes.
 */
static void clear_full_screen()
{
    DWORD oldstyle, style;

    /* Reinstate the window furniture. */
    style = oldstyle = GetWindowLongPtr(wgs.term_hwnd, GWL_STYLE);
    style |= WS_CAPTION | WS_BORDER;
    if (conf_get_int(conf, CONF_resize_action) == RESIZE_DISABLED)
        style &= ~WS_THICKFRAME;
    else
        style |= WS_THICKFRAME;
    if (conf_get_bool(conf, CONF_scrollbar))
        style |= WS_VSCROLL;
    else
        style &= ~WS_VSCROLL;
    if (style != oldstyle) {
        SetWindowLongPtr(wgs.term_hwnd, GWL_STYLE, style);
        SetWindowPos(wgs.term_hwnd, NULL, 0, 0, 0, 0,
                     SWP_NOMOVE | SWP_NOSIZE | SWP_NOZORDER |
                     SWP_FRAMECHANGED);
    }

    /* Untick the menu item in the System and context menus. */
    {
        int i;
        for (i = 0; i < lenof(popup_menus); i++)
            CheckMenuItem(popup_menus[i].menu, IDM_FULLSCREEN, MF_UNCHECKED);
    }
}

/*
 * Toggle full-screen mode.
 */
static void flip_full_screen()
{
    if (is_full_screen()) {
        ShowWindow(wgs.term_hwnd, SW_RESTORE);
    } else if (IsZoomed(wgs.term_hwnd)) {
        make_full_screen();
    } else {
        SendMessage(wgs.term_hwnd, WM_FULLSCR_ON_MAX, 0, 0);
        ShowWindow(wgs.term_hwnd, SW_MAXIMIZE);
    }
}

static size_t win_seat_output(Seat *seat, bool is_stderr,
                              const void *data, size_t len)
{
    return term_data(term, is_stderr, data, len);
}

static bool win_seat_eof(Seat *seat)
{
    return true;   /* do respond to incoming EOF with outgoing */
}

static int win_seat_get_userpass_input(
    Seat *seat, prompts_t *p, bufchain *input)
{
    int ret;
    ret = cmdline_get_passwd_input(p);
    if (ret == -1)
        ret = term_get_userpass_input(term, p, input);
    return ret;
}

static bool win_seat_set_trust_status(Seat *seat, bool trusted)
{
    term_set_trust_status(term, trusted);
    return true;
}

static bool win_seat_get_cursor_position(Seat *seat, int *x, int *y)
{
    term_get_cursor_position(term, x, y);
    return true;
}<|MERGE_RESOLUTION|>--- conflicted
+++ resolved
@@ -755,19 +755,12 @@
             exwinmode |= WS_EX_TOPMOST;
         if (conf_get_bool(conf, CONF_sunken_edge))
             exwinmode |= WS_EX_CLIENTEDGE;
-<<<<<<< HEAD
-        hwnd = CreateWindowExW(exwinmode, uappname, uappname,
-                               winmode, CW_USEDEFAULT, CW_USEDEFAULT,
-                               guess_width, guess_height,
-                               NULL, NULL, inst, NULL);
-	/* {{{ winfrip */
-	winfrip_transp_op(WINFRIP_TRANSP_OP_FOCUS_SET, hwnd);
-	/* winfrip }}} */
-=======
         wgs.term_hwnd = CreateWindowExW(
             exwinmode, uappname, uappname, winmode, CW_USEDEFAULT,
             CW_USEDEFAULT, guess_width, guess_height, NULL, NULL, inst, NULL);
->>>>>>> 26930236
+	/* {{{ winfrip */
+	winfrip_transp_op(WINFRIP_TRANSP_OP_FOCUS_SET, conf, wgs.term_hwnd);
+	/* winfrip }}} */
         sfree(uappname);
     }
 
@@ -2354,29 +2347,19 @@
 
             prev_conf = conf_copy(conf);
 
-<<<<<<< HEAD
-		/* {{{ winfrip */
-		winfrip_general_op(WINFRIP_GENERAL_OP_CONFIG_DIALOG, hwnd, -1);
-		/* winfrip }}} */
-                reconfig_result =
-                    do_reconfig(hwnd, backend ? backend_cfg_info(backend) : 0);
-                reconfiguring = false;
-                if (!reconfig_result) {
-		    /* {{{ winfrip */
-		    winfrip_general_op(WINFRIP_GENERAL_OP_FOCUS_SET, hwnd, FALSE);
-		    /* winfrip }}} */
-                    conf_free(prev_conf);
-                    break;
-                }
-=======
+            /* {{{ winfrip */
+            winfrip_general_op(WINFRIP_GENERAL_OP_CONFIG_DIALOG, conf, hwnd, -1);
+            /* winfrip }}} */
             reconfig_result = do_reconfig(
                 hwnd, conf, backend ? backend_cfg_info(backend) : 0);
             reconfiguring = false;
             if (!reconfig_result) {
+              /* {{{ winfrip */
+              winfrip_general_op(WINFRIP_GENERAL_OP_FOCUS_SET, conf, hwnd, FALSE);
+              /* winfrip }}} */
               conf_free(prev_conf);
               break;
             }
->>>>>>> 26930236
 
             conf_cache_data();
 
@@ -2413,74 +2396,9 @@
             conftopalette();
             init_palette();
 
-<<<<<<< HEAD
-                /* Enable or disable the scroll bar, etc */
-                {
-                    LONG nflg, flag = GetWindowLongPtr(hwnd, GWL_STYLE);
-                    LONG nexflag, exflag =
-                        GetWindowLongPtr(hwnd, GWL_EXSTYLE);
-
-                    nexflag = exflag;
-                    if (conf_get_bool(conf, CONF_alwaysontop) !=
-                        conf_get_bool(prev_conf, CONF_alwaysontop)) {
-                        if (conf_get_bool(conf, CONF_alwaysontop)) {
-                            nexflag |= WS_EX_TOPMOST;
-                            SetWindowPos(hwnd, HWND_TOPMOST, 0, 0, 0, 0,
-                                         SWP_NOMOVE | SWP_NOSIZE);
-                        } else {
-                            nexflag &= ~(WS_EX_TOPMOST);
-                            SetWindowPos(hwnd, HWND_NOTOPMOST, 0, 0, 0, 0,
-                                         SWP_NOMOVE | SWP_NOSIZE);
-                        }
-                    }
-                    if (conf_get_bool(conf, CONF_sunken_edge))
-                        nexflag |= WS_EX_CLIENTEDGE;
-                    else
-                        nexflag &= ~(WS_EX_CLIENTEDGE);
-
-                    nflg = flag;
-                    if (conf_get_bool(conf, is_full_screen() ?
-                                      CONF_scrollbar_in_fullscreen :
-                                      CONF_scrollbar))
-                        nflg |= WS_VSCROLL;
-                    else
-                        nflg &= ~WS_VSCROLL;
-
-                    if (resize_action == RESIZE_DISABLED ||
-                        is_full_screen())
-                        nflg &= ~WS_THICKFRAME;
-                    else
-                        nflg |= WS_THICKFRAME;
-
-                    if (resize_action == RESIZE_DISABLED)
-                        nflg &= ~WS_MAXIMIZEBOX;
-                    else
-                        nflg |= WS_MAXIMIZEBOX;
-
-                    if (nflg != flag || nexflag != exflag) {
-                        if (nflg != flag)
-                            SetWindowLongPtr(hwnd, GWL_STYLE, nflg);
-                        if (nexflag != exflag)
-                            SetWindowLongPtr(hwnd, GWL_EXSTYLE, nexflag);
-
-                        SetWindowPos(hwnd, NULL, 0, 0, 0, 0,
-                                     SWP_NOACTIVATE | SWP_NOCOPYBITS |
-                                     SWP_NOMOVE | SWP_NOSIZE | SWP_NOZORDER |
-                                     SWP_FRAMECHANGED);
-
-                        init_lvl = 2;
-                    }
-		    /* {{{ winfrip */
-		    winfrip_bgimg_op(WINFRIP_BGIMG_OP_RECONF, NULL, NULL,
-				     hwnd, -1, -1, -1, -1, -1, -1, -1);
-		    winfrip_transp_op(WINFRIP_TRANSP_OP_FOCUS_SET, hwnd);
-		    /* winfrip }}} */
-                }
-=======
             /* Pass new config data to the terminal */
             term_reconfig(term, conf);
             setup_clipboards(term, conf);
->>>>>>> 26930236
 
             /* Pass new config data to the back end */
             if (backend)
@@ -2556,6 +2474,11 @@
 
                 init_lvl = 2;
               }
+              /* {{{ winfrip */
+              winfrip_bgimg_op(WINFRIP_BGIMG_OP_RECONF, NULL, conf,
+                               NULL, hwnd, -1, -1, -1, -1, -1, -1, -1);
+              winfrip_transp_op(WINFRIP_TRANSP_OP_FOCUS_SET, conf, hwnd);
+              /* winfrip }}} */
             }
 
             /* Oops */
@@ -2571,12 +2494,6 @@
                             window_name : icon_name);
             }
 
-<<<<<<< HEAD
-                conf_free(prev_conf);
-		/* {{{ winfrip */
-		winfrip_general_op(WINFRIP_GENERAL_OP_FOCUS_SET, hwnd, FALSE);
-		/* winfrip }}} */
-=======
             {
               FontSpec *font = conf_get_fontspec(conf, CONF_font);
               FontSpec *prev_font = conf_get_fontspec(prev_conf,
@@ -2599,13 +2516,15 @@
                   resize_action != conf_get_int(prev_conf,
                                                 CONF_resize_action))
                   init_lvl = 2;
->>>>>>> 26930236
             }
 
             InvalidateRect(hwnd, NULL, true);
             reset_window(init_lvl);
 
             conf_free(prev_conf);
+            /* {{{ winfrip */
+            winfrip_general_op(WINFRIP_GENERAL_OP_FOCUS_SET, conf, hwnd, FALSE);
+            /* winfrip }}} */
             break;
           }
           case IDM_COPYALL:
@@ -2686,10 +2605,10 @@
       case WM_MBUTTONUP:
       case WM_RBUTTONUP:
 	/* {{{ winfrip */
-	if (winfrip_urls_op(WINFRIP_URLS_OP_MOUSE_EVENT, NULL, message, NULL, term,
+	if (winfrip_urls_op(WINFRIP_URLS_OP_MOUSE_EVENT, conf, NULL, message, NULL, term,
 			    wParam, TO_CHR_X(X_POS(lParam)), TO_CHR_Y(Y_POS(lParam))) == WINFRIP_RETURN_BREAK) {
 	    break;
-	} else if (winfrip_mouse_op(WINFRIP_MOUSE_OP_MOUSE_EVENT, message, wParam) == WINFRIP_RETURN_BREAK) {
+	} else if (winfrip_mouse_op(WINFRIP_MOUSE_OP_MOUSE_EVENT, conf, message, wParam) == WINFRIP_RETURN_BREAK) {
 	    break;
 	}
 	/* winfrip }}} */
@@ -2824,7 +2743,7 @@
         noise_ultralight(NOISE_SOURCE_MOUSEPOS, lParam);
 
 	/* {{{ winfrip */
-	if (winfrip_urls_op(WINFRIP_URLS_OP_CTRL_EVENT, NULL, message, NULL, term,
+	if (winfrip_urls_op(WINFRIP_URLS_OP_CTRL_EVENT, conf, NULL, message, NULL, term,
 			     wParam, TO_CHR_X(X_POS(lParam)), TO_CHR_Y(Y_POS(lParam))) == WINFRIP_RETURN_BREAK) {
 	    return 0;
 	}
@@ -2982,8 +2901,8 @@
       }
       case WM_SETFOCUS:
 	/* {{{ winfrip */
-	winfrip_transp_op(WINFRIP_TRANSP_OP_FOCUS_SET, hwnd);
-	winfrip_general_op(WINFRIP_GENERAL_OP_FOCUS_SET, hwnd, reconfiguring);
+	winfrip_transp_op(WINFRIP_TRANSP_OP_FOCUS_SET, conf, hwnd);
+	winfrip_general_op(WINFRIP_GENERAL_OP_FOCUS_SET, conf, hwnd, reconfiguring);
 	/* winfrip }}} */
         term_set_focus(term, true);
         CreateCaret(hwnd, caretbm, font_width, font_height);
@@ -2994,7 +2913,7 @@
         break;
       case WM_KILLFOCUS:
 	/* {{{ winfrip */
-	winfrip_transp_op(WINFRIP_TRANSP_OP_FOCUS_KILL, hwnd);
+	winfrip_transp_op(WINFRIP_TRANSP_OP_FOCUS_KILL, conf, hwnd);
 	/* winfrip }}} */
         show_mouseptr(true);
         term_set_focus(term, false);
@@ -3248,8 +3167,8 @@
             }
         }
 	/* {{{ winfrip */
-	winfrip_bgimg_op(WINFRIP_BGIMG_OP_SIZE, NULL, NULL,
-			 hwnd, -1, -1, -1, -1, -1, -1, -1);
+	winfrip_bgimg_op(WINFRIP_BGIMG_OP_SIZE, NULL, conf,
+                         NULL, hwnd, -1, -1, -1, -1, -1, -1, -1);
 	/* winfrip }}} */
         sys_cursor_update();
         return 0;
@@ -3474,8 +3393,8 @@
         return 0;
       /* {{{ winfrip */
       case WM_DISPLAYCHANGE:
-	winfrip_bgimg_op(WINFRIP_BGIMG_OP_RECONF, NULL, NULL,
-			 hwnd, -1, -1, -1, -1, -1, -1, -1);
+	winfrip_bgimg_op(WINFRIP_BGIMG_OP_RECONF, NULL, conf,
+                         NULL, hwnd, -1, -1, -1, -1, -1, -1, -1);
 	return 0;
       /* winfrip }}} */
       default:
@@ -3484,7 +3403,7 @@
 
             if (message == WM_MOUSEWHEEL) {
 		/* {{{ winfrip */
-		if (winfrip_mouse_op(WINFRIP_MOUSE_OP_MOUSE_EVENT, message, wParam) == WINFRIP_RETURN_BREAK_RESET_WINDOW) {
+		if (winfrip_mouse_op(WINFRIP_MOUSE_OP_MOUSE_EVENT, conf, message, wParam) == WINFRIP_RETURN_BREAK_RESET_WINDOW) {
 		    reset_window(2); return 0;
 		}
 		/* winfrip }}} */
@@ -3789,7 +3708,7 @@
     }
 
     /* {{{ winfrip */
-    winfrip_bgimg_op(WINFRIP_BGIMG_OP_DRAW, &bgfl, wintw_hdc, NULL,
+    winfrip_bgimg_op(WINFRIP_BGIMG_OP_DRAW, &bgfl, conf, wintw_hdc, NULL,
 		     char_width, font_height, len, nbg, rc_width, x, y);
     /* winfrip }}} */
 
@@ -5529,15 +5448,10 @@
      * that tells us it's OK to paste.
      */
     DWORD in_threadid; /* required for Win9x */
-<<<<<<< HEAD
     HANDLE hThread;
     hThread = CreateThread(NULL, 0, clipboard_read_threadfunc,
-		 hwnd, 0, &in_threadid);
+                           wgs.term_hwnd, 0, &in_threadid);
     CloseHandle(hThread);
-=======
-    CreateThread(NULL, 0, clipboard_read_threadfunc,
-                 wgs.term_hwnd, 0, &in_threadid);
->>>>>>> 26930236
 }
 
 /*
