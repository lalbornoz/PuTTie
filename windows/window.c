--- conflicted
+++ resolved
@@ -2337,44 +2337,6 @@
             if (!backend) {
                 lp_eventlog(default_logpolicy,
                             "----- Session restarted -----");
-<<<<<<< HEAD
-		term_pwron(term, false);
-		start_backend();
-	    }
-
-	    break;
-	  case IDM_RECONF:
-	    {
-		Conf *prev_conf;
-		int init_lvl = 1;
-		bool reconfig_result;
-
-		if (reconfiguring)
-		    break;
-		else
-		    reconfiguring = true;
-
-		/*
-		 * Copy the current window title into the stored
-		 * previous configuration, so that doing nothing to
-		 * the window title field in the config box doesn't
-		 * reset the title to its startup state.
-		 */
-		conf_set_str(conf, CONF_wintitle, window_name);
-
-		prev_conf = conf_copy(conf);
-
-		/* {{{ winfrip */
-		winfrip_general_op(WINFRIP_GENERAL_OP_CONFIG_DIALOG, hwnd, -1);
-		/* winfrip }}} */
-		reconfig_result =
-                    do_reconfig(hwnd, backend ? backend_cfg_info(backend) : 0);
-		reconfiguring = false;
-		if (!reconfig_result) {
-		    /* {{{ winfrip */
-		    winfrip_general_op(WINFRIP_GENERAL_OP_FOCUS_SET, hwnd, FALSE);
-		    /* winfrip }}} */
-=======
                 term_pwron(term, false);
                 start_backend();
             }
@@ -2401,11 +2363,16 @@
 
                 prev_conf = conf_copy(conf);
 
+		/* {{{ winfrip */
+		winfrip_general_op(WINFRIP_GENERAL_OP_CONFIG_DIALOG, hwnd, -1);
+		/* winfrip }}} */
                 reconfig_result =
                     do_reconfig(hwnd, backend ? backend_cfg_info(backend) : 0);
                 reconfiguring = false;
                 if (!reconfig_result) {
->>>>>>> 5e468129
+		    /* {{{ winfrip */
+		    winfrip_general_op(WINFRIP_GENERAL_OP_FOCUS_SET, hwnd, FALSE);
+		    /* winfrip }}} */
                     conf_free(prev_conf);
                     break;
                 }
@@ -2501,107 +2468,33 @@
 
                     if (resize_action == RESIZE_DISABLED ||
                         is_full_screen())
-<<<<<<< HEAD
-			nflg &= ~WS_THICKFRAME;
-		    else
-			nflg |= WS_THICKFRAME;
-
-		    if (resize_action == RESIZE_DISABLED)
-			nflg &= ~WS_MAXIMIZEBOX;
-		    else
-			nflg |= WS_MAXIMIZEBOX;
-
-		    if (nflg != flag || nexflag != exflag) {
-			if (nflg != flag)
-			    SetWindowLongPtr(hwnd, GWL_STYLE, nflg);
-			if (nexflag != exflag)
-			    SetWindowLongPtr(hwnd, GWL_EXSTYLE, nexflag);
-
-			SetWindowPos(hwnd, NULL, 0, 0, 0, 0,
-				     SWP_NOACTIVATE | SWP_NOCOPYBITS |
-				     SWP_NOMOVE | SWP_NOSIZE | SWP_NOZORDER |
-				     SWP_FRAMECHANGED);
-
-			init_lvl = 2;
-		    }
-
+                        nflg &= ~WS_THICKFRAME;
+                    else
+                        nflg |= WS_THICKFRAME;
+
+                    if (resize_action == RESIZE_DISABLED)
+                        nflg &= ~WS_MAXIMIZEBOX;
+                    else
+                        nflg |= WS_MAXIMIZEBOX;
+
+                    if (nflg != flag || nexflag != exflag) {
+                        if (nflg != flag)
+                            SetWindowLongPtr(hwnd, GWL_STYLE, nflg);
+                        if (nexflag != exflag)
+                            SetWindowLongPtr(hwnd, GWL_EXSTYLE, nexflag);
+
+                        SetWindowPos(hwnd, NULL, 0, 0, 0, 0,
+                                     SWP_NOACTIVATE | SWP_NOCOPYBITS |
+                                     SWP_NOMOVE | SWP_NOSIZE | SWP_NOZORDER |
+                                     SWP_FRAMECHANGED);
+
+                        init_lvl = 2;
+                    }
 		    /* {{{ winfrip */
 		    winfrip_bgimg_op(WINFRIP_BGIMG_OP_RECONF, NULL, NULL,
 				     hwnd, -1, -1, -1, -1, -1, -1, -1);
 		    winfrip_transp_op(WINFRIP_TRANSP_OP_FOCUS_SET, hwnd);
 		    /* winfrip }}} */
-		}
-
-		/* Oops */
-		if (resize_action == RESIZE_DISABLED && IsZoomed(hwnd)) {
-		    force_normal(hwnd);
-		    init_lvl = 2;
-		}
-
-		win_set_title(wintw, conf_get_str(conf, CONF_wintitle));
-		if (IsIconic(hwnd)) {
-		    SetWindowText(hwnd,
-				  conf_get_bool(conf, CONF_win_name_always) ?
-				  window_name : icon_name);
-		}
-
-		{
-		    FontSpec *font = conf_get_fontspec(conf, CONF_font);
-		    FontSpec *prev_font = conf_get_fontspec(prev_conf,
-                                                             CONF_font);
-
-		    if (!strcmp(font->name, prev_font->name) ||
-			!strcmp(conf_get_str(conf, CONF_line_codepage),
-				conf_get_str(prev_conf, CONF_line_codepage)) ||
-			font->isbold != prev_font->isbold ||
-			font->height != prev_font->height ||
-			font->charset != prev_font->charset ||
-			conf_get_int(conf, CONF_font_quality) !=
-			conf_get_int(prev_conf, CONF_font_quality) ||
-			conf_get_int(conf, CONF_vtmode) !=
-			conf_get_int(prev_conf, CONF_vtmode) ||
-			conf_get_int(conf, CONF_bold_style) !=
-			conf_get_int(prev_conf, CONF_bold_style) ||
-			resize_action == RESIZE_DISABLED ||
-			resize_action == RESIZE_EITHER ||
-			resize_action != conf_get_int(prev_conf,
-						      CONF_resize_action))
-			init_lvl = 2;
-		}
-
-		InvalidateRect(hwnd, NULL, true);
-		reset_window(init_lvl);
-
-		conf_free(prev_conf);
-		/* {{{ winfrip */
-		winfrip_general_op(WINFRIP_GENERAL_OP_FOCUS_SET, hwnd, FALSE);
-		/* winfrip }}} */
-	    }
-	    break;
-	  case IDM_COPYALL:
-=======
-                        nflg &= ~WS_THICKFRAME;
-                    else
-                        nflg |= WS_THICKFRAME;
-
-                    if (resize_action == RESIZE_DISABLED)
-                        nflg &= ~WS_MAXIMIZEBOX;
-                    else
-                        nflg |= WS_MAXIMIZEBOX;
-
-                    if (nflg != flag || nexflag != exflag) {
-                        if (nflg != flag)
-                            SetWindowLongPtr(hwnd, GWL_STYLE, nflg);
-                        if (nexflag != exflag)
-                            SetWindowLongPtr(hwnd, GWL_EXSTYLE, nexflag);
-
-                        SetWindowPos(hwnd, NULL, 0, 0, 0, 0,
-                                     SWP_NOACTIVATE | SWP_NOCOPYBITS |
-                                     SWP_NOMOVE | SWP_NOSIZE | SWP_NOZORDER |
-                                     SWP_FRAMECHANGED);
-
-                        init_lvl = 2;
-                    }
                 }
 
                 /* Oops */
@@ -2645,10 +2538,12 @@
                 reset_window(init_lvl);
 
                 conf_free(prev_conf);
+		/* {{{ winfrip */
+		winfrip_general_op(WINFRIP_GENERAL_OP_FOCUS_SET, hwnd, FALSE);
+		/* winfrip }}} */
             }
             break;
           case IDM_COPYALL:
->>>>>>> 5e468129
             term_copyall(term, clips_system, lenof(clips_system));
             break;
           case IDM_COPY:
@@ -2725,7 +2620,6 @@
       case WM_LBUTTONUP:
       case WM_MBUTTONUP:
       case WM_RBUTTONUP:
-<<<<<<< HEAD
 	/* {{{ winfrip */
 	if (winfrip_urls_op(WINFRIP_URLS_OP_MOUSE_EVENT, NULL, message, NULL, term,
 			    wParam, TO_CHR_X(X_POS(lParam)), TO_CHR_Y(Y_POS(lParam))) == WINFRIP_RETURN_BREAK) {
@@ -2734,23 +2628,6 @@
 	    break;
 	}
 	/* winfrip }}} */
-
-	if (message == WM_RBUTTONDOWN &&
-	    ((wParam & MK_CONTROL) ||
-	     (conf_get_int(conf, CONF_mouse_is_xterm) == 2))) {
-	    POINT cursorpos;
-
-	    show_mouseptr(true);    /* make sure pointer is visible */
-	    GetCursorPos(&cursorpos);
-	    TrackPopupMenu(popup_menus[CTXMENU].menu,
-			   TPM_LEFTALIGN | TPM_TOPALIGN | TPM_RIGHTBUTTON,
-			   cursorpos.x, cursorpos.y,
-			   0, hwnd, NULL);
-	    break;
-	}
-	{
-	    int button;
-=======
         if (message == WM_RBUTTONDOWN &&
             ((wParam & MK_CONTROL) ||
              (conf_get_int(conf, CONF_mouse_is_xterm) == 2))) {
@@ -2766,7 +2643,6 @@
         }
         {
             int button;
->>>>>>> 5e468129
             bool press;
 
             switch (message) {
@@ -2863,51 +2739,6 @@
         }
         return 0;
       case WM_MOUSEMOVE:
-<<<<<<< HEAD
-	{
-	    /*
-	     * Windows seems to like to occasionally send MOUSEMOVE
-	     * events even if the mouse hasn't moved. Don't unhide
-	     * the mouse pointer in this case.
-	     */
-	    static WPARAM wp = 0;
-	    static LPARAM lp = 0;
-	    if (wParam != wp || lParam != lp ||
-		last_mousemove != WM_MOUSEMOVE) {
-		show_mouseptr(true);
-		wp = wParam; lp = lParam;
-		last_mousemove = WM_MOUSEMOVE;
-	    }
-	}
-	/*
-	 * Add the mouse position and message time to the random
-	 * number noise.
-	 */
-	noise_ultralight(NOISE_SOURCE_MOUSEPOS, lParam);
-
-	/* {{{ winfrip */
-	if (winfrip_urls_op(WINFRIP_URLS_OP_CTRL_EVENT, NULL, message, NULL, term,
-			     wParam, TO_CHR_X(X_POS(lParam)), TO_CHR_Y(Y_POS(lParam))) == WINFRIP_RETURN_BREAK) {
-	    return 0;
-	}
-	/* winfrip }}} */
-
-	if (wParam & (MK_LBUTTON | MK_MBUTTON | MK_RBUTTON) &&
-	    GetCapture() == hwnd) {
-	    Mouse_Button b;
-	    if (wParam & MK_LBUTTON)
-		b = MBT_LEFT;
-	    else if (wParam & MK_MBUTTON)
-		b = MBT_MIDDLE;
-	    else
-		b = MBT_RIGHT;
-	    term_mouse(term, b, translate_button(b), MA_DRAG,
-		       TO_CHR_X(X_POS(lParam)),
-		       TO_CHR_Y(Y_POS(lParam)), wParam & MK_SHIFT,
-		       wParam & MK_CONTROL, is_alt_pressed());
-	}
-	return 0;
-=======
         {
             /*
              * Windows seems to like to occasionally send MOUSEMOVE
@@ -2929,6 +2760,13 @@
          */
         noise_ultralight(NOISE_SOURCE_MOUSEPOS, lParam);
 
+	/* {{{ winfrip */
+	if (winfrip_urls_op(WINFRIP_URLS_OP_CTRL_EVENT, NULL, message, NULL, term,
+			     wParam, TO_CHR_X(X_POS(lParam)), TO_CHR_Y(Y_POS(lParam))) == WINFRIP_RETURN_BREAK) {
+	    return 0;
+	}
+	/* winfrip }}} */
+
         if (wParam & (MK_LBUTTON | MK_MBUTTON | MK_RBUTTON) &&
             GetCapture() == hwnd) {
             Mouse_Button b;
@@ -2944,7 +2782,6 @@
                        wParam & MK_CONTROL, is_alt_pressed());
         }
         return 0;
->>>>>>> 5e468129
       case WM_NCMOUSEMOVE:
         {
             static WPARAM wp = 0;
@@ -3083,29 +2920,10 @@
         }
         return 0;
       case WM_SETFOCUS:
-<<<<<<< HEAD
 	/* {{{ winfrip */
 	winfrip_transp_op(WINFRIP_TRANSP_OP_FOCUS_SET, hwnd);
 	winfrip_general_op(WINFRIP_GENERAL_OP_FOCUS_SET, hwnd, reconfiguring);
 	/* winfrip }}} */
-	term_set_focus(term, true);
-	CreateCaret(hwnd, caretbm, font_width, font_height);
-	ShowCaret(hwnd);
-	flash_window(0);	       /* stop */
-	compose_state = 0;
-	term_update(term);
-	break;
-      case WM_KILLFOCUS:
-	/* {{{ winfrip */
-	winfrip_transp_op(WINFRIP_TRANSP_OP_FOCUS_KILL, hwnd);
-	/* winfrip }}} */
-	show_mouseptr(true);
-	term_set_focus(term, false);
-	DestroyCaret();
-	caret_x = caret_y = -1;	       /* ensure caret is replaced next time */
-	term_update(term);
-	break;
-=======
         term_set_focus(term, true);
         CreateCaret(hwnd, caretbm, font_width, font_height);
         ShowCaret(hwnd);
@@ -3114,13 +2932,15 @@
         term_update(term);
         break;
       case WM_KILLFOCUS:
+	/* {{{ winfrip */
+	winfrip_transp_op(WINFRIP_TRANSP_OP_FOCUS_KILL, hwnd);
+	/* winfrip }}} */
         show_mouseptr(true);
         term_set_focus(term, false);
         DestroyCaret();
         caret_x = caret_y = -1;        /* ensure caret is replaced next time */
         term_update(term);
         break;
->>>>>>> 5e468129
       case WM_ENTERSIZEMOVE:
 #ifdef RDB_DEBUG_PATCH
         debug("WM_ENTERSIZEMOVE\n");
@@ -3364,22 +3184,14 @@
                 }
             } else {
                 reset_window(0);
-<<<<<<< HEAD
-	    }
-	}
-
+            }
+        }
 	/* {{{ winfrip */
 	winfrip_bgimg_op(WINFRIP_BGIMG_OP_SIZE, NULL, NULL,
 			 hwnd, -1, -1, -1, -1, -1, -1, -1);
 	/* winfrip }}} */
-	sys_cursor_update();
-	return 0;
-=======
-            }
-        }
         sys_cursor_update();
         return 0;
->>>>>>> 5e468129
       case WM_VSCROLL:
         switch (LOWORD(wParam)) {
           case SB_BOTTOM:
@@ -3607,9 +3419,8 @@
         }
         return 0;
       case WM_GOT_CLIPDATA:
-<<<<<<< HEAD
-	process_clipdata((HGLOBAL)lParam, wParam);
-	return 0;
+        process_clipdata((HGLOBAL)lParam, wParam);
+        return 0;
       /* {{{ winfrip */
       case WM_DISPLAYCHANGE:
 	winfrip_bgimg_op(WINFRIP_BGIMG_OP_RECONF, NULL, NULL,
@@ -3617,51 +3428,15 @@
 	return 0;
       /* winfrip }}} */
       default:
-	if (message == wm_mousewheel || message == WM_MOUSEWHEEL) {
-	    bool shift_pressed = false, control_pressed = false;
-
-	    if (message == WM_MOUSEWHEEL) {
+        if (message == wm_mousewheel || message == WM_MOUSEWHEEL) {
+            bool shift_pressed = false, control_pressed = false;
+
+            if (message == WM_MOUSEWHEEL) {
 		/* {{{ winfrip */
 		if (winfrip_mouse_op(WINFRIP_MOUSE_OP_MOUSE_EVENT, message, wParam) == WINFRIP_RETURN_BREAK_RESET_WINDOW) {
 		    reset_window(2); return 0;
 		}
 		/* winfrip }}} */
-		wheel_accumulator += (short)HIWORD(wParam);
-		shift_pressed=LOWORD(wParam) & MK_SHIFT;
-		control_pressed=LOWORD(wParam) & MK_CONTROL;
-	    } else {
-		BYTE keys[256];
-		wheel_accumulator += (int)wParam;
-		if (GetKeyboardState(keys)!=0) {
-		    shift_pressed=keys[VK_SHIFT]&0x80;
-		    control_pressed=keys[VK_CONTROL]&0x80;
-		}
-	    }
-
-	    /* process events when the threshold is reached */
-	    while (abs(wheel_accumulator) >= WHEEL_DELTA) {
-		int b;
-
-		/* reduce amount for next time */
-		if (wheel_accumulator > 0) {
-		    b = MBT_WHEEL_UP;
-		    wheel_accumulator -= WHEEL_DELTA;
-		} else if (wheel_accumulator < 0) {
-		    b = MBT_WHEEL_DOWN;
-		    wheel_accumulator += WHEEL_DELTA;
-		} else
-		    break;
-
-		if (send_raw_mouse &&
-		    !(conf_get_bool(conf, CONF_mouse_override) &&
-=======
-        process_clipdata((HGLOBAL)lParam, wParam);
-        return 0;
-      default:
-        if (message == wm_mousewheel || message == WM_MOUSEWHEEL) {
-            bool shift_pressed = false, control_pressed = false;
-
-            if (message == WM_MOUSEWHEEL) {
                 wheel_accumulator += (short)HIWORD(wParam);
                 shift_pressed=LOWORD(wParam) & MK_SHIFT;
                 control_pressed=LOWORD(wParam) & MK_CONTROL;
@@ -3690,7 +3465,6 @@
 
                 if (send_raw_mouse &&
                     !(conf_get_bool(conf, CONF_mouse_override) &&
->>>>>>> 5e468129
                       shift_pressed)) {
                     /* Mouse wheel position is in screen coordinates for
                      * some reason */
@@ -3941,32 +3715,13 @@
     SelectObject(wintw_hdc, fonts[nfont]);
     SetTextColor(wintw_hdc, fg);
     SetBkColor(wintw_hdc, bg);
-<<<<<<< HEAD
-=======
-    if (attr & TATTR_COMBINING)
-        SetBkMode(wintw_hdc, TRANSPARENT);
-    else
-        SetBkMode(wintw_hdc, OPAQUE);
->>>>>>> 5e468129
     line_box.left = x;
     line_box.top = y;
     line_box.right = x + char_width * len;
     line_box.bottom = y + font_height;
     /* adjust line_box.right for SURROGATE PAIR & VARIATION SELECTOR */
     {
-<<<<<<< HEAD
-	int i;
-	for (i = 0; i < len ; i++) {
-	    if (i+1 < len && IS_HIGH_VARSEL(text[i], text[i+1])) {
-		i++;
-	    } else if (i+1 < len && IS_SURROGATE_PAIR(text[i], text[i+1])) {
-		rc_width += char_width;
-		i++;
-	    } else if (IS_LOW_VARSEL(text[i])) {
-		/* do nothing */
-=======
         int i;
-        int rc_width = 0;
         for (i = 0; i < len ; i++) {
             if (i+1 < len && IS_HIGH_VARSEL(text[i], text[i+1])) {
                 i++;
@@ -3975,7 +3730,6 @@
                 i++;
             } else if (IS_LOW_VARSEL(text[i])) {
                 /* do nothing */
->>>>>>> 5e468129
             } else {
                 rc_width += char_width;
             }
@@ -5724,15 +5478,10 @@
      * that tells us it's OK to paste.
      */
     DWORD in_threadid; /* required for Win9x */
-<<<<<<< HEAD
     HANDLE hThread;
     hThread = CreateThread(NULL, 0, clipboard_read_threadfunc,
 		 hwnd, 0, &in_threadid);
     CloseHandle(hThread);
-=======
-    CreateThread(NULL, 0, clipboard_read_threadfunc,
-                 hwnd, 0, &in_threadid);
->>>>>>> 5e468129
 }
 
 /*
