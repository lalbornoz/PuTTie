/*
 * Enhanced version of the MessageBox API function. Permits enabling a
 * Help button by setting helpctxid to a context id in the help file
 * relevant to this dialog box. Also permits setting the 'utf8' flag
 * to indicate that the char strings given as 'text' and 'caption' are
 * encoded in UTF-8 rather than the system code page.
 */

#include "putty.h"

/* {{{ winfrip */
#include "PuTTie/winfrip_rtl.h"
/* winfrip }}} */

static HWND message_box_owner;

/* Callback function to launch context help. */
static VOID CALLBACK message_box_help_callback(LPHELPINFO lpHelpInfo)
{
    const char *context = NULL;
#define CHECK_CTX(name) \
    do { \
        if (lpHelpInfo->dwContextId == WINHELP_CTXID_ ## name) \
            context = WINHELP_CTX_ ## name; \
    } while (0)
    CHECK_CTX(errors_hostkey_absent);
    CHECK_CTX(errors_hostkey_changed);
    CHECK_CTX(errors_cantloadkey);
    CHECK_CTX(option_cleanup);
    CHECK_CTX(pgp_fingerprints);
#undef CHECK_CTX
    if (context)
        launch_help(message_box_owner, context);
}

int message_box(HWND owner, LPCTSTR text, LPCTSTR caption, DWORD style,
                bool utf8, DWORD helpctxid)
{
<<<<<<< HEAD
    /* {{{ winfrip */
#if 1
    wchar_t *       captionW;
    MSGBOXPARAMSW   mboxW;
    int             rc;
    wchar_t *       textW;


	(void)WfrConvertUtf8ToUtf16String(caption, strlen(caption), &captionW);
	(void)WfrConvertUtf8ToUtf16String(text, strlen(text), &textW);

    /*
     * We use MessageBoxIndirectW() because it allows us to specify a
     * callback function for the Help button.
     */
    mboxW.cbSize = sizeof(mboxW);
    mboxW.dwContextHelpId = helpctxid;
    mboxW.dwLanguageId = LANG_NEUTRAL;
    mboxW.dwStyle = style;
    /* Assumes the globals `hinst' and `hwnd' have sensible values. */
    mboxW.hInstance = hinst;
    mboxW.hwndOwner = message_box_owner = owner;
    mboxW.lpfnMsgBoxCallback = &message_box_help_callback;
    mboxW.lpszCaption = captionW;
    mboxW.lpszText = textW;

    if (helpctxid != 0 && has_help()) {
        mboxW.dwStyle |= MB_HELP;
    }

    rc = MessageBoxIndirectW(&mboxW);

    WFR_FREE(captionW);
    WFR_FREE(textW);

    return rc;
#else
    /* winfrip }}} */
    MSGBOXPARAMS mbox;
=======
    MSGBOXPARAMSW mbox;
>>>>>>> 1cd0f178

    /*
     * We use MessageBoxIndirect() because it allows us to specify a
     * callback function for the Help button.
     */
    mbox.cbSize = sizeof(mbox);
    /* Assumes the globals `hinst' and `hwnd' have sensible values. */
    mbox.hInstance = hinst;
    mbox.dwLanguageId = LANG_NEUTRAL;

    mbox.hwndOwner = message_box_owner = owner;

    wchar_t *wtext, *wcaption;
    if (utf8) {
        wtext = decode_utf8_to_wide_string(text);
        wcaption = decode_utf8_to_wide_string(caption);
    } else {
        wtext = dup_mb_to_wc(DEFAULT_CODEPAGE, 0, text);
        wcaption = dup_mb_to_wc(DEFAULT_CODEPAGE, 0, caption);
    }
    mbox.lpszText = wtext;
    mbox.lpszCaption = wcaption;

    mbox.dwStyle = style;

    mbox.dwContextHelpId = helpctxid;
    if (helpctxid != 0 && has_help()) mbox.dwStyle |= MB_HELP;
<<<<<<< HEAD
    return MessageBoxIndirect(&mbox);
    /* {{{ winfrip */
#endif
    /* winfrip }}} */
}

/* {{{ winfrip */
/*
 * vim:expandtab sw=4 ts=4
 */
/* winfrip }}} */
=======
    mbox.lpfnMsgBoxCallback = &message_box_help_callback;

    int toret = MessageBoxIndirectW(&mbox);

    sfree(wtext);
    sfree(wcaption);

    return toret;
}
>>>>>>> 1cd0f178
<|MERGE_RESOLUTION|>--- conflicted
+++ resolved
@@ -7,10 +7,6 @@
  */
 
 #include "putty.h"
-
-/* {{{ winfrip */
-#include "PuTTie/winfrip_rtl.h"
-/* winfrip }}} */
 
 static HWND message_box_owner;
 
@@ -36,49 +32,7 @@
 int message_box(HWND owner, LPCTSTR text, LPCTSTR caption, DWORD style,
                 bool utf8, DWORD helpctxid)
 {
-<<<<<<< HEAD
-    /* {{{ winfrip */
-#if 1
-    wchar_t *       captionW;
-    MSGBOXPARAMSW   mboxW;
-    int             rc;
-    wchar_t *       textW;
-
-
-	(void)WfrConvertUtf8ToUtf16String(caption, strlen(caption), &captionW);
-	(void)WfrConvertUtf8ToUtf16String(text, strlen(text), &textW);
-
-    /*
-     * We use MessageBoxIndirectW() because it allows us to specify a
-     * callback function for the Help button.
-     */
-    mboxW.cbSize = sizeof(mboxW);
-    mboxW.dwContextHelpId = helpctxid;
-    mboxW.dwLanguageId = LANG_NEUTRAL;
-    mboxW.dwStyle = style;
-    /* Assumes the globals `hinst' and `hwnd' have sensible values. */
-    mboxW.hInstance = hinst;
-    mboxW.hwndOwner = message_box_owner = owner;
-    mboxW.lpfnMsgBoxCallback = &message_box_help_callback;
-    mboxW.lpszCaption = captionW;
-    mboxW.lpszText = textW;
-
-    if (helpctxid != 0 && has_help()) {
-        mboxW.dwStyle |= MB_HELP;
-    }
-
-    rc = MessageBoxIndirectW(&mboxW);
-
-    WFR_FREE(captionW);
-    WFR_FREE(textW);
-
-    return rc;
-#else
-    /* winfrip }}} */
-    MSGBOXPARAMS mbox;
-=======
     MSGBOXPARAMSW mbox;
->>>>>>> 1cd0f178
 
     /*
      * We use MessageBoxIndirect() because it allows us to specify a
@@ -106,19 +60,6 @@
 
     mbox.dwContextHelpId = helpctxid;
     if (helpctxid != 0 && has_help()) mbox.dwStyle |= MB_HELP;
-<<<<<<< HEAD
-    return MessageBoxIndirect(&mbox);
-    /* {{{ winfrip */
-#endif
-    /* winfrip }}} */
-}
-
-/* {{{ winfrip */
-/*
- * vim:expandtab sw=4 ts=4
- */
-/* winfrip }}} */
-=======
     mbox.lpfnMsgBoxCallback = &message_box_help_callback;
 
     int toret = MessageBoxIndirectW(&mbox);
@@ -127,5 +68,4 @@
     sfree(wcaption);
 
     return toret;
-}
->>>>>>> 1cd0f178
+}