/*
 * dialog.c - dialogs for PuTTY(tel), including the configuration dialog.
 */

#include <stdio.h>
#include <stdlib.h>
#include <limits.h>
#include <assert.h>
#include <ctype.h>
#include <time.h>

#include "putty.h"
#include "ssh.h"
#include "putty-rc.h"
#include "win-gui-seat.h"
#include "storage.h"
#include "dialog.h"
#include "licence.h"

#include <commctrl.h>
#include <commdlg.h>
#include <shellapi.h>

/* {{{ winfrip */
#include <richedit.h>

#include "../PuTTie/winfrip_rtl.h"
#include "../PuTTie/winfrip_rtl_windows.h"
/* winfrip }}} */

#ifdef MSVC4
#define TVINSERTSTRUCT  TV_INSERTSTRUCT
#define TVITEM          TV_ITEM
#define ICON_BIG        1
#endif

typedef struct PortableDialogStuff {
    /*
     * These are the various bits of data required to handle a dialog
     * box that's been built up from the cross-platform dialog.c
     * system.
     */

    /* The 'controlbox' that was returned from the portable setup function */
    struct controlbox *ctrlbox;

    /* The dlgparam that's passed to all the runtime dlg_* functions.
     * Declared as an array of 1 so it's convenient to pass it as a pointer. */
    struct dlgparam dp[1];

    /*
     * Collections of instantiated controls. There can be more than
     * one of these, because sometimes you want to destroy and
     * recreate a subset of them - e.g. when switching panes in the
     * main PuTTY config box, you delete and recreate _most_ of the
     * controls, but not the OK and Cancel buttons at the bottom.
     */
    size_t nctrltrees;
    struct winctrls *ctrltrees;

    /*
     * Flag indicating whether the dialog box has been initialised.
     * Used to suppresss spurious firing of message handlers during
     * setup.
     */
    bool initialised;
} PortableDialogStuff;

/*
 * Initialise a PortableDialogStuff, before launching the dialog box.
 */
static PortableDialogStuff *pds_new(size_t nctrltrees)
{
    PortableDialogStuff *pds = snew(PortableDialogStuff);
    memset(pds, 0, sizeof(*pds));

    pds->ctrlbox = ctrl_new_box();

    dp_init(pds->dp);

    pds->nctrltrees = nctrltrees;
    pds->ctrltrees = snewn(pds->nctrltrees, struct winctrls);
    for (size_t i = 0; i < pds->nctrltrees; i++) {
        winctrl_init(&pds->ctrltrees[i]);
        dp_add_tree(pds->dp, &pds->ctrltrees[i]);
    }

    pds->dp->errtitle = dupprintf("%s Error", appname);

    pds->initialised = false;

    return pds;
}

static void pds_free(PortableDialogStuff *pds)
{
    ctrl_free_box(pds->ctrlbox);

    dp_cleanup(pds->dp);

    for (size_t i = 0; i < pds->nctrltrees; i++)
        winctrl_cleanup(&pds->ctrltrees[i]);
    sfree(pds->ctrltrees);

    sfree(pds);
}

static INT_PTR pds_default_dlgproc(PortableDialogStuff *pds, HWND hwnd,
                                   UINT msg, WPARAM wParam, LPARAM lParam)
{
    switch (msg) {
      case WM_LBUTTONUP:
        /*
         * Button release should trigger WM_OK if there was a
         * previous double click on the host CA list.
         */
        ReleaseCapture();
        if (pds->dp->ended)
            ShinyEndDialog(hwnd, pds->dp->endresult ? 1 : 0);
        break;
      case WM_COMMAND:
      case WM_DRAWITEM:
      default: {                       /* also handle drag list msg here */
        /*
         * Only process WM_COMMAND once the dialog is fully formed.
         */
        int ret;
        if (pds->initialised) {
            ret = winctrl_handle_command(pds->dp, msg, wParam, lParam);
            if (pds->dp->ended && GetCapture() != hwnd)
                ShinyEndDialog(hwnd, pds->dp->endresult ? 1 : 0);
        } else
            ret = 0;
        return ret;
      }
      case WM_HELP:
        if (!winctrl_context_help(pds->dp,
                                  hwnd, ((LPHELPINFO)lParam)->iCtrlId))
            MessageBeep(0);
        break;
      case WM_CLOSE:
        quit_help(hwnd);
        ShinyEndDialog(hwnd, 0);
        return 0;

        /* Grrr Explorer will maximize Dialogs! */
      case WM_SIZE:
        if (wParam == SIZE_MAXIMIZED)
            force_normal(hwnd);
        return 0;

    }
    return 0;
}

static void pds_initdialog_start(PortableDialogStuff *pds, HWND hwnd)
{
    pds->dp->hwnd = hwnd;

    if (pds->dp->wintitle)     /* apply override title, if provided */
        SetWindowText(hwnd, pds->dp->wintitle);

    /* The portable dialog system generally includes the ability to
     * handle context help for particular controls. Enable the
     * relevant window styles if we have a help file available. */
    if (has_help()) {
        LONG_PTR style = GetWindowLongPtr(hwnd, GWL_EXSTYLE);
        SetWindowLongPtr(hwnd, GWL_EXSTYLE, style | WS_EX_CONTEXTHELP);
    } else {
        /* If not, and if the dialog template provided a top-level
         * Help button, delete it */
        HWND item = GetDlgItem(hwnd, IDC_HELPBTN);
        if (item)
            DestroyWindow(item);
    }
}

/*
 * Create the panelfuls of controls in the configuration box.
 */
static void pds_create_controls(
    PortableDialogStuff *pds, size_t which_tree, int base_id,
    int left, int right, int top, char *path)
{
    struct ctlpos cp;

    ctlposinit(&cp, pds->dp->hwnd, left, right, top);

    for (int index = -1; (index = ctrl_find_path(
                              pds->ctrlbox, path, index)) >= 0 ;) {
        struct controlset *s = pds->ctrlbox->ctrlsets[index];
        winctrl_layout(pds->dp, &pds->ctrltrees[which_tree], &cp, s, &base_id);
    }
}

static void pds_initdialog_finish(PortableDialogStuff *pds)
{
    /*
     * Set focus into the first available control in ctrltree #0,
     * which the caller was expected to set up to be the one
     * containing the dialog controls likely to be used first.
     */
    struct winctrl *c;
    for (int i = 0; (c = winctrl_findbyindex(&pds->ctrltrees[0], i)) != NULL;
         i++) {
        if (c->ctrl) {
            dlg_set_focus(c->ctrl, pds->dp);
            break;
        }
    }

    /*
     * Now we've finished creating our initial set of controls,
     * it's safe to actually show the window without risking setup
     * flicker.
     */
    ShowWindow(pds->dp->hwnd, SW_SHOWNORMAL);

    pds->initialised = true;
}

#define LOGEVENT_INITIAL_MAX 128
#define LOGEVENT_CIRCULAR_MAX 128

static char *events_initial[LOGEVENT_INITIAL_MAX];
static char *events_circular[LOGEVENT_CIRCULAR_MAX];
static int ninitial = 0, ncircular = 0, circular_first = 0;

#define PRINTER_DISABLED_STRING "None (printing disabled)"

/* {{{ winfrip */
static char *winfrip_config_dialog_focus_pathname = NULL;
/* winfrip }}} */

void force_normal(HWND hwnd)
{
    static bool recurse = false;

    WINDOWPLACEMENT wp;

    if (recurse)
        return;
    recurse = true;

    wp.length = sizeof(wp);
    if (GetWindowPlacement(hwnd, &wp) && wp.showCmd == SW_SHOWMAXIMIZED) {
        wp.showCmd = SW_SHOWNORMAL;
        SetWindowPlacement(hwnd, &wp);
    }
    recurse = false;
}

static char *getevent(int i)
{
    if (i < ninitial)
        return events_initial[i];
    if ((i -= ninitial) < ncircular)
        return events_circular[(circular_first + i) % LOGEVENT_CIRCULAR_MAX];
    return NULL;
}

static HWND logbox;
HWND event_log_window(void) { return logbox; }

static INT_PTR CALLBACK LogProc(HWND hwnd, UINT msg,
                                WPARAM wParam, LPARAM lParam)
{
    int i;

    switch (msg) {
      case WM_INITDIALOG: {
        char *str = dupprintf("%s Event Log", appname);
        SetWindowText(hwnd, str);
        sfree(str);

        static int tabs[4] = { 78, 108 };
        SendDlgItemMessage(hwnd, IDN_LIST, LB_SETTABSTOPS, 2,
                           (LPARAM) tabs);

        for (i = 0; i < ninitial; i++)
            SendDlgItemMessage(hwnd, IDN_LIST, LB_ADDSTRING,
                               0, (LPARAM) events_initial[i]);
        for (i = 0; i < ncircular; i++)
            SendDlgItemMessage(hwnd, IDN_LIST, LB_ADDSTRING,
                               0, (LPARAM) events_circular[(circular_first + i) % LOGEVENT_CIRCULAR_MAX]);
        return 1;
      }
      case WM_COMMAND:
        switch (LOWORD(wParam)) {
          case IDOK:
          case IDCANCEL:
            logbox = NULL;
            SetActiveWindow(GetParent(hwnd));
            DestroyWindow(hwnd);
            return 0;
          case IDN_COPY:
            if (HIWORD(wParam) == BN_CLICKED ||
                HIWORD(wParam) == BN_DOUBLECLICKED) {
                int selcount;
                int *selitems;
                selcount = SendDlgItemMessage(hwnd, IDN_LIST,
                                              LB_GETSELCOUNT, 0, 0);
                if (selcount == 0) {   /* don't even try to copy zero items */
                    MessageBeep(0);
                    break;
                }

                selitems = snewn(selcount, int);
                if (selitems) {
                    int count = SendDlgItemMessage(hwnd, IDN_LIST,
                                                   LB_GETSELITEMS,
                                                   selcount,
                                                   (LPARAM) selitems);
                    static const unsigned char sel_nl[] = SEL_NL;

                    if (count == 0) {  /* can't copy zero stuff */
                        MessageBeep(0);
                        break;
                    }

                    strbuf *sb = strbuf_new();
                    for (int i = 0; i < count; i++) {
                        char *q = getevent(selitems[i]);
                        put_datapl(sb, ptrlen_from_asciz(q));
                        put_data(sb, sel_nl, sizeof(sel_nl));
                    }
                    write_aclip(hwnd, CLIP_SYSTEM, sb->s, sb->len);
                    strbuf_free(sb);
                    sfree(selitems);

                    for (i = 0; i < (ninitial + ncircular); i++)
                        SendDlgItemMessage(hwnd, IDN_LIST, LB_SETSEL,
                                           false, i);
                }
            }
            return 0;
        }
        return 0;
      case WM_CLOSE:
        logbox = NULL;
        SetActiveWindow(GetParent(hwnd));
        DestroyWindow(hwnd);
        return 0;
    }
    return 0;
}

static INT_PTR CALLBACK LicenceProc(HWND hwnd, UINT msg,
                                    WPARAM wParam, LPARAM lParam)
{
    switch (msg) {
      case WM_INITDIALOG: {
        char *str = dupprintf("%s Licence", appname);
        SetWindowText(hwnd, str);
        sfree(str);
        SetDlgItemText(hwnd, IDA_TEXT, LICENCE_TEXT("\r\n\r\n"));
        return 1;
      }
      case WM_COMMAND:
        switch (LOWORD(wParam)) {
          case IDOK:
          case IDCANCEL:
            EndDialog(hwnd, 1);
            return 0;
        }
        return 0;
      case WM_CLOSE:
        EndDialog(hwnd, 1);
        return 0;
    }
    return 0;
}

static INT_PTR CALLBACK AboutProc(HWND hwnd, UINT msg,
                                  WPARAM wParam, LPARAM lParam)
{
    char *str;

    switch (msg) {
      case WM_INITDIALOG: {
        str = dupprintf("About %s", appname);
        SetWindowText(hwnd, str);
        sfree(str);
        /* {{{ winfrip */
    #if 1
        char        appname_rtf[32];
        char *      buildinfo_text = buildinfo("\\par ");
        char        buildinfo_text_rtf[256];
        HWND        hEdit;
        SETTEXTEX   settextex;
        char        text[1024];
        char        ver_rtf[64];


        (void)LoadLibraryW(L"Msftedit.dll");
        hEdit = CreateWindowExW(
            0, MSFTEDIT_CLASS, L"",
              ES_CENTER | ES_READONLY | ES_MULTILINE
            | WS_CHILD | WS_TABSTOP | WS_VISIBLE,
            10, 6, 375, 175, hwnd, NULL, hinst, NULL);
        (void)SendMessage(
            hEdit, EM_SETBKGNDCOLOR, 0, RGB(240, 240, 240));

        strcpy(appname_rtf, appname);
        strcpy(buildinfo_text_rtf, buildinfo_text);
        strcpy(ver_rtf, ver);

        WFR_SNPRINTF(
               text, sizeof(text),
               "{\\rtf1\\deff1"
               "{\\colortbl;\\red0\\green0\\blue0;\\red56\\green187\\blue56;}"
               "{\\fonttbl{\\f0\\fnil\\fcharset0 Tahoma;}}"
               "{\\lang1033"
               "{\\ltrch"
               "{\\f0"
               "{\\fs16"
               "{\\cf1 %s {\\cf2 💚\\par\\par"
               "{\\cf1 %s \\par\\par"
               " %s \\par\\par"
               " %s \\par"
               " %s",
               appname_rtf,
               ver_rtf,
               buildinfo_text_rtf,
               "© " SHORT_COPYRIGHT_DETAILS ". All rights reserved.",
               "© 2018, 2022, 2023 Lucía Andrea Illanes Albornoz. All rights reserved."
               );

        settextex.flags = ST_DEFAULT;
        settextex.codepage = CP_UTF8;
        (void)SendMessage(hEdit, EM_SETTEXTMODE, (WPARAM)TM_RICHTEXT, (LPARAM)NULL);
        (void)SendMessage(hEdit, EM_SETTEXTEX, (WPARAM)&settextex, (LPARAM)text);

        sfree(buildinfo_text);
    #else
        /* winfrip }}} */
        char *buildinfo_text = buildinfo("\r\n");
        char *text = dupprintf(
            "%s\r\n\r\n%s\r\n\r\n%s\r\n\r\n%s",
            appname, ver, buildinfo_text,
            "\251 " SHORT_COPYRIGHT_DETAILS ". All rights reserved.");
        sfree(buildinfo_text);
        SetDlgItemText(hwnd, IDA_TEXT, text);
        MakeDlgItemBorderless(hwnd, IDA_TEXT);
        sfree(text);
        /* {{{ winfrip */
    #endif
        /* winfrip }}} */
        return 1;
      }
      case WM_COMMAND:
        switch (LOWORD(wParam)) {
          case IDOK:
          case IDCANCEL:
            EndDialog(hwnd, true);
            return 0;
          case IDA_LICENCE:
            EnableWindow(hwnd, 0);
            DialogBox(hinst, MAKEINTRESOURCE(IDD_LICENCEBOX),
                      hwnd, LicenceProc);
            EnableWindow(hwnd, 1);
            SetActiveWindow(hwnd);
            return 0;

          case IDA_WEB:
            /* Load web browser */
        /* {{{ winfrip */
        #if 1
            ShellExecute(hwnd, "open",
                         "https://www.github.com/lalbornoz/PuTTie/",
                         0, 0, SW_SHOWDEFAULT);
        #else
        /* winfrip }}} */
            ShellExecute(hwnd, "open",
                         "https://www.chiark.greenend.org.uk/~sgtatham/putty/",
                         0, 0, SW_SHOWDEFAULT);
        /* {{{ winfrip */
        #endif
        /* winfrip }}} */
            return 0;
        }
        return 0;
      case WM_CLOSE:
        EndDialog(hwnd, true);
        return 0;
    }
    return 0;
}

/*
 * Null dialog procedure.
 */
static INT_PTR CALLBACK NullDlgProc(HWND hwnd, UINT msg,
                                    WPARAM wParam, LPARAM lParam)
{
    return 0;
}

enum {
    IDCX_ABOUT = IDC_ABOUT,
    IDCX_TVSTATIC,
    IDCX_TREEVIEW,
    IDCX_STDBASE,
    IDCX_PANELBASE = IDCX_STDBASE + 32
};

struct treeview_faff {
    HWND treeview;
    HTREEITEM lastat[4];
};

static HTREEITEM treeview_insert(struct treeview_faff *faff,
                                 int level, char *text, char *path)
{
    TVINSERTSTRUCT ins;
    int i;
    HTREEITEM newitem;
    ins.hParent = (level > 0 ? faff->lastat[level - 1] : TVI_ROOT);
    ins.hInsertAfter = faff->lastat[level];
#if _WIN32_IE >= 0x0400 && defined NONAMELESSUNION
#define INSITEM DUMMYUNIONNAME.item
#else
#define INSITEM item
#endif
    ins.INSITEM.mask = TVIF_TEXT | TVIF_PARAM;
    ins.INSITEM.pszText = text;
    ins.INSITEM.cchTextMax = strlen(text)+1;
    ins.INSITEM.lParam = (LPARAM)path;
    newitem = TreeView_InsertItem(faff->treeview, &ins);
    if (level > 0)
        TreeView_Expand(faff->treeview, faff->lastat[level - 1],
                        (level > 1 ? TVE_COLLAPSE : TVE_EXPAND));
    faff->lastat[level] = newitem;
    for (i = level + 1; i < 4; i++)
        faff->lastat[i] = NULL;
    return newitem;
}

const char *dialog_box_demo_screenshot_filename = NULL;

/* ctrltrees indices for the main dialog box */
enum {
    TREE_PANEL, /* things we swap out every time treeview selects a new pane */
    TREE_BASE, /* fixed things at the bottom like OK and Cancel buttons */
};

/*
 * This function is the configuration box.
 * (Being a dialog procedure, in general it returns 0 if the default
 * dialog processing should be performed, and 1 if it should not.)
 */
static INT_PTR GenericMainDlgProc(HWND hwnd, UINT msg, WPARAM wParam,
                                  LPARAM lParam, void *ctx)
{
    PortableDialogStuff *pds = (PortableDialogStuff *)ctx;
    const int DEMO_SCREENSHOT_TIMER_ID = 1230;
    HWND treeview;
    struct treeview_faff tvfaff;

    switch (msg) {
      case WM_INITDIALOG:
        pds_initdialog_start(pds, hwnd);

        pds_create_controls(pds, TREE_BASE, IDCX_STDBASE, 3, 3, 235, "");

        SendMessage(hwnd, WM_SETICON, (WPARAM) ICON_BIG,
                    (LPARAM) LoadIcon(hinst, MAKEINTRESOURCE(IDI_CFGICON)));

        centre_window(hwnd);

        /*
         * Create the tree view.
         */
        {
            RECT r;
            WPARAM font;
            HWND tvstatic;

            r.left = 3;
            r.right = r.left + 95;
            r.top = 3;
            r.bottom = r.top + 10;
            MapDialogRect(hwnd, &r);
            tvstatic = CreateWindowEx(0, "STATIC", "Cate&gory:",
                                      WS_CHILD | WS_VISIBLE,
                                      r.left, r.top,
                                      r.right - r.left, r.bottom - r.top,
                                      hwnd, (HMENU) IDCX_TVSTATIC, hinst,
                                      NULL);
            font = SendMessage(hwnd, WM_GETFONT, 0, 0);
            SendMessage(tvstatic, WM_SETFONT, font, MAKELPARAM(true, 0));

            r.left = 3;
            r.right = r.left + 95;
            r.top = 13;
            r.bottom = r.top + 219;
            MapDialogRect(hwnd, &r);
            treeview = CreateWindowEx(WS_EX_CLIENTEDGE, WC_TREEVIEW, "",
                                      WS_CHILD | WS_VISIBLE |
                                      WS_TABSTOP | TVS_HASLINES |
                                      TVS_DISABLEDRAGDROP | TVS_HASBUTTONS
                                      | TVS_LINESATROOT |
                                      TVS_SHOWSELALWAYS, r.left, r.top,
                                      r.right - r.left, r.bottom - r.top,
                                      hwnd, (HMENU) IDCX_TREEVIEW, hinst,
                                      NULL);
            font = SendMessage(hwnd, WM_GETFONT, 0, 0);
            SendMessage(treeview, WM_SETFONT, font, MAKELPARAM(true, 0));
            tvfaff.treeview = treeview;
            memset(tvfaff.lastat, 0, sizeof(tvfaff.lastat));
        }

        /*
         * Set up the tree view contents.
         */
        {
            HTREEITEM hfirst = NULL;
            int i;
            char *path = NULL;
            char *firstpath = NULL;

            for (i = 0; i < pds->ctrlbox->nctrlsets; i++) {
                struct controlset *s = pds->ctrlbox->ctrlsets[i];
                HTREEITEM item;
                int j;
                char *c;

                if (!s->pathname[0])
                    continue;
                j = path ? ctrl_path_compare(s->pathname, path) : 0;
                if (j == INT_MAX)
                    continue;          /* same path, nothing to add to tree */

                /*
                 * We expect never to find an implicit path
                 * component. For example, we expect never to see
                 * A/B/C followed by A/D/E, because that would
                 * _implicitly_ create A/D. All our path prefixes
                 * are expected to contain actual controls and be
                 * selectable in the treeview; so we would expect
                 * to see A/D _explicitly_ before encountering
                 * A/D/E.
                 */
                assert(j == ctrl_path_elements(s->pathname) - 1);

                c = strrchr(s->pathname, '/');
                if (!c)
                    c = s->pathname;
                else
                    c++;

                item = treeview_insert(&tvfaff, j, c, s->pathname);
                if (!hfirst) {
                    /* {{{ winfrip */
                    if (winfrip_config_dialog_focus_pathname) {
                        if (strcmp(s->pathname, winfrip_config_dialog_focus_pathname) == 0) {
                            hfirst = item;
                            firstpath = s->pathname;
                        }
                    } else {
                    /* winfrip }}} */
                    hfirst = item;
                    firstpath = s->pathname;
                    }
                }

                path = s->pathname;
            }

            /*
             * Put the treeview selection on to the first panel in the
             * ctrlbox.
             */
            TreeView_SelectItem(treeview, hfirst);

            /*
             * And create the actual control set for that panel, to
             * match the initial treeview selection.
             */
            assert(firstpath);   /* config.c must have given us _something_ */
            pds_create_controls(pds, TREE_PANEL, IDCX_PANELBASE,
                                100, 3, 13, firstpath);
            dlg_refresh(NULL, pds->dp);    /* and set up control values */
        }

        if (dialog_box_demo_screenshot_filename)
            SetTimer(hwnd, DEMO_SCREENSHOT_TIMER_ID, TICKSPERSEC, NULL);

        pds_initdialog_finish(pds);
        return 0;

      case WM_TIMER:
        if (dialog_box_demo_screenshot_filename &&
            (UINT_PTR)wParam == DEMO_SCREENSHOT_TIMER_ID) {
            KillTimer(hwnd, DEMO_SCREENSHOT_TIMER_ID);
            char *err = save_screenshot(
                hwnd, dialog_box_demo_screenshot_filename);
            if (err) {
                /* {{{ winfrip */
            #if 1
                WfrMessageBox(hwnd, err, "Demo screenshot failure",
                              MB_OK | MB_ICONERROR);
            #else
                /* winfrip }}} */
                MessageBox(hwnd, err, "Demo screenshot failure",
                           MB_OK | MB_ICONERROR);
                /* {{{ winfrip */
            #endif
                /* winfrip }}} */
                sfree(err);
            }
            ShinyEndDialog(hwnd, 0);
        }
        return 0;

      case WM_NOTIFY:
        if (LOWORD(wParam) == IDCX_TREEVIEW &&
            ((LPNMHDR) lParam)->code == TVN_SELCHANGED) {
            /*
             * Selection-change events on the treeview cause us to do
             * a flurry of control deletion and creation - but only
             * after WM_INITDIALOG has finished. The initial
             * selection-change event(s) during treeview setup are
             * ignored.
             */
            HTREEITEM i;
            TVITEM item;
            char buffer[64];

            if (!pds->initialised)
                return 0;

            i = TreeView_GetSelection(((LPNMHDR) lParam)->hwndFrom);

            SendMessage (hwnd, WM_SETREDRAW, false, 0);

            item.hItem = i;
            item.pszText = buffer;
            item.cchTextMax = sizeof(buffer);
            item.mask = TVIF_TEXT | TVIF_PARAM;
            TreeView_GetItem(((LPNMHDR) lParam)->hwndFrom, &item);
            {
                /* Destroy all controls in the currently visible panel. */
                int k;
                HWND item;
                struct winctrl *c;

                while ((c = winctrl_findbyindex(
                            &pds->ctrltrees[TREE_PANEL], 0)) != NULL) {
                    for (k = 0; k < c->num_ids; k++) {
                        item = GetDlgItem(hwnd, c->base_id + k);
                        if (item)
                            DestroyWindow(item);
                    }
                    winctrl_rem_shortcuts(pds->dp, c);
                    winctrl_remove(&pds->ctrltrees[TREE_PANEL], c);
                    sfree(c->data);
                    sfree(c);
                }
            }
            pds_create_controls(pds, TREE_PANEL, IDCX_PANELBASE,
                                100, 3, 13, (char *)item.lParam);

            dlg_refresh(NULL, pds->dp);    /* set up control values */

            SendMessage (hwnd, WM_SETREDRAW, true, 0);
            InvalidateRect (hwnd, NULL, true);

            SetFocus(((LPNMHDR) lParam)->hwndFrom);     /* ensure focus stays */
        }
        return 0;

      default:
        return pds_default_dlgproc(pds, hwnd, msg, wParam, lParam);
    }
}

void modal_about_box(HWND hwnd)
{
    EnableWindow(hwnd, 0);
    DialogBox(hinst, MAKEINTRESOURCE(IDD_ABOUTBOX), hwnd, AboutProc);
    EnableWindow(hwnd, 1);
    SetActiveWindow(hwnd);
}

void show_help(HWND hwnd)
{
    launch_help(hwnd, NULL);
}

void defuse_showwindow(void)
{
    /*
     * Work around the fact that the app's first call to ShowWindow
     * will ignore the default in favour of the shell-provided
     * setting.
     */
    {
        HWND hwnd;
        hwnd = CreateDialog(hinst, MAKEINTRESOURCE(IDD_ABOUTBOX),
                            NULL, NullDlgProc);
        ShowWindow(hwnd, SW_HIDE);
        SetActiveWindow(hwnd);
        DestroyWindow(hwnd);
    }
}

bool do_config(Conf *conf, char *focus_pathname)
{
    bool ret;
    PortableDialogStuff *pds = pds_new(2);

    setup_config_box(pds->ctrlbox, false, 0, 0);
    win_setup_config_box(pds->ctrlbox, &pds->dp->hwnd, has_help(), false, 0);

    /* {{{ winfrip */
    winfrip_config_dialog_focus_pathname = focus_pathname;
    /* winfrip }}} */

    pds->dp->wintitle = dupprintf("%s Configuration", appname);
    pds->dp->data = conf;

    dlg_auto_set_fixed_pitch_flag(pds->dp);

    pds->dp->shortcuts['g'] = true;          /* the treeview: `Cate&gory' */

    ret = ShinyDialogBox(hinst, MAKEINTRESOURCE(IDD_MAINBOX), "PuTTYConfigBox",
                         NULL, GenericMainDlgProc, pds);

    pds_free(pds);

    return ret;
}

bool do_reconfig(HWND hwnd, Conf *conf, int protcfginfo, char *focus_pathname)
{
    Conf *backup_conf;
    bool ret;
    int protocol;
    PortableDialogStuff *pds = pds_new(2);

    backup_conf = conf_copy(conf);

    protocol = conf_get_int(conf, CONF_protocol);
    setup_config_box(pds->ctrlbox, true, protocol, protcfginfo);
    win_setup_config_box(pds->ctrlbox, &pds->dp->hwnd, has_help(),
                         true, protocol);

    pds->dp->wintitle = dupprintf("%s Reconfiguration", appname);
    pds->dp->data = conf;

    dlg_auto_set_fixed_pitch_flag(pds->dp);

    pds->dp->shortcuts['g'] = true;          /* the treeview: `Cate&gory' */

    /* {{{ winfrip */
    winfrip_config_dialog_focus_pathname = focus_pathname;
    /* winfrip }}} */

    ret = ShinyDialogBox(hinst, MAKEINTRESOURCE(IDD_MAINBOX), "PuTTYConfigBox",
                         NULL, GenericMainDlgProc, pds);

    pds_free(pds);

    if (!ret)
        conf_copy_into(conf, backup_conf);

    conf_free(backup_conf);

    return ret;
}

static void win_gui_eventlog(LogPolicy *lp, const char *string)
{
    char timebuf[40];
    char **location;
    struct tm tm;

    tm=ltime();
    strftime(timebuf, sizeof(timebuf), "%Y-%m-%d %H:%M:%S\t", &tm);

    if (ninitial < LOGEVENT_INITIAL_MAX)
        location = &events_initial[ninitial];
    else
        location = &events_circular[(circular_first + ncircular) % LOGEVENT_CIRCULAR_MAX];

    if (*location)
        sfree(*location);
    *location = dupcat(timebuf, string);
    if (logbox) {
        int count;
        SendDlgItemMessage(logbox, IDN_LIST, LB_ADDSTRING,
                           0, (LPARAM) *location);
        count = SendDlgItemMessage(logbox, IDN_LIST, LB_GETCOUNT, 0, 0);
        SendDlgItemMessage(logbox, IDN_LIST, LB_SETTOPINDEX, count - 1, 0);
    }
    if (ninitial < LOGEVENT_INITIAL_MAX) {
        ninitial++;
    } else if (ncircular < LOGEVENT_CIRCULAR_MAX) {
        ncircular++;
    } else if (ncircular == LOGEVENT_CIRCULAR_MAX) {
        circular_first = (circular_first + 1) % LOGEVENT_CIRCULAR_MAX;
        sfree(events_circular[circular_first]);
        events_circular[circular_first] = dupstr("..");
    }
}

static void win_gui_logging_error(LogPolicy *lp, const char *event)
{
    WinGuiSeat *wgs = container_of(lp, WinGuiSeat, logpolicy);

    /* Send 'can't open log file' errors to the terminal window.
     * (Marked as stderr, although terminal.c won't care.) */
    seat_stderr_pl(&wgs->seat, ptrlen_from_asciz(event));
    seat_stderr_pl(&wgs->seat, PTRLEN_LITERAL("\r\n"));
}

void showeventlog(HWND hwnd)
{
    if (!logbox) {
        logbox = CreateDialog(hinst, MAKEINTRESOURCE(IDD_LOGBOX),
                              hwnd, LogProc);
        ShowWindow(logbox, SW_SHOWNORMAL);
    }
    SetActiveWindow(logbox);
}

void showabout(HWND hwnd)
{
    DialogBox(hinst, MAKEINTRESOURCE(IDD_ABOUTBOX), hwnd, AboutProc);
}

struct hostkey_dialog_ctx {
    SeatDialogText *text;
    bool has_title;
    const char *helpctx;
};

static INT_PTR HostKeyMoreInfoProc(HWND hwnd, UINT msg, WPARAM wParam,
                                   LPARAM lParam, void *vctx)
{
    struct hostkey_dialog_ctx *ctx = (struct hostkey_dialog_ctx *)vctx;

    switch (msg) {
      case WM_INITDIALOG: {
        int index = 100, y = 12;

        WPARAM font = SendMessage(hwnd, WM_GETFONT, 0, 0);

        const char *key = NULL;
        for (SeatDialogTextItem *item = ctx->text->items,
                 *end = item + ctx->text->nitems; item < end; item++) {
            switch (item->type) {
              case SDT_MORE_INFO_KEY:
                key = item->text;
                break;
              case SDT_MORE_INFO_VALUE_SHORT:
              case SDT_MORE_INFO_VALUE_BLOB: {
                RECT rk, rv;
                DWORD editstyle = WS_CHILD | WS_VISIBLE | WS_TABSTOP |
                    ES_AUTOHSCROLL | ES_READONLY;
                if (item->type == SDT_MORE_INFO_VALUE_BLOB) {
                    rk.left = 12;
                    rk.right = 376;
                    rk.top = y;
                    rk.bottom = 8;
                    y += 10;

                    editstyle |= ES_MULTILINE;
                    rv.left = 12;
                    rv.right = 376;
                    rv.top = y;
                    rv.bottom = 64;
                    y += 68;
                } else {
                    rk.left = 12;
                    rk.right = 80;
                    rk.top = y+2;
                    rk.bottom = 8;

                    rv.left = 100;
                    rv.right = 288;
                    rv.top = y;
                    rv.bottom = 12;

                    y += 16;
                }

                MapDialogRect(hwnd, &rk);
                HWND ctl = CreateWindowEx(
                    0, "STATIC", key, WS_CHILD | WS_VISIBLE,
                    rk.left, rk.top, rk.right, rk.bottom,
                    hwnd, (HMENU)(ULONG_PTR)index++, hinst, NULL);
                SendMessage(ctl, WM_SETFONT, font, MAKELPARAM(true, 0));

                MapDialogRect(hwnd, &rv);
                ctl = CreateWindowEx(
                    WS_EX_CLIENTEDGE, "EDIT", item->text, editstyle,
                    rv.left, rv.top, rv.right, rv.bottom,
                    hwnd, (HMENU)(ULONG_PTR)index++, hinst, NULL);
                SendMessage(ctl, WM_SETFONT, font, MAKELPARAM(true, 0));
                break;
              }
              default:
                break;
            }
        }

        /*
         * Now resize the overall window, and move the Close button at
         * the bottom.
         */
        RECT r;
        r.left = 176;
        r.top = y + 10;
        r.right = r.bottom = 0;
        MapDialogRect(hwnd, &r);
        HWND ctl = GetDlgItem(hwnd, IDOK);
        SetWindowPos(ctl, NULL, r.left, r.top, 0, 0,
                     SWP_NOSIZE | SWP_NOREDRAW | SWP_NOZORDER);

        r.left = r.top = r.right = 0;
        r.bottom = 300;
        MapDialogRect(hwnd, &r);
        int oldheight = r.bottom;

        r.left = r.top = r.right = 0;
        r.bottom = y + 30;
        MapDialogRect(hwnd, &r);
        int newheight = r.bottom;

        GetWindowRect(hwnd, &r);

        SetWindowPos(hwnd, NULL, 0, 0, r.right - r.left,
                     r.bottom - r.top + newheight - oldheight,
                     SWP_NOMOVE | SWP_NOREDRAW | SWP_NOZORDER);

        ShowWindow(hwnd, SW_SHOWNORMAL);
        return 1;
      }
      case WM_COMMAND:
        switch (LOWORD(wParam)) {
          case IDOK:
            ShinyEndDialog(hwnd, 0);
            return 0;
        }
        return 0;
      case WM_CLOSE:
        ShinyEndDialog(hwnd, 0);
        return 0;
    }
    return 0;
}

static INT_PTR HostKeyDialogProc(HWND hwnd, UINT msg,
                                 WPARAM wParam, LPARAM lParam, void *vctx)
{
    struct hostkey_dialog_ctx *ctx = (struct hostkey_dialog_ctx *)vctx;

    switch (msg) {
      case WM_INITDIALOG: {
        strbuf *dlg_text = strbuf_new();
        const char *dlg_title = "";
        ctx->has_title = false;
        LPCTSTR iconid = IDI_QUESTION;

        for (SeatDialogTextItem *item = ctx->text->items,
                 *end = item + ctx->text->nitems; item < end; item++) {
            switch (item->type) {
              case SDT_PARA:
                put_fmt(dlg_text, "%s\r\n\r\n", item->text);
                break;
              case SDT_DISPLAY:
                put_fmt(dlg_text, "%s\r\n\r\n", item->text);
                break;
              case SDT_SCARY_HEADING:
                SetDlgItemText(hwnd, IDC_HK_TITLE, item->text);
                iconid = IDI_WARNING;
                ctx->has_title = true;
                break;
              case SDT_TITLE:
                dlg_title = item->text;
                break;
              default:
                break;
            }
        }
        while (strbuf_chomp(dlg_text, '\r') || strbuf_chomp(dlg_text, '\n'));

        SetDlgItemText(hwnd, IDC_HK_TEXT, dlg_text->s);
        MakeDlgItemBorderless(hwnd, IDC_HK_TEXT);
        strbuf_free(dlg_text);

        SetWindowText(hwnd, dlg_title);

        if (!ctx->has_title) {
            HWND item = GetDlgItem(hwnd, IDC_HK_TITLE);
            if (item)
                DestroyWindow(item);
        }

        /*
         * Find out how tall the text in the edit control really ended
         * up (after line wrapping), and adjust the height of the
         * whole box to match it.
         */
        int height = SendDlgItemMessage(hwnd, IDC_HK_TEXT,
                                        EM_GETLINECOUNT, 0, 0);
        height *= 8; /* height of a text line, by definition of dialog units */

        int edittop = ctx->has_title ? 40 : 20;

        RECT r;
        r.left = 40;
        r.top = edittop;
        r.right = 290;
        r.bottom = height;
        MapDialogRect(hwnd, &r);
        SetWindowPos(GetDlgItem(hwnd, IDC_HK_TEXT), NULL,
                     r.left, r.top, r.right, r.bottom,
                     SWP_NOREDRAW | SWP_NOZORDER);

        static const struct {
            int id, x;
        } buttons[] = {
            { IDCANCEL, 288 },
            { IDC_HK_ACCEPT, 168 },
            { IDC_HK_ONCE, 216 },
            { IDC_HK_MOREINFO, 60 },
            { IDHELP, 12 },
        };
        for (size_t i = 0; i < lenof(buttons); i++) {
            HWND ctl = GetDlgItem(hwnd, buttons[i].id);
            r.left = buttons[i].x;
            r.top = edittop + height + 20;
            r.right = r.bottom = 0;
            MapDialogRect(hwnd, &r);
            SetWindowPos(ctl, NULL, r.left, r.top, 0, 0,
                         SWP_NOSIZE | SWP_NOREDRAW | SWP_NOZORDER);
        }

        r.left = r.top = r.right = 0;
        r.bottom = 240;
        MapDialogRect(hwnd, &r);
        int oldheight = r.bottom;

        r.left = r.top = r.right = 0;
        r.bottom = edittop + height + 40;
        MapDialogRect(hwnd, &r);
        int newheight = r.bottom;

        GetWindowRect(hwnd, &r);

        SetWindowPos(hwnd, NULL, 0, 0, r.right - r.left,
                     r.bottom - r.top + newheight - oldheight,
                     SWP_NOMOVE | SWP_NOREDRAW | SWP_NOZORDER);

        HANDLE icon = LoadImage(
            NULL, iconid, IMAGE_ICON,
            GetSystemMetrics(SM_CXICON), GetSystemMetrics(SM_CYICON),
            LR_SHARED);
        SendDlgItemMessage(hwnd, IDC_HK_ICON, STM_SETICON, (WPARAM)icon, 0);

        if (!has_help()) {
            HWND item = GetDlgItem(hwnd, IDHELP);
            if (item)
                DestroyWindow(item);
        }

        ShowWindow(hwnd, SW_SHOWNORMAL);

        return 1;
      }
      case WM_CTLCOLORSTATIC: {
        HDC hdc = (HDC)wParam;
        HWND control = (HWND)lParam;

        if (GetWindowLongPtr(control, GWLP_ID) == IDC_HK_TITLE &&
            ctx->has_title) {
            SetBkMode(hdc, TRANSPARENT);
            HFONT prev_font = (HFONT)SelectObject(
                hdc, (HFONT)GetStockObject(SYSTEM_FONT));
            LOGFONT lf;
            if (GetObject(prev_font, sizeof(lf), &lf)) { 
                lf.lfWeight = FW_BOLD;
                lf.lfHeight = lf.lfHeight * 3 / 2;
                HFONT bold_font = CreateFontIndirect(&lf);
                if (bold_font)
                    SelectObject(hdc, bold_font);
            }
            return (INT_PTR)GetSysColorBrush(COLOR_BTNFACE);
        }
        return 0;
      }
      case WM_COMMAND:
        switch (LOWORD(wParam)) {
          case IDC_HK_ACCEPT:
          case IDC_HK_ONCE:
          case IDCANCEL:
            ShinyEndDialog(hwnd, LOWORD(wParam));
            return 0;
          case IDHELP: {
            launch_help(hwnd, ctx->helpctx);
            return 0;
          }
          case IDC_HK_MOREINFO: {
            ShinyDialogBox(hinst, MAKEINTRESOURCE(IDD_HK_MOREINFO),
                           "PuTTYHostKeyMoreInfo", hwnd,
                           HostKeyMoreInfoProc, ctx);
          }
        }
        return 0;
      case WM_CLOSE:
        ShinyEndDialog(hwnd, IDCANCEL);
        return 0;
    }
    return 0;
}

const SeatDialogPromptDescriptions *win_seat_prompt_descriptions(Seat *seat)
{
    static const SeatDialogPromptDescriptions descs = {
        .hk_accept_action = "press \"Accept\"",
        .hk_connect_once_action = "press \"Connect Once\"",
        .hk_cancel_action = "press \"Cancel\"",
        .hk_cancel_action_Participle = "Pressing \"Cancel\"",
    };
    return &descs;
}

SeatPromptResult win_seat_confirm_ssh_host_key(
    Seat *seat, const char *host, int port, const char *keytype,
    char *keystr, SeatDialogText *text, HelpCtx helpctx,
    void (*callback)(void *ctx, SeatPromptResult result), void *cbctx)
{
    WinGuiSeat *wgs = container_of(seat, WinGuiSeat, seat);

    struct hostkey_dialog_ctx ctx[1];
    ctx->text = text;
    ctx->helpctx = helpctx;

    int mbret = ShinyDialogBox(
        hinst, MAKEINTRESOURCE(IDD_HOSTKEY), "PuTTYHostKeyDialog",
        wgs->term_hwnd, HostKeyDialogProc, ctx);
    assert(mbret==IDC_HK_ACCEPT || mbret==IDC_HK_ONCE || mbret==IDCANCEL);
    if (mbret == IDC_HK_ACCEPT) {
        store_host_key(seat, host, port, keytype, keystr);
        return SPR_OK;
    } else if (mbret == IDC_HK_ONCE) {
        return SPR_OK;
    }

    return SPR_USER_ABORT;
}

/*
 * Ask whether the selected algorithm is acceptable (since it was
 * below the configured 'warn' threshold).
 */
SeatPromptResult win_seat_confirm_weak_crypto_primitive(
    Seat *seat, const char *algtype, const char *algname,
    void (*callback)(void *ctx, SeatPromptResult result), void *ctx)
{
    static const char mbtitle[] = "%s Security Alert";
    static const char msg[] =
        "The first %s supported by the server\n"
        "is %s, which is below the configured\n"
        "warning threshold.\n"
        "Do you want to continue with this connection?\n";
    char *message, *title;
    int mbret;

    message = dupprintf(msg, algtype, algname);
    title = dupprintf(mbtitle, appname);
    /* {{{ winfrip */
#if 1
    mbret = WfrMessageBox(NULL, message, title,
                          MB_ICONWARNING | MB_YESNO | MB_DEFBUTTON2);
#else
    /* winfrip }}} */
    mbret = MessageBox(NULL, message, title,
                       MB_ICONWARNING | MB_YESNO | MB_DEFBUTTON2);
    /* {{{ winfrip */
#endif
    /* winfrip }}} */
    socket_reselect_all();
    sfree(message);
    sfree(title);
    if (mbret == IDYES)
        return SPR_OK;
    else
        return SPR_USER_ABORT;
}

SeatPromptResult win_seat_confirm_weak_cached_hostkey(
    Seat *seat, const char *algname, const char *betteralgs,
    void (*callback)(void *ctx, SeatPromptResult result), void *ctx)
{
    static const char mbtitle[] = "%s Security Alert";
    static const char msg[] =
        "The first host key type we have stored for this server\n"
        "is %s, which is below the configured warning threshold.\n"
        "The server also provides the following types of host key\n"
        "above the threshold, which we do not have stored:\n"
        "%s\n"
        "Do you want to continue with this connection?\n";
    char *message, *title;
    int mbret;

    message = dupprintf(msg, algname, betteralgs);
    title = dupprintf(mbtitle, appname);
    /* {{{ winfrip */
#if 1
    mbret = WfrMessageBox(NULL, message, title,
                          MB_ICONWARNING | MB_YESNO | MB_DEFBUTTON2);
#else
    /* winfrip }}} */
    mbret = MessageBox(NULL, message, title,
                       MB_ICONWARNING | MB_YESNO | MB_DEFBUTTON2);
    /* {{{ winfrip */
#endif
    /* winfrip }}} */
    socket_reselect_all();
    sfree(message);
    sfree(title);
    if (mbret == IDYES)
        return SPR_OK;
    else
        return SPR_USER_ABORT;
}

/*
 * Ask whether to wipe a session log file before writing to it.
 * Returns 2 for wipe, 1 for append, 0 for cancel (don't log).
 */
static int win_gui_askappend(LogPolicy *lp, Filename *filename,
                             void (*callback)(void *ctx, int result),
                             void *ctx)
{
    static const char msgtemplate[] =
        "The session log file \"%.*s\" already exists.\n"
        "You can overwrite it with a new session log,\n"
        "append your session log to the end of it,\n"
        "or disable session logging for this session.\n"
        "Hit Yes to wipe the file, No to append to it,\n"
        "or Cancel to disable logging.";
    char *message;
    char *mbtitle;
    int mbret;

    message = dupprintf(msgtemplate, FILENAME_MAX, filename->utf8path);
    mbtitle = dupprintf("%s Log to File", appname);

<<<<<<< HEAD
    /* {{{ winfrip */
#if 1
    mbret = WfrMessageBox(NULL, message, mbtitle,
                          MB_ICONQUESTION | MB_YESNOCANCEL | MB_DEFBUTTON3);
#else
    /* winfrip }}} */
    mbret = MessageBox(NULL, message, mbtitle,
                       MB_ICONQUESTION | MB_YESNOCANCEL | MB_DEFBUTTON3);
    /* {{{ winfrip */
#endif
    /* winfrip }}} */
=======
    mbret = message_box(NULL, message, mbtitle,
                        MB_ICONQUESTION | MB_YESNOCANCEL | MB_DEFBUTTON3,
                        true, 0);
>>>>>>> 1cd0f178

    socket_reselect_all();

    sfree(message);
    sfree(mbtitle);

    if (mbret == IDYES)
        return 2;
    else if (mbret == IDNO)
        return 1;
    else
        return 0;
}

const LogPolicyVtable win_gui_logpolicy_vt = {
    .eventlog = win_gui_eventlog,
    .askappend = win_gui_askappend,
    .logging_error = win_gui_logging_error,
    .verbose = null_lp_verbose_yes,
};

/*
 * Warn about the obsolescent key file format.
 *
 * Uniquely among these functions, this one does _not_ expect a
 * frontend handle. This means that if PuTTY is ported to a
 * platform which requires frontend handles, this function will be
 * an anomaly. Fortunately, the problem it addresses will not have
 * been present on that platform, so it can plausibly be
 * implemented as an empty function.
 */
void old_keyfile_warning(void)
{
    static const char mbtitle[] = "%s Key File Warning";
    static const char message[] =
        "You are loading an SSH-2 private key which has an\n"
        "old version of the file format. This means your key\n"
        "file is not fully tamperproof. Future versions of\n"
        "%s may stop supporting this private key format,\n"
        "so we recommend you convert your key to the new\n"
        "format.\n"
        "\n"
        "You can perform this conversion by loading the key\n"
        "into PuTTYgen and then saving it again.";

    char *msg, *title;
    msg = dupprintf(message, appname);
    title = dupprintf(mbtitle, appname);

    /* {{{ winfrip */
#if 1
    WfrMessageBox(NULL, msg, title, MB_OK);
#else
    /* winfrip }}} */
    MessageBox(NULL, msg, title, MB_OK);
    /* {{{ winfrip */
#endif
    /* winfrip }}} */

    socket_reselect_all();

    sfree(msg);
    sfree(title);
}

static INT_PTR CAConfigProc(HWND hwnd, UINT msg, WPARAM wParam, LPARAM lParam,
                            void *ctx)
{
    PortableDialogStuff *pds = (PortableDialogStuff *)ctx;

    switch (msg) {
      case WM_INITDIALOG:
        pds_initdialog_start(pds, hwnd);

        SendMessage(hwnd, WM_SETICON, (WPARAM) ICON_BIG,
                    (LPARAM) LoadIcon(hinst, MAKEINTRESOURCE(IDI_CFGICON)));

        centre_window(hwnd);

        pds_create_controls(pds, 0, IDCX_PANELBASE, 3, 3, 3, "Main");
        pds_create_controls(pds, 0, IDCX_STDBASE, 3, 3, 243, "");
        dlg_refresh(NULL, pds->dp);    /* and set up control values */

        pds_initdialog_finish(pds);
        return 0;

      default:
        return pds_default_dlgproc(pds, hwnd, msg, wParam, lParam);
    }
}

void show_ca_config_box(dlgparam *dp)
{
    PortableDialogStuff *pds = pds_new(1);

    setup_ca_config_box(pds->ctrlbox);

    ShinyDialogBox(hinst, MAKEINTRESOURCE(IDD_CA_CONFIG), "PuTTYConfigBox",
                   dp ? dp->hwnd : NULL, CAConfigProc, pds);

    pds_free(pds);
}

/* {{{ winfrip */
/*
 * vim:expandtab sw=4 ts=4
 */
/* winfrip }}} */<|MERGE_RESOLUTION|>--- conflicted
+++ resolved
@@ -1351,23 +1351,9 @@
     message = dupprintf(msgtemplate, FILENAME_MAX, filename->utf8path);
     mbtitle = dupprintf("%s Log to File", appname);
 
-<<<<<<< HEAD
-    /* {{{ winfrip */
-#if 1
-    mbret = WfrMessageBox(NULL, message, mbtitle,
-                          MB_ICONQUESTION | MB_YESNOCANCEL | MB_DEFBUTTON3);
-#else
-    /* winfrip }}} */
-    mbret = MessageBox(NULL, message, mbtitle,
-                       MB_ICONQUESTION | MB_YESNOCANCEL | MB_DEFBUTTON3);
-    /* {{{ winfrip */
-#endif
-    /* winfrip }}} */
-=======
     mbret = message_box(NULL, message, mbtitle,
                         MB_ICONQUESTION | MB_YESNOCANCEL | MB_DEFBUTTON3,
                         true, 0);
->>>>>>> 1cd0f178
 
     socket_reselect_all();
 
