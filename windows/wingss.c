#ifndef NO_GSSAPI

/* {{{ winfrip */
#include "FySTY/winfrip_confstore_pre.h"
/* winfrip }}} */

#include <limits.h>
#include "putty.h"

#define SECURITY_WIN32
#include <security.h>

#include "pgssapi.h"
#include "sshgss.h"
#include "sshgssc.h"

#include "misc.h"

<<<<<<< HEAD
/* {{{ winfrip */
#include "FySTY/winfrip_confstore_post.h"
#include "FySTY/winfrip.h"
/* winfrip }}} */

#define UNIX_EPOCH	11644473600ULL	/* Seconds from Windows epoch */
#define CNS_PERSEC	10000000ULL	/* # 100ns per second */
=======
#define UNIX_EPOCH      11644473600ULL  /* Seconds from Windows epoch */
#define CNS_PERSEC      10000000ULL     /* # 100ns per second */
>>>>>>> 5e468129

/*
 * Note, as a special case, 0 relative to the Windows epoch (unspecified) maps
 * to 0 relative to the POSIX epoch (unspecified)!
 */
#define TIME_WIN_TO_POSIX(ft, t) do { \
    ULARGE_INTEGER uli; \
    uli.LowPart  = (ft).dwLowDateTime; \
    uli.HighPart = (ft).dwHighDateTime; \
    if (uli.QuadPart != 0) \
        uli.QuadPart = uli.QuadPart / CNS_PERSEC - UNIX_EPOCH; \
    (t) = (time_t) uli.QuadPart; \
} while(0)

/* Windows code to set up the GSSAPI library list. */

#ifdef _WIN64
#define MIT_KERB_SUFFIX "64"
#else
#define MIT_KERB_SUFFIX "32"
#endif

const int ngsslibs = 3;
const char *const gsslibnames[3] = {
    "MIT Kerberos GSSAPI"MIT_KERB_SUFFIX".DLL",
    "Microsoft SSPI SECUR32.DLL",
    "User-specified GSSAPI DLL",
};
const struct keyvalwhere gsslibkeywords[] = {
    { "gssapi32", 0, -1, -1 },
    { "sspi", 1, -1, -1 },
    { "custom", 2, -1, -1 },
};

DECL_WINDOWS_FUNCTION(static, SECURITY_STATUS,
                      AcquireCredentialsHandleA,
                      (SEC_CHAR *, SEC_CHAR *, ULONG, PVOID,
                       PVOID, SEC_GET_KEY_FN, PVOID, PCredHandle, PTimeStamp));
DECL_WINDOWS_FUNCTION(static, SECURITY_STATUS,
                      InitializeSecurityContextA,
                      (PCredHandle, PCtxtHandle, SEC_CHAR *, ULONG, ULONG,
                       ULONG, PSecBufferDesc, ULONG, PCtxtHandle,
                       PSecBufferDesc, PULONG, PTimeStamp));
DECL_WINDOWS_FUNCTION(static, SECURITY_STATUS,
                      FreeContextBuffer,
                      (PVOID));
DECL_WINDOWS_FUNCTION(static, SECURITY_STATUS,
                      FreeCredentialsHandle,
                      (PCredHandle));
DECL_WINDOWS_FUNCTION(static, SECURITY_STATUS,
                      DeleteSecurityContext,
                      (PCtxtHandle));
DECL_WINDOWS_FUNCTION(static, SECURITY_STATUS,
                      QueryContextAttributesA,
                      (PCtxtHandle, ULONG, PVOID));
DECL_WINDOWS_FUNCTION(static, SECURITY_STATUS,
                      MakeSignature,
                      (PCtxtHandle, ULONG, PSecBufferDesc, ULONG));
DECL_WINDOWS_FUNCTION(static, SECURITY_STATUS,
                      VerifySignature,
                      (PCtxtHandle, PSecBufferDesc, ULONG, PULONG));
DECL_WINDOWS_FUNCTION(static, DLL_DIRECTORY_COOKIE,
                      AddDllDirectory,
                      (PCWSTR));

typedef struct winSsh_gss_ctx {
    unsigned long maj_stat;
    unsigned long min_stat;
    CredHandle cred_handle;
    CtxtHandle context;
    PCtxtHandle context_handle;
    TimeStamp expiry;
} winSsh_gss_ctx;


const Ssh_gss_buf gss_mech_krb5={9,"\x2A\x86\x48\x86\xF7\x12\x01\x02\x02"};

const char *gsslogmsg = NULL;

static void ssh_sspi_bind_fns(struct ssh_gss_library *lib);

struct ssh_gss_liblist *ssh_gss_setup(Conf *conf)
{
    HMODULE module;
    HKEY regkey;
    struct ssh_gss_liblist *list = snew(struct ssh_gss_liblist);
    char *path;
    static HMODULE kernel32_module;
    if (!kernel32_module) {
        kernel32_module = load_system32_dll("kernel32.dll");
    }
#if defined _MSC_VER && _MSC_VER < 1900
    /* Omit the type-check because older MSVCs don't have this function */
    GET_WINDOWS_FUNCTION_NO_TYPECHECK(kernel32_module, AddDllDirectory);
#else
    GET_WINDOWS_FUNCTION(kernel32_module, AddDllDirectory);
#endif

    list->libraries = snewn(3, struct ssh_gss_library);
    list->nlibraries = 0;

    /* MIT Kerberos GSSAPI implementation */
    module = NULL;
    if (RegOpenKey(HKEY_LOCAL_MACHINE, "SOFTWARE\\MIT\\Kerberos", &regkey)
        == ERROR_SUCCESS) {
        DWORD type, size;
        LONG ret;
        char *buffer;

        /* Find out the string length */
        ret = RegQueryValueEx(regkey, "InstallDir", NULL, &type, NULL, &size);

        if (ret == ERROR_SUCCESS && type == REG_SZ) {
            buffer = snewn(size + 20, char);
            ret = RegQueryValueEx(regkey, "InstallDir", NULL,
                                  &type, (LPBYTE)buffer, &size);
            if (ret == ERROR_SUCCESS && type == REG_SZ) {
                strcat (buffer, "\\bin");
                if(p_AddDllDirectory) {
                    /* Add MIT Kerberos' path to the DLL search path,
                     * it loads its own DLLs further down the road */
                    wchar_t *dllPath =
                        dup_mb_to_wc(DEFAULT_CODEPAGE, 0, buffer);
                    p_AddDllDirectory(dllPath);
                    sfree(dllPath);
                }
                strcat (buffer, "\\gssapi"MIT_KERB_SUFFIX".dll");
                module = LoadLibraryEx (buffer, NULL,
                                        LOAD_LIBRARY_SEARCH_SYSTEM32 |
                                        LOAD_LIBRARY_SEARCH_DLL_LOAD_DIR |
                                        LOAD_LIBRARY_SEARCH_USER_DIRS);
            }
            sfree(buffer);
        }
        RegCloseKey(regkey);
    }
    if (module) {
        struct ssh_gss_library *lib =
            &list->libraries[list->nlibraries++];

        lib->id = 0;
        lib->gsslogmsg = "Using GSSAPI from GSSAPI"MIT_KERB_SUFFIX".DLL";
        lib->handle = (void *)module;

#define BIND_GSS_FN(name) \
    lib->u.gssapi.name = (t_gss_##name) GetProcAddress(module, "gss_" #name)

        BIND_GSS_FN(delete_sec_context);
        BIND_GSS_FN(display_status);
        BIND_GSS_FN(get_mic);
        BIND_GSS_FN(verify_mic);
        BIND_GSS_FN(import_name);
        BIND_GSS_FN(init_sec_context);
        BIND_GSS_FN(release_buffer);
        BIND_GSS_FN(release_cred);
        BIND_GSS_FN(release_name);
        BIND_GSS_FN(acquire_cred);
        BIND_GSS_FN(inquire_cred_by_mech);

#undef BIND_GSS_FN

        ssh_gssapi_bind_fns(lib);
    }

    /* Microsoft SSPI Implementation */
    module = load_system32_dll("secur32.dll");
    if (module) {
        struct ssh_gss_library *lib =
            &list->libraries[list->nlibraries++];

        lib->id = 1;
        lib->gsslogmsg = "Using SSPI from SECUR32.DLL";
        lib->handle = (void *)module;

        GET_WINDOWS_FUNCTION(module, AcquireCredentialsHandleA);
        GET_WINDOWS_FUNCTION(module, InitializeSecurityContextA);
        GET_WINDOWS_FUNCTION(module, FreeContextBuffer);
        GET_WINDOWS_FUNCTION(module, FreeCredentialsHandle);
        GET_WINDOWS_FUNCTION(module, DeleteSecurityContext);
        GET_WINDOWS_FUNCTION(module, QueryContextAttributesA);
        GET_WINDOWS_FUNCTION(module, MakeSignature);
        GET_WINDOWS_FUNCTION(module, VerifySignature);

        ssh_sspi_bind_fns(lib);
    }

    /*
     * Custom GSSAPI DLL.
     */
    module = NULL;
    path = conf_get_filename(conf, CONF_ssh_gss_custom)->path;
    if (*path) {
        if(p_AddDllDirectory) {
            /* Add the custom directory as well in case it chainloads
             * some other DLLs (e.g a non-installed MIT Kerberos
             * instance) */
            int pathlen = strlen(path);

            while (pathlen > 0 && path[pathlen-1] != ':' &&
                   path[pathlen-1] != '\\')
                pathlen--;

            if (pathlen > 0 && path[pathlen-1] != '\\')
                pathlen--;

            if (pathlen > 0) {
                char *dirpath = dupprintf("%.*s", pathlen, path);
                wchar_t *dllPath = dup_mb_to_wc(DEFAULT_CODEPAGE, 0, dirpath);
                p_AddDllDirectory(dllPath);
                sfree(dllPath);
                sfree(dirpath);
            }
        }

        module = LoadLibraryEx(path, NULL,
                               LOAD_LIBRARY_SEARCH_SYSTEM32 |
                               LOAD_LIBRARY_SEARCH_DLL_LOAD_DIR |
                               LOAD_LIBRARY_SEARCH_USER_DIRS);
    }
    if (module) {
        struct ssh_gss_library *lib =
            &list->libraries[list->nlibraries++];

        lib->id = 2;
        lib->gsslogmsg = dupprintf("Using GSSAPI from user-specified"
                                   " library '%s'", path);
        lib->handle = (void *)module;

#define BIND_GSS_FN(name) \
    lib->u.gssapi.name = (t_gss_##name) GetProcAddress(module, "gss_" #name)

        BIND_GSS_FN(delete_sec_context);
        BIND_GSS_FN(display_status);
        BIND_GSS_FN(get_mic);
        BIND_GSS_FN(verify_mic);
        BIND_GSS_FN(import_name);
        BIND_GSS_FN(init_sec_context);
        BIND_GSS_FN(release_buffer);
        BIND_GSS_FN(release_cred);
        BIND_GSS_FN(release_name);
        BIND_GSS_FN(acquire_cred);
        BIND_GSS_FN(inquire_cred_by_mech);

#undef BIND_GSS_FN

        ssh_gssapi_bind_fns(lib);
    }


    return list;
}

void ssh_gss_cleanup(struct ssh_gss_liblist *list)
{
    int i;

    /*
     * LoadLibrary and FreeLibrary are defined to employ reference
     * counting in the case where the same library is repeatedly
     * loaded, so even in a multiple-sessions-per-process context
     * (not that we currently expect ever to have such a thing on
     * Windows) it's safe to naively FreeLibrary everything here
     * without worrying about destroying it under the feet of
     * another SSH instance still using it.
     */
    for (i = 0; i < list->nlibraries; i++) {
        FreeLibrary((HMODULE)list->libraries[i].handle);
        if (list->libraries[i].id == 2) {
            /* The 'custom' id involves a dynamically allocated message.
             * Note that we must cast away the 'const' to free it. */
            sfree((char *)list->libraries[i].gsslogmsg);
        }
    }
    sfree(list->libraries);
    sfree(list);
}

static Ssh_gss_stat ssh_sspi_indicate_mech(struct ssh_gss_library *lib,
                                           Ssh_gss_buf *mech)
{
    *mech = gss_mech_krb5;
    return SSH_GSS_OK;
}


static Ssh_gss_stat ssh_sspi_import_name(struct ssh_gss_library *lib,
                                         char *host, Ssh_gss_name *srv_name)
{
    char *pStr;

    /* Check hostname */
    if (host == NULL) return SSH_GSS_FAILURE;

    /* copy it into form host/FQDN */
    pStr = dupcat("host/", host);

    *srv_name = (Ssh_gss_name) pStr;

    return SSH_GSS_OK;
}

static Ssh_gss_stat ssh_sspi_acquire_cred(struct ssh_gss_library *lib,
                                          Ssh_gss_ctx *ctx,
                                          time_t *expiry)
{
    winSsh_gss_ctx *winctx = snew(winSsh_gss_ctx);
    memset(winctx, 0, sizeof(winSsh_gss_ctx));

    /* prepare our "wrapper" structure */
    winctx->maj_stat =  winctx->min_stat = SEC_E_OK;
    winctx->context_handle = NULL;

    /* Specifying no principal name here means use the credentials of
       the current logged-in user */

    winctx->maj_stat = p_AcquireCredentialsHandleA(NULL,
                                                   "Kerberos",
                                                   SECPKG_CRED_OUTBOUND,
                                                   NULL,
                                                   NULL,
                                                   NULL,
                                                   NULL,
                                                   &winctx->cred_handle,
                                                   NULL);

    if (winctx->maj_stat != SEC_E_OK) {
        p_FreeCredentialsHandle(&winctx->cred_handle);
        sfree(winctx);
        return SSH_GSS_FAILURE;
    }

    /* Windows does not return a valid expiration from AcquireCredentials */
    if (expiry)
        *expiry = GSS_NO_EXPIRATION;

    *ctx = (Ssh_gss_ctx) winctx;
    return SSH_GSS_OK;
}

static void localexp_to_exp_lifetime(TimeStamp *localexp,
                                     time_t *expiry, unsigned long *lifetime)
{
    FILETIME nowUTC;
    FILETIME expUTC;
    time_t now;
    time_t exp;
    time_t delta;

    if (!lifetime && !expiry)
        return;

    GetSystemTimeAsFileTime(&nowUTC);
    TIME_WIN_TO_POSIX(nowUTC, now);

    if (lifetime)
        *lifetime = 0;
    if (expiry)
        *expiry = GSS_NO_EXPIRATION;

    /*
     * Type oddity: localexp is a pointer to 'TimeStamp', whereas
     * LocalFileTimeToFileTime expects a pointer to FILETIME. However,
     * despite having different formal type names from the compiler's
     * point of view, these two structures are specified to be
     * isomorphic in the MS documentation, so it's legitimate to copy
     * between them:
     *
     * https://msdn.microsoft.com/en-us/library/windows/desktop/aa380511(v=vs.85).aspx
     */
    {
        FILETIME localexp_ft;
        enum { vorpal_sword = 1 / (sizeof(*localexp) == sizeof(localexp_ft)) };
        memcpy(&localexp_ft, localexp, sizeof(localexp_ft));
        if (!LocalFileTimeToFileTime(&localexp_ft, &expUTC))
            return;
    }

    TIME_WIN_TO_POSIX(expUTC, exp);
    delta = exp - now;
    if (exp == 0 || delta <= 0)
        return;

    if (expiry)
        *expiry = exp;
    if (lifetime) {
        if (delta <= ULONG_MAX)
            *lifetime = (unsigned long)delta;
        else
            *lifetime = ULONG_MAX;
    }
}

static Ssh_gss_stat ssh_sspi_init_sec_context(struct ssh_gss_library *lib,
                                              Ssh_gss_ctx *ctx,
                                              Ssh_gss_name srv_name,
                                              int to_deleg,
                                              Ssh_gss_buf *recv_tok,
                                              Ssh_gss_buf *send_tok,
                                              time_t *expiry,
                                              unsigned long *lifetime)
{
    winSsh_gss_ctx *winctx = (winSsh_gss_ctx *) *ctx;
    SecBuffer wsend_tok = {send_tok->length,SECBUFFER_TOKEN,send_tok->value};
    SecBuffer wrecv_tok = {recv_tok->length,SECBUFFER_TOKEN,recv_tok->value};
    SecBufferDesc output_desc={SECBUFFER_VERSION,1,&wsend_tok};
    SecBufferDesc input_desc ={SECBUFFER_VERSION,1,&wrecv_tok};
    unsigned long flags=ISC_REQ_MUTUAL_AUTH|ISC_REQ_REPLAY_DETECT|
        ISC_REQ_CONFIDENTIALITY|ISC_REQ_ALLOCATE_MEMORY;
    unsigned long ret_flags=0;
    TimeStamp localexp;

    /* check if we have to delegate ... */
    if (to_deleg) flags |= ISC_REQ_DELEGATE;
    winctx->maj_stat = p_InitializeSecurityContextA(&winctx->cred_handle,
                                                    winctx->context_handle,
                                                    (char*) srv_name,
                                                    flags,
                                                    0,          /* reserved */
                                                    SECURITY_NATIVE_DREP,
                                                    &input_desc,
                                                    0,          /* reserved */
                                                    &winctx->context,
                                                    &output_desc,
                                                    &ret_flags,
                                                    &localexp);

    localexp_to_exp_lifetime(&localexp, expiry, lifetime);

    /* prepare for the next round */
    winctx->context_handle = &winctx->context;
    send_tok->value = wsend_tok.pvBuffer;
    send_tok->length = wsend_tok.cbBuffer;

    /* check & return our status */
    if (winctx->maj_stat==SEC_E_OK) return SSH_GSS_S_COMPLETE;
    if (winctx->maj_stat==SEC_I_CONTINUE_NEEDED) return SSH_GSS_S_CONTINUE_NEEDED;

    return SSH_GSS_FAILURE;
}

static Ssh_gss_stat ssh_sspi_free_tok(struct ssh_gss_library *lib,
                                      Ssh_gss_buf *send_tok)
{
    /* check input */
    if (send_tok == NULL) return SSH_GSS_FAILURE;

    /* free Windows buffer */
    p_FreeContextBuffer(send_tok->value);
    SSH_GSS_CLEAR_BUF(send_tok);

    return SSH_GSS_OK;
}

static Ssh_gss_stat ssh_sspi_release_cred(struct ssh_gss_library *lib,
                                          Ssh_gss_ctx *ctx)
{
    winSsh_gss_ctx *winctx= (winSsh_gss_ctx *) *ctx;

    /* check input */
    if (winctx == NULL) return SSH_GSS_FAILURE;

    /* free Windows data */
    p_FreeCredentialsHandle(&winctx->cred_handle);
    p_DeleteSecurityContext(&winctx->context);

    /* delete our "wrapper" structure */
    sfree(winctx);
    *ctx = (Ssh_gss_ctx) NULL;

    return SSH_GSS_OK;
}


static Ssh_gss_stat ssh_sspi_release_name(struct ssh_gss_library *lib,
                                          Ssh_gss_name *srv_name)
{
    char *pStr= (char *) *srv_name;

    if (pStr == NULL) return SSH_GSS_FAILURE;
    sfree(pStr);
    *srv_name = (Ssh_gss_name) NULL;

    return SSH_GSS_OK;
}

static Ssh_gss_stat ssh_sspi_display_status(struct ssh_gss_library *lib,
                                            Ssh_gss_ctx ctx, Ssh_gss_buf *buf)
{
    winSsh_gss_ctx *winctx = (winSsh_gss_ctx *) ctx;
    const char *msg;

    if (winctx == NULL) return SSH_GSS_FAILURE;

    /* decode the error code */
    switch (winctx->maj_stat) {
      case SEC_E_OK: msg="SSPI status OK"; break;
      case SEC_E_INVALID_HANDLE: msg="The handle passed to the function"
            " is invalid.";
        break;
      case SEC_E_TARGET_UNKNOWN: msg="The target was not recognized."; break;
      case SEC_E_LOGON_DENIED: msg="The logon failed."; break;
      case SEC_E_INTERNAL_ERROR: msg="The Local Security Authority cannot"
            " be contacted.";
        break;
      case SEC_E_NO_CREDENTIALS: msg="No credentials are available in the"
            " security package.";
        break;
      case SEC_E_NO_AUTHENTICATING_AUTHORITY:
        msg="No authority could be contacted for authentication."
            "The domain name of the authenticating party could be wrong,"
            " the domain could be unreachable, or there might have been"
            " a trust relationship failure.";
        break;
      case SEC_E_INSUFFICIENT_MEMORY:
        msg="One or more of the SecBufferDesc structures passed as"
            " an OUT parameter has a buffer that is too small.";
        break;
      case SEC_E_INVALID_TOKEN:
        msg="The error is due to a malformed input token, such as a"
            " token corrupted in transit, a token"
            " of incorrect size, or a token passed into the wrong"
            " security package. Passing a token to"
            " the wrong package can happen if client and server did not"
            " negotiate the proper security package.";
        break;
      default:
        msg = "Internal SSPI error";
        break;
    }

    buf->value = dupstr(msg);
    buf->length = strlen(buf->value);

    return SSH_GSS_OK;
}

static Ssh_gss_stat ssh_sspi_get_mic(struct ssh_gss_library *lib,
                                     Ssh_gss_ctx ctx, Ssh_gss_buf *buf,
                                     Ssh_gss_buf *hash)
{
    winSsh_gss_ctx *winctx= (winSsh_gss_ctx *) ctx;
    SecPkgContext_Sizes ContextSizes;
    SecBufferDesc InputBufferDescriptor;
    SecBuffer InputSecurityToken[2];

    if (winctx == NULL) return SSH_GSS_FAILURE;

    winctx->maj_stat = 0;

    memset(&ContextSizes, 0, sizeof(ContextSizes));

    winctx->maj_stat = p_QueryContextAttributesA(&winctx->context,
                                                 SECPKG_ATTR_SIZES,
                                                 &ContextSizes);

    if (winctx->maj_stat != SEC_E_OK ||
        ContextSizes.cbMaxSignature == 0)
        return winctx->maj_stat;

    InputBufferDescriptor.cBuffers = 2;
    InputBufferDescriptor.pBuffers = InputSecurityToken;
    InputBufferDescriptor.ulVersion = SECBUFFER_VERSION;
    InputSecurityToken[0].BufferType = SECBUFFER_DATA;
    InputSecurityToken[0].cbBuffer = buf->length;
    InputSecurityToken[0].pvBuffer = buf->value;
    InputSecurityToken[1].BufferType = SECBUFFER_TOKEN;
    InputSecurityToken[1].cbBuffer = ContextSizes.cbMaxSignature;
    InputSecurityToken[1].pvBuffer = snewn(ContextSizes.cbMaxSignature, char);

    winctx->maj_stat = p_MakeSignature(&winctx->context,
                                       0,
                                       &InputBufferDescriptor,
                                       0);

    if (winctx->maj_stat == SEC_E_OK) {
        hash->length = InputSecurityToken[1].cbBuffer;
        hash->value = InputSecurityToken[1].pvBuffer;
    }

    return winctx->maj_stat;
}

static Ssh_gss_stat ssh_sspi_verify_mic(struct ssh_gss_library *lib,
                                        Ssh_gss_ctx ctx,
                                        Ssh_gss_buf *buf,
                                        Ssh_gss_buf *mic)
{
    winSsh_gss_ctx *winctx= (winSsh_gss_ctx *) ctx;
    SecBufferDesc InputBufferDescriptor;
    SecBuffer InputSecurityToken[2];
    ULONG qop;

    if (winctx == NULL) return SSH_GSS_FAILURE;

    winctx->maj_stat = 0;

    InputBufferDescriptor.cBuffers = 2;
    InputBufferDescriptor.pBuffers = InputSecurityToken;
    InputBufferDescriptor.ulVersion = SECBUFFER_VERSION;
    InputSecurityToken[0].BufferType = SECBUFFER_DATA;
    InputSecurityToken[0].cbBuffer = buf->length;
    InputSecurityToken[0].pvBuffer = buf->value;
    InputSecurityToken[1].BufferType = SECBUFFER_TOKEN;
    InputSecurityToken[1].cbBuffer = mic->length;
    InputSecurityToken[1].pvBuffer = mic->value;

    winctx->maj_stat = p_VerifySignature(&winctx->context,
                                       &InputBufferDescriptor,
                                       0, &qop);
    return winctx->maj_stat;
}

static Ssh_gss_stat ssh_sspi_free_mic(struct ssh_gss_library *lib,
                                      Ssh_gss_buf *hash)
{
    sfree(hash->value);
    return SSH_GSS_OK;
}

static void ssh_sspi_bind_fns(struct ssh_gss_library *lib)
{
    lib->indicate_mech = ssh_sspi_indicate_mech;
    lib->import_name = ssh_sspi_import_name;
    lib->release_name = ssh_sspi_release_name;
    lib->init_sec_context = ssh_sspi_init_sec_context;
    lib->free_tok = ssh_sspi_free_tok;
    lib->acquire_cred = ssh_sspi_acquire_cred;
    lib->release_cred = ssh_sspi_release_cred;
    lib->get_mic = ssh_sspi_get_mic;
    lib->verify_mic = ssh_sspi_verify_mic;
    lib->free_mic = ssh_sspi_free_mic;
    lib->display_status = ssh_sspi_display_status;
}

#else

/* Dummy function so this source file defines something if NO_GSSAPI
   is defined. */

void ssh_gss_init(void)
{
}

#endif<|MERGE_RESOLUTION|>--- conflicted
+++ resolved
@@ -16,18 +16,13 @@
 
 #include "misc.h"
 
-<<<<<<< HEAD
 /* {{{ winfrip */
 #include "FySTY/winfrip_confstore_post.h"
 #include "FySTY/winfrip.h"
 /* winfrip }}} */
 
-#define UNIX_EPOCH	11644473600ULL	/* Seconds from Windows epoch */
-#define CNS_PERSEC	10000000ULL	/* # 100ns per second */
-=======
 #define UNIX_EPOCH      11644473600ULL  /* Seconds from Windows epoch */
 #define CNS_PERSEC      10000000ULL     /* # 100ns per second */
->>>>>>> 5e468129
 
 /*
  * Note, as a special case, 0 relative to the Windows epoch (unspecified) maps
