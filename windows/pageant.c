/*
 * Pageant: the PuTTY Authentication Agent.
 */

#include <stdio.h>
#include <stdlib.h>
#include <stddef.h>
#include <ctype.h>
#include <assert.h>
#include <tchar.h>

#include "putty.h"
#include "ssh.h"
#include "misc.h"
#include "tree234.h"
#include "security-api.h"
#include "cryptoapi.h"
#include "pageant.h"
#include "licence.h"
#include "pageant-rc.h"

#include <shellapi.h>

#include <aclapi.h>
#ifdef DEBUG_IPC
#define _WIN32_WINNT 0x0500            /* for ConvertSidToStringSid */
#include <sddl.h>
#endif

#define WM_SYSTRAY   (WM_APP + 6)
#define WM_SYSTRAY2  (WM_APP + 7)

#define APPNAME "Pageant"

/* Titles and class names for invisible windows. IPCWINTITLE and
 * IPCCLASSNAME are critical to backwards compatibility: WM_COPYDATA
 * based Pageant clients will call FindWindow with those parameters
 * and expect to find the Pageant IPC receiver. */
#define TRAYWINTITLE  "Pageant"
#define TRAYCLASSNAME "PageantSysTray"
#define IPCWINTITLE   "Pageant"
#define IPCCLASSNAME  "Pageant"

static HWND traywindow;
static HWND keylist;
static HWND aboutbox;
static HMENU systray_menu, session_menu;
static bool already_running;
static FingerprintType fptype = SSH_FPTYPE_DEFAULT;

static char *putty_path;
static bool restrict_putty_acl = false;

/* CWD for "add key" file requester. */
static filereq *keypath = NULL;

/* From MSDN: In the WM_SYSCOMMAND message, the four low-order bits of
 * wParam are used by Windows, and should be masked off, so we shouldn't
 * attempt to store information in them. Hence all these identifiers have
 * the low 4 bits clear. Also, identifiers should < 0xF000. */

#define IDM_CLOSE              0x0010
#define IDM_VIEWKEYS           0x0020
#define IDM_ADDKEY             0x0030
#define IDM_ADDKEY_ENCRYPTED   0x0040
#define IDM_REMOVE_ALL         0x0050
#define IDM_REENCRYPT_ALL      0x0060
#define IDM_HELP               0x0070
#define IDM_ABOUT              0x0080
#define IDM_PUTTY              0x0090
#define IDM_SESSIONS_BASE      0x1000
#define IDM_SESSIONS_MAX       0x2000
#define PUTTY_REGKEY      "Software\\SimonTatham\\PuTTY\\Sessions"
#define PUTTY_DEFAULT     "Default%20Settings"
static int initial_menuitems_count;

/*
 * Print a modal (Really Bad) message box and perform a fatal exit.
 */
void modalfatalbox(const char *fmt, ...)
{
    va_list ap;
    char *buf;

    va_start(ap, fmt);
    buf = dupvprintf(fmt, ap);
    va_end(ap);
    MessageBox(traywindow, buf, "Pageant Fatal Error",
               MB_SYSTEMMODAL | MB_ICONERROR | MB_OK);
    sfree(buf);
    exit(1);
}

struct PassphraseProcStruct {
    bool modal;
    const char *help_topic;
    PageantClientDialogId *dlgid;
    char *passphrase;
    const char *comment;
};

/*
 * Dialog-box function for the Licence box.
 */
static INT_PTR CALLBACK LicenceProc(HWND hwnd, UINT msg,
                                WPARAM wParam, LPARAM lParam)
{
    switch (msg) {
      case WM_INITDIALOG:
        SetDlgItemText(hwnd, IDC_LICENCE_TEXTBOX, LICENCE_TEXT("\r\n\r\n"));
        return 1;
      case WM_COMMAND:
        switch (LOWORD(wParam)) {
          case IDOK:
          case IDCANCEL:
            EndDialog(hwnd, 1);
            return 0;
        }
        return 0;
      case WM_CLOSE:
        EndDialog(hwnd, 1);
        return 0;
    }
    return 0;
}

/*
 * Dialog-box function for the About box.
 */
static INT_PTR CALLBACK AboutProc(HWND hwnd, UINT msg,
                              WPARAM wParam, LPARAM lParam)
{
    switch (msg) {
      case WM_INITDIALOG: {
        char *buildinfo_text = buildinfo("\r\n");
        char *text = dupprintf
            ("Pageant\r\n\r\n%s\r\n\r\n%s\r\n\r\n%s",
             ver, buildinfo_text,
             "\251 " SHORT_COPYRIGHT_DETAILS ". All rights reserved.");
        sfree(buildinfo_text);
        SetDlgItemText(hwnd, IDC_ABOUT_TEXTBOX, text);
        MakeDlgItemBorderless(hwnd, IDC_ABOUT_TEXTBOX);
        sfree(text);
        return 1;
      }
      case WM_COMMAND:
        switch (LOWORD(wParam)) {
          case IDOK:
          case IDCANCEL:
            aboutbox = NULL;
            DestroyWindow(hwnd);
            return 0;
          case IDC_ABOUT_LICENCE:
            EnableWindow(hwnd, 0);
            DialogBox(hinst, MAKEINTRESOURCE(IDD_LICENCE), hwnd, LicenceProc);
            EnableWindow(hwnd, 1);
            SetActiveWindow(hwnd);
            return 0;
          case IDC_ABOUT_WEBSITE:
            /* Load web browser */
            ShellExecute(hwnd, "open",
                         "https://www.chiark.greenend.org.uk/~sgtatham/putty/",
                         0, 0, SW_SHOWDEFAULT);
            return 0;
        }
        return 0;
      case WM_CLOSE:
        aboutbox = NULL;
        DestroyWindow(hwnd);
        return 0;
    }
    return 0;
}

static HWND modal_passphrase_hwnd = NULL;
static HWND nonmodal_passphrase_hwnd = NULL;

static void end_passphrase_dialog(HWND hwnd, INT_PTR result)
{
    struct PassphraseProcStruct *p = (struct PassphraseProcStruct *)
        GetWindowLongPtr(hwnd, GWLP_USERDATA);

    if (p->modal) {
        EndDialog(hwnd, result);
    } else {
        /*
         * Destroy this passphrase dialog box before passing the
         * results back to the main pageant.c, to avoid re-entrancy
         * issues.
         *
         * If we successfully got a passphrase from the user, but it
         * was _wrong_, then pageant_passphrase_request_success will
         * respond by calling back - synchronously - to our
         * ask_passphrase() implementation, which will expect the
         * previous value of nonmodal_passphrase_hwnd to have already
         * been cleaned up.
         */
        SetWindowLongPtr(hwnd, GWLP_USERDATA, (LONG_PTR) NULL);
        DestroyWindow(hwnd);
        nonmodal_passphrase_hwnd = NULL;

        if (result)
            pageant_passphrase_request_success(
                p->dlgid, ptrlen_from_asciz(p->passphrase));
        else
            pageant_passphrase_request_refused(p->dlgid);

        burnstr(p->passphrase);
        sfree(p);
    }
}

/*
 * Dialog-box function for the passphrase box.
 */
static INT_PTR CALLBACK PassphraseProc(HWND hwnd, UINT msg,
                                   WPARAM wParam, LPARAM lParam)
{
    struct PassphraseProcStruct *p;

    if (msg == WM_INITDIALOG) {
        p = (struct PassphraseProcStruct *) lParam;
        SetWindowLongPtr(hwnd, GWLP_USERDATA, (LONG_PTR) p);
    } else {
        p = (struct PassphraseProcStruct *)
            GetWindowLongPtr(hwnd, GWLP_USERDATA);
    }

    switch (msg) {
      case WM_INITDIALOG: {
        if (p->modal)
            modal_passphrase_hwnd = hwnd;

        /*
         * Centre the window.
         */
        RECT rs, rd;
        HWND hw;

        hw = GetDesktopWindow();
        if (GetWindowRect(hw, &rs) && GetWindowRect(hwnd, &rd))
            MoveWindow(hwnd,
                       (rs.right + rs.left + rd.left - rd.right) / 2,
                       (rs.bottom + rs.top + rd.top - rd.bottom) / 2,
                       rd.right - rd.left, rd.bottom - rd.top, true);

        SetForegroundWindow(hwnd);
        SetWindowPos(hwnd, HWND_TOP, 0, 0, 0, 0,
                     SWP_NOMOVE | SWP_NOSIZE | SWP_SHOWWINDOW);
        if (!p->modal)
            SetActiveWindow(hwnd); /* this won't have happened automatically */
        if (p->comment)
            SetDlgItemText(hwnd, IDC_PASSPHRASE_FINGERPRINT, p->comment);
        burnstr(p->passphrase);
        p->passphrase = dupstr("");
        SetDlgItemText(hwnd, IDC_PASSPHRASE_EDITBOX, p->passphrase);
        if (!p->help_topic || !has_help()) {
            HWND item = GetDlgItem(hwnd, IDHELP);
            if (item)
                DestroyWindow(item);
        }
        return 0;
      }
      case WM_COMMAND:
        switch (LOWORD(wParam)) {
          case IDOK:
            if (p->passphrase)
                end_passphrase_dialog(hwnd, 1);
            else
                MessageBeep(0);
            return 0;
          case IDCANCEL:
            end_passphrase_dialog(hwnd, 0);
            return 0;
          case IDHELP:
            if (p->help_topic)
                launch_help(hwnd, p->help_topic);
            return 0;
          case IDC_PASSPHRASE_EDITBOX:
            if ((HIWORD(wParam) == EN_CHANGE) && p->passphrase) {
                burnstr(p->passphrase);
                p->passphrase = GetDlgItemText_alloc(
                    hwnd, IDC_PASSPHRASE_EDITBOX);
            }
            return 0;
        }
        return 0;
      case WM_CLOSE:
        end_passphrase_dialog(hwnd, 0);
        return 0;
    }
    return 0;
}

/*
 * Warn about the obsolescent key file format.
 */
void old_keyfile_warning(void)
{
    static const char mbtitle[] = "PuTTY Key File Warning";
    static const char message[] =
        "You are loading an SSH-2 private key which has an\n"
        "old version of the file format. This means your key\n"
        "file is not fully tamperproof. Future versions of\n"
        "PuTTY may stop supporting this private key format,\n"
        "so we recommend you convert your key to the new\n"
        "format.\n"
        "\n"
        "You can perform this conversion by loading the key\n"
        "into PuTTYgen and then saving it again.";

    MessageBox(NULL, message, mbtitle, MB_OK);
}

struct keylist_update_ctx {
    bool enable_remove_controls;
    bool enable_reencrypt_controls;
};

static void keylist_update_callback(
    void *vctx, char **fingerprints, const char *comment, uint32_t ext_flags,
    struct pageant_pubkey *key)
{
    struct keylist_update_ctx *ctx = (struct keylist_update_ctx *)vctx;
    FingerprintType this_type = ssh2_pick_fingerprint(fingerprints, fptype);
    const char *fingerprint = fingerprints[this_type];
    strbuf *listentry = strbuf_new();

    /* There is at least one key, so the controls for removing keys
     * should be enabled */
    ctx->enable_remove_controls = true;

    switch (key->ssh_version) {
      case 1: {
        put_fmt(listentry, "ssh1\t%s\t%s", fingerprint, comment);

        /*
         * Replace the space in the fingerprint (between bit count and
         * hash) with a tab, for nice alignment in the box.
         */
        char *p = strchr(listentry->s, ' ');
        if (p)
            *p = '\t';
        break;
      }

      case 2: {
        /*
         * For nice alignment in the list box, we would ideally want
         * every entry to align to the tab stop settings, and have a
         * column for algorithm name, one for bit count, one for hex
         * fingerprint, and one for key comment.
         *
         * Unfortunately, some of the algorithm names are so long that
         * they overflow into the bit-count field. Fortunately, at the
         * moment, those are _precisely_ the algorithm names that
         * don't need a bit count displayed anyway (because for
         * NIST-style ECDSA the bit count is mentioned in the
         * algorithm name, and for ssh-ed25519 there is only one
         * possible value anyway). So we fudge this by simply omitting
         * the bit count field in that situation.
         *
         * This is fragile not only in the face of further key types
         * that don't follow this pattern, but also in the face of
         * font metrics changes - the Windows semantics for list box
         * tab stops is that \t aligns to the next one you haven't
         * already exceeded, so I have to guess when the key type will
         * overflow past the bit-count tab stop and leave out a tab
         * character. Urgh.
         */
        BinarySource src[1];
        BinarySource_BARE_INIT_PL(src, ptrlen_from_strbuf(key->blob));
        ptrlen algname = get_string(src);
        const ssh_keyalg *alg = find_pubkey_alg_len(algname);

        bool include_bit_count = (alg == &ssh_dsa || alg == &ssh_rsa);

        int wordnumber = 0;
        for (const char *p = fingerprint; *p; p++) {
            char c = *p;
            if (c == ' ') {
                if (wordnumber < 2)
                    c = '\t';
                wordnumber++;
            }
            if (include_bit_count || wordnumber != 1)
                put_byte(listentry, c);
        }

        put_fmt(listentry, "\t%s", comment);
        break;
      }
    }

    if (ext_flags & LIST_EXTENDED_FLAG_HAS_NO_CLEARTEXT_KEY) {
        put_fmt(listentry, "\t(encrypted)");
    } else if (ext_flags & LIST_EXTENDED_FLAG_HAS_ENCRYPTED_KEY_FILE) {
        put_fmt(listentry, "\t(re-encryptable)");

        /* At least one key can be re-encrypted */
        ctx->enable_reencrypt_controls = true;
    }

    SendDlgItemMessage(keylist, IDC_KEYLIST_LISTBOX,
                       LB_ADDSTRING, 0, (LPARAM)listentry->s);
    strbuf_free(listentry);
}

/*
 * Update the visible key list.
 */
void keylist_update(void)
{
    if (keylist) {
        SendDlgItemMessage(keylist, IDC_KEYLIST_LISTBOX,
                           LB_RESETCONTENT, 0, 0);

        char *errmsg;
        struct keylist_update_ctx ctx[1];
        ctx->enable_remove_controls = false;
        ctx->enable_reencrypt_controls = false;
        int status = pageant_enum_keys(keylist_update_callback, ctx, &errmsg);
        assert(status == PAGEANT_ACTION_OK);
        assert(!errmsg);

        SendDlgItemMessage(keylist, IDC_KEYLIST_LISTBOX,
                           LB_SETCURSEL, (WPARAM) - 1, 0);

        EnableWindow(GetDlgItem(keylist, IDC_KEYLIST_REMOVE),
                     ctx->enable_remove_controls);
        EnableWindow(GetDlgItem(keylist, IDC_KEYLIST_REENCRYPT),
                     ctx->enable_reencrypt_controls);
    }
}

static void win_add_keyfile(Filename *filename, bool encrypted)
{
    char *err;
    int ret;

    /*
     * Try loading the key without a passphrase. (Or rather, without a
     * _new_ passphrase; pageant_add_keyfile will take care of trying
     * all the passphrases we've already stored.)
     */
    ret = pageant_add_keyfile(filename, NULL, &err, encrypted);
    if (ret == PAGEANT_ACTION_OK) {
        goto done;
    } else if (ret == PAGEANT_ACTION_FAILURE) {
        goto error;
    }

    /*
     * OK, a passphrase is needed, and we've been given the key
     * comment to use in the passphrase prompt.
     */
    while (1) {
        INT_PTR dlgret;
        struct PassphraseProcStruct pps;
        pps.modal = true;
        pps.help_topic = NULL;         /* this dialog has no help button */
        pps.dlgid = NULL;
        pps.passphrase = NULL;
        pps.comment = err;
        dlgret = DialogBoxParam(
            hinst, MAKEINTRESOURCE(IDD_LOAD_PASSPHRASE),
            NULL, PassphraseProc, (LPARAM) &pps);
        modal_passphrase_hwnd = NULL;

        if (!dlgret) {
            burnstr(pps.passphrase);
            goto done;                 /* operation cancelled */
        }

        sfree(err);

        assert(pps.passphrase != NULL);

        ret = pageant_add_keyfile(filename, pps.passphrase, &err, false);
        burnstr(pps.passphrase);

        if (ret == PAGEANT_ACTION_OK) {
            goto done;
        } else if (ret == PAGEANT_ACTION_FAILURE) {
            goto error;
        }
    }

  error:
    message_box(traywindow, err, APPNAME, MB_OK | MB_ICONERROR,
                HELPCTXID(errors_cantloadkey));
  done:
    sfree(err);
    return;
}

/*
 * Prompt for a key file to add, and add it.
 */
static void prompt_add_keyfile(bool encrypted)
{
    OPENFILENAME of;
    char *filelist = snewn(8192, char);

    if (!keypath) keypath = filereq_new();
    memset(&of, 0, sizeof(of));
    of.hwndOwner = traywindow;
    of.lpstrFilter = FILTER_KEY_FILES;
    of.lpstrCustomFilter = NULL;
    of.nFilterIndex = 1;
    of.lpstrFile = filelist;
    *filelist = '\0';
    of.nMaxFile = 8192;
    of.lpstrFileTitle = NULL;
    of.lpstrTitle = "Select Private Key File";
    of.Flags = OFN_ALLOWMULTISELECT | OFN_EXPLORER;
    if (request_file(keypath, &of, true, false)) {
        if(strlen(filelist) > of.nFileOffset) {
            /* Only one filename returned? */
            Filename *fn = filename_from_str(filelist);
            win_add_keyfile(fn, encrypted);
            filename_free(fn);
        } else {
            /* we are returned a bunch of strings, end to
             * end. first string is the directory, the
             * rest the filenames. terminated with an
             * empty string.
             */
            char *dir = filelist;
            char *filewalker = filelist + strlen(dir) + 1;
            while (*filewalker != '\0') {
                char *filename = dupcat(dir, "\\", filewalker);
                Filename *fn = filename_from_str(filename);
                win_add_keyfile(fn, encrypted);
                filename_free(fn);
                sfree(filename);
                filewalker += strlen(filewalker) + 1;
            }
        }

        keylist_update();
        pageant_forget_passphrases();
    }
    sfree(filelist);
}

/*
 * Dialog-box function for the key list box.
 */
static INT_PTR CALLBACK KeyListProc(HWND hwnd, UINT msg,
                                WPARAM wParam, LPARAM lParam)
{
    static const struct {
        const char *name;
        FingerprintType value;
    } fptypes[] = {
        {"SHA256", SSH_FPTYPE_SHA256},
        {"MD5", SSH_FPTYPE_MD5},
    };

    switch (msg) {
      case WM_INITDIALOG: {
        /*
         * Centre the window.
         */
        RECT rs, rd;
        HWND hw;

        hw = GetDesktopWindow();
        if (GetWindowRect(hw, &rs) && GetWindowRect(hwnd, &rd))
            MoveWindow(hwnd,
                       (rs.right + rs.left + rd.left - rd.right) / 2,
                       (rs.bottom + rs.top + rd.top - rd.bottom) / 2,
                       rd.right - rd.left, rd.bottom - rd.top, true);

        if (has_help())
            SetWindowLongPtr(hwnd, GWL_EXSTYLE,
                             GetWindowLongPtr(hwnd, GWL_EXSTYLE) |
                             WS_EX_CONTEXTHELP);
        else {
          HWND item = GetDlgItem(hwnd, IDC_KEYLIST_HELP);
          if (item)
              DestroyWindow(item);
        }

        keylist = hwnd;
        {
          static int tabs[] = { 35, 75, 300 };
          SendDlgItemMessage(hwnd, IDC_KEYLIST_LISTBOX, LB_SETTABSTOPS,
                             sizeof(tabs) / sizeof(*tabs),
                             (LPARAM) tabs);
        }

        int selection = 0;
        for (size_t i = 0; i < lenof(fptypes); i++) {
            SendDlgItemMessage(hwnd, IDC_KEYLIST_FPTYPE, CB_ADDSTRING,
                               0, (LPARAM)fptypes[i].name);
            if (fptype == fptypes[i].value)
                selection = (int)i;
        }
        SendDlgItemMessage(hwnd, IDC_KEYLIST_FPTYPE,
                           CB_SETCURSEL, 0, selection);

        keylist_update();
        return 0;
      }
      case WM_COMMAND:
        switch (LOWORD(wParam)) {
          case IDOK:
          case IDCANCEL:
            keylist = NULL;
            DestroyWindow(hwnd);
            return 0;
          case IDC_KEYLIST_ADDKEY:
          case IDC_KEYLIST_ADDKEY_ENC:
            if (HIWORD(wParam) == BN_CLICKED ||
                HIWORD(wParam) == BN_DOUBLECLICKED) {
                if (modal_passphrase_hwnd) {
                    MessageBeep(MB_ICONERROR);
                    SetForegroundWindow(modal_passphrase_hwnd);
                    break;
                }
                prompt_add_keyfile(LOWORD(wParam) == IDC_KEYLIST_ADDKEY_ENC);
            }
            return 0;
          case IDC_KEYLIST_REMOVE:
          case IDC_KEYLIST_REENCRYPT:
            if (HIWORD(wParam) == BN_CLICKED ||
                HIWORD(wParam) == BN_DOUBLECLICKED) {
                int i;
                int rCount, sCount;
                int *selectedArray;

                /* our counter within the array of selected items */
                int itemNum;

                /* get the number of items selected in the list */
                int numSelected = SendDlgItemMessage(
                    hwnd, IDC_KEYLIST_LISTBOX, LB_GETSELCOUNT, 0, 0);

                /* none selected? that was silly */
                if (numSelected == 0) {
                    MessageBeep(0);
                    break;
                }

                /* get item indices in an array */
                selectedArray = snewn(numSelected, int);
                SendDlgItemMessage(hwnd, IDC_KEYLIST_LISTBOX, LB_GETSELITEMS,
                                   numSelected, (WPARAM)selectedArray);

                itemNum = numSelected - 1;
                rCount = pageant_count_ssh1_keys();
                sCount = pageant_count_ssh2_keys();

                /* go through the non-rsakeys until we've covered them all,
                 * and/or we're out of selected items to check. note that
                 * we go *backwards*, to avoid complications from deleting
                 * things hence altering the offset of subsequent items
                 */
                for (i = sCount - 1; (itemNum >= 0) && (i >= 0); i--) {
                    if (selectedArray[itemNum] == rCount + i) {
                        switch (LOWORD(wParam)) {
                          case IDC_KEYLIST_REMOVE:
                            pageant_delete_nth_ssh2_key(i);
                            break;
                          case IDC_KEYLIST_REENCRYPT:
                            pageant_reencrypt_nth_ssh2_key(i);
                            break;
                        }
                        itemNum--;
                    }
                }

                /* do the same for the rsa keys */
                for (i = rCount - 1; (itemNum >= 0) && (i >= 0); i--) {
                    if(selectedArray[itemNum] == i) {
                        switch (LOWORD(wParam)) {
                          case IDC_KEYLIST_REMOVE:
                            pageant_delete_nth_ssh1_key(i);
                            break;
                          case IDC_KEYLIST_REENCRYPT:
                            /* SSH-1 keys can't be re-encrypted */
                            break;
                        }
                        itemNum--;
                    }
                }

                sfree(selectedArray);
                keylist_update();
            }
            return 0;
          case IDC_KEYLIST_HELP:
            if (HIWORD(wParam) == BN_CLICKED ||
                HIWORD(wParam) == BN_DOUBLECLICKED) {
                launch_help(hwnd, WINHELP_CTX_pageant_general);
            }
            return 0;
          case IDC_KEYLIST_FPTYPE:
            if (HIWORD(wParam) == CBN_SELCHANGE) {
                int selection = SendDlgItemMessage(
                    hwnd, IDC_KEYLIST_FPTYPE, CB_GETCURSEL, 0, 0);
                if (selection >= 0 && (size_t)selection < lenof(fptypes)) {
                    fptype = fptypes[selection].value;
                    keylist_update();
                }
            }
            return 0;
        }
        return 0;
      case WM_HELP: {
        int id = ((LPHELPINFO)lParam)->iCtrlId;
        const char *topic = NULL;
        switch (id) {
          case IDC_KEYLIST_LISTBOX:
          case IDC_KEYLIST_FPTYPE:
          case IDC_KEYLIST_FPTYPE_STATIC:
            topic = WINHELP_CTX_pageant_keylist; break;
          case IDC_KEYLIST_ADDKEY: topic = WINHELP_CTX_pageant_addkey; break;
          case IDC_KEYLIST_REMOVE: topic = WINHELP_CTX_pageant_remkey; break;
          case IDC_KEYLIST_ADDKEY_ENC:
          case IDC_KEYLIST_REENCRYPT:
            topic = WINHELP_CTX_pageant_deferred; break;
        }
        if (topic) {
          launch_help(hwnd, topic);
        } else {
          MessageBeep(0);
        }
        break;
      }
      case WM_CLOSE:
        keylist = NULL;
        DestroyWindow(hwnd);
        return 0;
    }
    return 0;
}

/* Set up a system tray icon */
static BOOL AddTrayIcon(HWND hwnd)
{
    BOOL res;
    NOTIFYICONDATA tnid;
    HICON hicon;

#ifdef NIM_SETVERSION
    tnid.uVersion = 0;
    res = Shell_NotifyIcon(NIM_SETVERSION, &tnid);
#endif

    tnid.cbSize = sizeof(NOTIFYICONDATA);
    tnid.hWnd = hwnd;
    tnid.uID = 1;              /* unique within this systray use */
    tnid.uFlags = NIF_MESSAGE | NIF_ICON | NIF_TIP;
    tnid.uCallbackMessage = WM_SYSTRAY;
    tnid.hIcon = hicon = LoadIcon(hinst, MAKEINTRESOURCE(201));
    strcpy(tnid.szTip, "Pageant (PuTTY authentication agent)");

    res = Shell_NotifyIcon(NIM_ADD, &tnid);

    if (hicon) DestroyIcon(hicon);

    return res;
}

/* Update the saved-sessions menu. */
static void update_sessions(void)
{
    int num_entries;
    HKEY hkey;
    TCHAR buf[MAX_PATH + 1];
    MENUITEMINFO mii;
    strbuf *sb;

    int index_key, index_menu;

    if (!putty_path)
        return;

    if(ERROR_SUCCESS != RegOpenKey(HKEY_CURRENT_USER, PUTTY_REGKEY, &hkey))
        return;

    for(num_entries = GetMenuItemCount(session_menu);
        num_entries > initial_menuitems_count;
        num_entries--)
        RemoveMenu(session_menu, 0, MF_BYPOSITION);

    index_key = 0;
    index_menu = 0;

    sb = strbuf_new();
    while(ERROR_SUCCESS == RegEnumKey(hkey, index_key, buf, MAX_PATH)) {
        if(strcmp(buf, PUTTY_DEFAULT) != 0) {
            strbuf_clear(sb);
            unescape_registry_key(buf, sb);

            memset(&mii, 0, sizeof(mii));
            mii.cbSize = sizeof(mii);
            mii.fMask = MIIM_TYPE | MIIM_STATE | MIIM_ID;
            mii.fType = MFT_STRING;
            mii.fState = MFS_ENABLED;
            mii.wID = (index_menu * 16) + IDM_SESSIONS_BASE;
            mii.dwTypeData = sb->s;
            InsertMenuItem(session_menu, index_menu, true, &mii);
            index_menu++;
        }
        index_key++;
    }
    strbuf_free(sb);

    RegCloseKey(hkey);

    if(index_menu == 0) {
        mii.cbSize = sizeof(mii);
        mii.fMask = MIIM_TYPE | MIIM_STATE;
        mii.fType = MFT_STRING;
        mii.fState = MFS_GRAYED;
        mii.dwTypeData = _T("(No sessions)");
        InsertMenuItem(session_menu, index_menu, true, &mii);
    }
}

/*
 * Versions of Pageant prior to 0.61 expected this SID on incoming
 * communications. For backwards compatibility, and more particularly
 * for compatibility with derived works of PuTTY still using the old
 * Pageant client code, we accept it as an alternative to the one
 * returned from get_user_sid().
 */
PSID get_default_sid(void)
{
    HANDLE proc = NULL;
    DWORD sidlen;
    PSECURITY_DESCRIPTOR psd = NULL;
    PSID sid = NULL, copy = NULL, ret = NULL;

    if ((proc = OpenProcess(MAXIMUM_ALLOWED, false,
                            GetCurrentProcessId())) == NULL)
        goto cleanup;

    if (p_GetSecurityInfo(proc, SE_KERNEL_OBJECT, OWNER_SECURITY_INFORMATION,
                          &sid, NULL, NULL, NULL, &psd) != ERROR_SUCCESS)
        goto cleanup;

    sidlen = GetLengthSid(sid);

    copy = (PSID)smalloc(sidlen);

    if (!CopySid(sidlen, copy, sid))
        goto cleanup;

    /* Success. Move sid into the return value slot, and null it out
     * to stop the cleanup code freeing it. */
    ret = copy;
    copy = NULL;

  cleanup:
    if (proc != NULL)
        CloseHandle(proc);
    if (psd != NULL)
        LocalFree(psd);
    if (copy != NULL)
        sfree(copy);

    return ret;
}

struct WmCopydataTransaction {
    char *length, *body;
    size_t bodysize, bodylen;
    HANDLE ev_msg_ready, ev_reply_ready;
} wmct;

static struct PageantClient wmcpc;

static void wm_copydata_got_msg(void *vctx)
{
    pageant_handle_msg(&wmcpc, NULL, make_ptrlen(wmct.body, wmct.bodylen));
}

static void wm_copydata_got_response(
    PageantClient *pc, PageantClientRequestId *reqid, ptrlen response)
{
    if (response.len > wmct.bodysize) {
        /* Output would overflow message buffer. Replace with a
         * failure message. */
        static const unsigned char failure[] = { SSH_AGENT_FAILURE };
        response = make_ptrlen(failure, lenof(failure));
        assert(response.len <= wmct.bodysize);
    }

    PUT_32BIT_MSB_FIRST(wmct.length, response.len);
    memcpy(wmct.body, response.ptr, response.len);

    SetEvent(wmct.ev_reply_ready);
}

static bool ask_passphrase_common(PageantClientDialogId *dlgid,
                                  const char *comment)
{
    /* Pageant core should be serialising requests, so we never expect
     * a passphrase prompt to exist already at this point */
    assert(!nonmodal_passphrase_hwnd);

    struct PassphraseProcStruct *pps = snew(struct PassphraseProcStruct);
    pps->modal = false;
    pps->help_topic = WINHELP_CTX_pageant_deferred;
    pps->dlgid = dlgid;
    pps->passphrase = NULL;
    pps->comment = comment;

    nonmodal_passphrase_hwnd = CreateDialogParam(
        hinst, MAKEINTRESOURCE(IDD_ONDEMAND_PASSPHRASE),
        NULL, PassphraseProc, (LPARAM)pps);

    /*
     * Try to put this passphrase prompt into the foreground.
     *
     * This will probably not succeed in giving it the actual keyboard
     * focus, because Windows is quite opposed to applications being
     * able to suddenly steal the focus on their own initiative.
     *
     * That makes sense in a lot of situations, as a defensive
     * measure. If you were about to type a password or other secret
     * data into the window you already had focused, and some
     * malicious app stole the focus, it might manage to trick you
     * into typing your secrets into _it_ instead.
     *
     * In this case it's possible to regard the same defensive measure
     * as counterproductive, because the effect if we _do_ steal focus
     * is that you type something into our passphrase prompt that
     * isn't the passphrase, and we fail to decrypt the key, and no
     * harm is done. Whereas the effect of the user wrongly _assuming_
     * the new passphrase prompt has the focus is much worse: now you
     * type your highly secret passphrase into some other window you
     * didn't mean to trust with that information - such as the
     * agent-forwarded PuTTY in which you just ran an ssh command,
     * which the _whole point_ was to avoid telling your passphrase to!
     *
     * On the other hand, I'm sure _every_ application author can come
     * up with an argument for why they think _they_ should be allowed
     * to steal the focus. Probably most of them include the claim
     * that no harm is done if their application receives data
     * intended for something else, and of course that's not always
     * true!
     *
     * In any case, I don't know of anything I can do about it, or
     * anything I _should_ do about it if I could. If anyone thinks
     * they can improve on all this, patches are welcome.
     */
    SetForegroundWindow(nonmodal_passphrase_hwnd);

    return true;
}

static bool wm_copydata_ask_passphrase(
    PageantClient *pc, PageantClientDialogId *dlgid, const char *comment)
{
    return ask_passphrase_common(dlgid, comment);
}

static const PageantClientVtable wmcpc_vtable = {
    .log = NULL, /* no logging in this client */
    .got_response = wm_copydata_got_response,
    .ask_passphrase = wm_copydata_ask_passphrase,
};

static char *answer_filemapping_message(const char *mapname)
{
    HANDLE maphandle = INVALID_HANDLE_VALUE;
    void *mapaddr = NULL;
    char *err = NULL;
    size_t mapsize;
    unsigned msglen;

    PSID mapsid = NULL;
    PSID expectedsid = NULL;
    PSID expectedsid_bc = NULL;
    PSECURITY_DESCRIPTOR psd = NULL;

    wmct.length = wmct.body = NULL;

#ifdef DEBUG_IPC
    debug("mapname = \"%s\"\n", mapname);
#endif

    maphandle = OpenFileMapping(FILE_MAP_ALL_ACCESS, false, mapname);
    if (maphandle == NULL || maphandle == INVALID_HANDLE_VALUE) {
        err = dupprintf("OpenFileMapping(\"%s\"): %s",
                        mapname, win_strerror(GetLastError()));
        goto cleanup;
    }

#ifdef DEBUG_IPC
    debug("maphandle = %p\n", maphandle);
#endif

    if (should_have_security()) {
        DWORD retd;

        if ((expectedsid = get_user_sid()) == NULL) {
            err = dupstr("unable to get user SID");
            goto cleanup;
        }

        if ((expectedsid_bc = get_default_sid()) == NULL) {
            err = dupstr("unable to get default SID");
            goto cleanup;
        }

        if ((retd = p_GetSecurityInfo(
                 maphandle, SE_KERNEL_OBJECT, OWNER_SECURITY_INFORMATION,
                 &mapsid, NULL, NULL, NULL, &psd) != ERROR_SUCCESS)) {
            err = dupprintf("unable to get owner of file mapping: "
                            "GetSecurityInfo returned: %s",
                            win_strerror(retd));
            goto cleanup;
        }

#ifdef DEBUG_IPC
        {
            LPTSTR ours, ours2, theirs;
            ConvertSidToStringSid(mapsid, &theirs);
            ConvertSidToStringSid(expectedsid, &ours);
            ConvertSidToStringSid(expectedsid_bc, &ours2);
            debug("got sids:\n  oursnew=%s\n  oursold=%s\n"
                  "  theirs=%s\n", ours, ours2, theirs);
            LocalFree(ours);
            LocalFree(ours2);
            LocalFree(theirs);
        }
#endif

        if (!EqualSid(mapsid, expectedsid) &&
            !EqualSid(mapsid, expectedsid_bc)) {
            err = dupstr("wrong owning SID of file mapping");
            goto cleanup;
        }
    } else
    {
#ifdef DEBUG_IPC
        debug("security APIs not present\n");
#endif
    }

    mapaddr = MapViewOfFile(maphandle, FILE_MAP_WRITE, 0, 0, 0);
    if (!mapaddr) {
        err = dupprintf("unable to obtain view of file mapping: %s",
                        win_strerror(GetLastError()));
        goto cleanup;
    }

#ifdef DEBUG_IPC
    debug("mapped address = %p\n", mapaddr);
#endif

    {
        MEMORY_BASIC_INFORMATION mbi;
        size_t mbiSize = VirtualQuery(mapaddr, &mbi, sizeof(mbi));
        if (mbiSize == 0) {
            err = dupprintf("unable to query view of file mapping: %s",
                            win_strerror(GetLastError()));
            goto cleanup;
        }
        if (mbiSize < (offsetof(MEMORY_BASIC_INFORMATION, RegionSize) +
                       sizeof(mbi.RegionSize))) {
            err = dupstr("VirtualQuery returned too little data to get "
                         "region size");
            goto cleanup;
        }

        mapsize = mbi.RegionSize;
    }
#ifdef DEBUG_IPC
    debug("region size = %"SIZEu"\n", mapsize);
#endif
    if (mapsize < 5) {
        err = dupstr("mapping smaller than smallest possible request");
        goto cleanup;
    }

    wmct.length = (char *)mapaddr;
    msglen = GET_32BIT_MSB_FIRST(wmct.length);

#ifdef DEBUG_IPC
    debug("msg length=%08x, msg type=%02x\n",
          msglen, (unsigned)((unsigned char *) mapaddr)[4]);
#endif

    wmct.body = wmct.length + 4;
    wmct.bodysize = mapsize - 4;

    if (msglen > wmct.bodysize) {
        /* Incoming length field is too large. Emit a failure response
         * without even trying to handle the request.
         *
         * (We know this must fit, because we checked mapsize >= 5
         * above.) */
        PUT_32BIT_MSB_FIRST(wmct.length, 1);
        *wmct.body = SSH_AGENT_FAILURE;
    } else {
        wmct.bodylen = msglen;
        SetEvent(wmct.ev_msg_ready);
        WaitForSingleObject(wmct.ev_reply_ready, INFINITE);
    }

  cleanup:
    /* expectedsid has the lifetime of the program, so we don't free it */
    sfree(expectedsid_bc);
    if (psd)
        LocalFree(psd);
    if (mapaddr)
        UnmapViewOfFile(mapaddr);
    if (maphandle != NULL && maphandle != INVALID_HANDLE_VALUE)
        CloseHandle(maphandle);
    return err;
}

static void create_keylist_window(void)
{
    if (keylist)
        return;

    keylist = CreateDialog(hinst, MAKEINTRESOURCE(IDD_KEYLIST),
                           NULL, KeyListProc);
    ShowWindow(keylist, SW_SHOWNORMAL);
}

static LRESULT CALLBACK TrayWndProc(HWND hwnd, UINT message,
                                    WPARAM wParam, LPARAM lParam)
{
    static bool menuinprogress;
    static UINT msgTaskbarCreated = 0;

    switch (message) {
      case WM_CREATE:
        msgTaskbarCreated = RegisterWindowMessage(_T("TaskbarCreated"));
        break;
      default:
        if (message==msgTaskbarCreated) {
            /*
             * Explorer has been restarted, so the tray icon will
             * have been lost.
             */
            AddTrayIcon(hwnd);
        }
        break;

      case WM_SYSTRAY:
        if (lParam == WM_RBUTTONUP) {
            POINT cursorpos;
            GetCursorPos(&cursorpos);
            PostMessage(hwnd, WM_SYSTRAY2, cursorpos.x, cursorpos.y);
        } else if (lParam == WM_LBUTTONDBLCLK) {
            /* Run the default menu item. */
            UINT menuitem = GetMenuDefaultItem(systray_menu, false, 0);
            if (menuitem != -1)
                PostMessage(hwnd, WM_COMMAND, menuitem, 0);
        }
        break;
      case WM_SYSTRAY2:
        if (!menuinprogress) {
            menuinprogress = true;
            update_sessions();
            SetForegroundWindow(hwnd);
            TrackPopupMenu(systray_menu,
                           TPM_RIGHTALIGN | TPM_BOTTOMALIGN |
                           TPM_RIGHTBUTTON,
                           wParam, lParam, 0, hwnd, NULL);
            menuinprogress = false;
        }
        break;
      case WM_COMMAND:
      case WM_SYSCOMMAND: {
        unsigned command = wParam & ~0xF; /* low 4 bits reserved to Windows */
        switch (command) {
          case IDM_PUTTY: {
            TCHAR cmdline[10];
            cmdline[0] = '\0';
            if (restrict_putty_acl)
                strcat(cmdline, "&R");

            if((INT_PTR)ShellExecute(hwnd, NULL, putty_path, cmdline,
                                     _T(""), SW_SHOW) <= 32) {
              MessageBox(NULL, "Unable to execute PuTTY!",
                         "Error", MB_OK | MB_ICONERROR);
            }
            break;
          }
          case IDM_CLOSE:
            if (modal_passphrase_hwnd)
                SendMessage(modal_passphrase_hwnd, WM_CLOSE, 0, 0);
            SendMessage(hwnd, WM_CLOSE, 0, 0);
            break;
          case IDM_VIEWKEYS:
            create_keylist_window();
            /*
             * Sometimes the window comes up minimised / hidden for
             * no obvious reason. Prevent this. This also brings it
             * to the front if it's already present (the user
             * selected View Keys because they wanted to _see_ the
             * thing).
             */
            SetForegroundWindow(keylist);
            SetWindowPos(keylist, HWND_TOP, 0, 0, 0, 0,
                         SWP_NOMOVE | SWP_NOSIZE | SWP_SHOWWINDOW);
            break;
          case IDM_ADDKEY:
          case IDM_ADDKEY_ENCRYPTED:
            if (modal_passphrase_hwnd) {
                MessageBeep(MB_ICONERROR);
                SetForegroundWindow(modal_passphrase_hwnd);
                break;
            }
            prompt_add_keyfile(command == IDM_ADDKEY_ENCRYPTED);
            break;
          case IDM_REMOVE_ALL:
            pageant_delete_all();
            keylist_update();
            break;
          case IDM_REENCRYPT_ALL:
            pageant_reencrypt_all();
            keylist_update();
            break;
          case IDM_ABOUT:
            if (!aboutbox) {
                aboutbox = CreateDialog(hinst, MAKEINTRESOURCE(IDD_ABOUT),
                                        NULL, AboutProc);
                ShowWindow(aboutbox, SW_SHOWNORMAL);
                /*
                 * Sometimes the window comes up minimised / hidden
                 * for no obvious reason. Prevent this.
                 */
                SetForegroundWindow(aboutbox);
                SetWindowPos(aboutbox, HWND_TOP, 0, 0, 0, 0,
                             SWP_NOMOVE | SWP_NOSIZE | SWP_SHOWWINDOW);
            }
            break;
          case IDM_HELP:
            launch_help(hwnd, WINHELP_CTX_pageant_general);
            break;
          default: {
            if(wParam >= IDM_SESSIONS_BASE && wParam <= IDM_SESSIONS_MAX) {
              MENUITEMINFO mii;
              TCHAR buf[MAX_PATH + 1];
              TCHAR param[MAX_PATH + 1];
              memset(&mii, 0, sizeof(mii));
              mii.cbSize = sizeof(mii);
              mii.fMask = MIIM_TYPE;
              mii.cch = MAX_PATH;
              mii.dwTypeData = buf;
              GetMenuItemInfo(session_menu, wParam, false, &mii);
              param[0] = '\0';
              if (restrict_putty_acl)
                  strcat(param, "&R");
              strcat(param, "@");
              strcat(param, mii.dwTypeData);
              if((INT_PTR)ShellExecute(hwnd, NULL, putty_path, param,
                                       _T(""), SW_SHOW) <= 32) {
                MessageBox(NULL, "Unable to execute PuTTY!", "Error",
                           MB_OK | MB_ICONERROR);
              }
            }
            break;
          }
        }
        break;
      }
      case WM_NETEVENT:
        winselgui_response(wParam, lParam);
        return 0;
      case WM_DESTROY:
        quit_help(hwnd);
        PostQuitMessage(0);
        return 0;
    }

    return DefWindowProc(hwnd, message, wParam, lParam);
}

static LRESULT CALLBACK wm_copydata_WndProc(HWND hwnd, UINT message,
                                            WPARAM wParam, LPARAM lParam)
{
    switch (message) {
      case WM_COPYDATA: {
        COPYDATASTRUCT *cds;
        char *mapname, *err;

        cds = (COPYDATASTRUCT *) lParam;
        if (cds->dwData != AGENT_COPYDATA_ID)
            return 0;              /* not our message, mate */
        mapname = (char *) cds->lpData;
        if (mapname[cds->cbData - 1] != '\0')
            return 0;              /* failure to be ASCIZ! */
        err = answer_filemapping_message(mapname);
        if (err) {
#ifdef DEBUG_IPC
          debug("IPC failed: %s\n", err);
#endif
          sfree(err);
          return 0;
        }
        return 1;
      }
    }

    return DefWindowProc(hwnd, message, wParam, lParam);
}

static DWORD WINAPI wm_copydata_threadfunc(void *param)
{
    HINSTANCE inst = *(HINSTANCE *)param;

    HWND ipchwnd = CreateWindow(IPCCLASSNAME, IPCWINTITLE,
                                WS_OVERLAPPEDWINDOW | WS_VSCROLL,
                                CW_USEDEFAULT, CW_USEDEFAULT,
                                100, 100, NULL, NULL, inst, NULL);
    ShowWindow(ipchwnd, SW_HIDE);

    MSG msg;
    while (GetMessage(&msg, NULL, 0, 0) == 1) {
        TranslateMessage(&msg);
        DispatchMessage(&msg);
    }

    return 0;
}

/*
 * Fork and Exec the command in cmdline. [DBW]
 */
void spawn_cmd(const char *cmdline, const char *args, int show)
{
    if (ShellExecute(NULL, _T("open"), cmdline,
                     args, NULL, show) <= (HINSTANCE) 32) {
        char *msg;
        msg = dupprintf("Failed to run \"%s\": %s", cmdline,
                        win_strerror(GetLastError()));
        MessageBox(NULL, msg, APPNAME, MB_OK | MB_ICONEXCLAMATION);
        sfree(msg);
    }
}

void noise_ultralight(NoiseSourceId id, unsigned long data)
{
    /* Pageant doesn't use random numbers, so we ignore this */
}

void cleanup_exit(int code)
{
    shutdown_help();
    exit(code);
}

static bool winpgnt_listener_ask_passphrase(
    PageantListenerClient *plc, PageantClientDialogId *dlgid,
    const char *comment)
{
    return ask_passphrase_common(dlgid, comment);
}

struct winpgnt_client {
    PageantListenerClient plc;
};
static const PageantListenerClientVtable winpgnt_vtable = {
    .log = NULL, /* no logging */
    .ask_passphrase = winpgnt_listener_ask_passphrase,
};

static struct winpgnt_client wpc[1];

HINSTANCE hinst;

static NORETURN void opt_error(const char *fmt, ...)
{
    va_list ap;
    va_start(ap, fmt);
    char *msg = dupvprintf(fmt, ap);
    va_end(ap);

    MessageBox(NULL, msg, "Pageant command line error", MB_ICONERROR | MB_OK);

    exit(1);
}

#ifdef LEGACY_WINDOWS
BOOL sw_PeekMessage(LPMSG msg, HWND hwnd, UINT min, UINT max, UINT remove)
{
    static bool unicode_unavailable = false;
    if (!unicode_unavailable) {
        BOOL ret = PeekMessageW(msg, hwnd, min, max, remove);
        if (!ret && GetLastError() == ERROR_CALL_NOT_IMPLEMENTED)
            unicode_unavailable = true; /* don't try again */
        else
            return ret;
    }
    return PeekMessageA(msg, hwnd, min, max, remove);
}
#else
#define sw_PeekMessage PeekMessageW
#endif

int WINAPI WinMain(HINSTANCE inst, HINSTANCE prev, LPSTR cmdline, int show)
{
    MSG msg;
    const char *command = NULL;
    const char *unixsocket = NULL;
    bool show_keylist_on_startup = false;
    int argc;
    char **argv, **argstart;
    const char *openssh_config_file = NULL;

    typedef struct CommandLineKey {
        Filename *fn;
        bool add_encrypted;
    } CommandLineKey;

    CommandLineKey *clkeys = NULL;
    size_t nclkeys = 0, clkeysize = 0;

    dll_hijacking_protection();

    hinst = inst;

    if (should_have_security()) {
        /*
         * Attempt to get the security API we need.
         */
        if (!got_advapi()) {
            MessageBox(NULL,
                       "Unable to access security APIs. Pageant will\n"
                       "not run, in case it causes a security breach.",
                       "Pageant Fatal Error", MB_ICONERROR | MB_OK);
            return 1;
        }
    }

    /*
     * See if we can find our Help file.
     */
    init_help();

    /*
     * Look for the PuTTY binary (we will enable the saved session
     * submenu if we find it).
     */
    {
        char b[2048], *p, *q, *r;
        FILE *fp;
        GetModuleFileName(NULL, b, sizeof(b) - 16);
        r = b;
        p = strrchr(b, '\\');
        if (p && p >= r) r = p+1;
        q = strrchr(b, ':');
        if (q && q >= r) r = q+1;
        strcpy(r, "putty.exe");
        if ( (fp = fopen(b, "r")) != NULL) {
            putty_path = dupstr(b);
            fclose(fp);
        } else
            putty_path = NULL;
    }

    /*
     * Process the command line, handling anything that can be done
     * immediately, but deferring adding keys until after we've
     * started up the main agent. Details of keys to be added are
     * stored in the 'clkeys' array.
     */
    split_into_argv(cmdline, &argc, &argv, &argstart);
    bool add_keys_encrypted = false;
    AuxMatchOpt amo = aux_match_opt_init(argc, argv, 0, opt_error);
    while (!aux_match_done(&amo)) {
        char *val;
        #define match_opt(...) aux_match_opt( \
            &amo, NULL, __VA_ARGS__, (const char *)NULL)
        #define match_optval(...) aux_match_opt( \
            &amo, &val, __VA_ARGS__, (const char *)NULL)

        if (aux_match_arg(&amo, &val)) {
            /*
             * Non-option arguments are expected to be key files, and
             * added to clkeys.
             */
            sgrowarray(clkeys, clkeysize, nclkeys);
            CommandLineKey *clkey = &clkeys[nclkeys++];
            clkey->fn = filename_from_str(val);
            clkey->add_encrypted = add_keys_encrypted;
        } else if (match_opt("-pgpfp")) {
            pgp_fingerprints_msgbox(NULL);
            return 1;
        } else if (match_opt("-restrict-acl", "-restrict_acl",
                             "-restrictacl")) {
            restrict_process_acl();
        } else if (match_opt("-restrict-putty-acl", "-restrict_putty_acl")) {
            restrict_putty_acl = true;
        } else if (match_opt("-no-decrypt", "-no_decrypt",
                             "-nodecrypt", "-encrypted")) {
            add_keys_encrypted = true;
        } else if (match_opt("-keylist")) {
            show_keylist_on_startup = true;
        } else if (match_optval("-openssh-config", "-openssh_config")) {
            openssh_config_file = val;
        } else if (match_optval("-unix")) {
            unixsocket = val;
        } else if (match_opt("-c")) {
            /*
             * If we see `-c', then the rest of the command line
             * should be treated as a command to be spawned.
             */
            if (amo.index < amo.argc-1)
                command = argstart[amo.index + 1];
            else
                command = "";
            break;
        } else {
            opt_error("unrecognised option '%s'\n", amo.argv[amo.index]);
        }
    }

    /*
     * Create and lock an interprocess mutex while we figure out
     * whether we're going to be the Pageant server or a client. That
     * way, two Pageant processes started up simultaneously will be
     * able to agree on which one becomes the server without a race
     * condition.
     */
    HANDLE mutex;
    {
        char *err;
        char *mutexname = agent_mutex_name();
        mutex = lock_interprocess_mutex(mutexname, &err);
        sfree(mutexname);
        if (!mutex) {
            MessageBox(NULL, err, "Pageant Error", MB_ICONERROR | MB_OK);
            return 1;
        }
    }

    /*
     * Find out if Pageant is already running.
     */
    already_running = agent_exists();

    /*
     * If it isn't, we're going to be the primary Pageant that stays
     * running, so set up all the machinery to answer requests.
     */
    if (!already_running) {
        /*
         * Set up the window class for the hidden window that receives
         * all the messages to do with our presence in the system tray.
         */

        if (!prev) {
            WNDCLASS wndclass;

            memset(&wndclass, 0, sizeof(wndclass));
            wndclass.lpfnWndProc = TrayWndProc;
            wndclass.hInstance = inst;
            wndclass.hIcon = LoadIcon(inst, MAKEINTRESOURCE(IDI_MAINICON));
            wndclass.lpszClassName = TRAYCLASSNAME;

            RegisterClass(&wndclass);
        }

        keylist = NULL;

        traywindow = CreateWindow(TRAYCLASSNAME, TRAYWINTITLE,
                                  WS_OVERLAPPEDWINDOW | WS_VSCROLL,
                                  CW_USEDEFAULT, CW_USEDEFAULT,
                                  100, 100, NULL, NULL, inst, NULL);
        winselgui_set_hwnd(traywindow);

        /*
         * Initialise the cross-platform Pageant code.
         */
        pageant_init();

        /*
         * Set up a named-pipe listener.
         */
        wpc->plc.vt = &winpgnt_vtable;
        wpc->plc.suppress_logging = true;
<<<<<<< HEAD
        {
=======
        if (should_have_security()) {
>>>>>>> 5d58931b
            Plug *pl_plug;
            struct pageant_listen_state *pl =
                pageant_listener_new(&pl_plug, &wpc->plc);
            char *pipename = agent_named_pipe_name();
            Socket *sock = new_named_pipe_listener(pipename, pl_plug);
            if (sk_socket_error(sock)) {
                char *err = dupprintf("Unable to open named pipe at %s "
                                      "for SSH agent:\n%s", pipename,
                                      sk_socket_error(sock));
<<<<<<< HEAD
                MessageBox(NULL, err, "Pageant Error", MB_ICONERROR | MB_OK);
                return 1;
            }
            pageant_listener_got_socket(pl, sock);

            /*
             * If we've been asked to write out an OpenSSH config file
             * pointing at the named pipe, do so.
             */
            if (openssh_config_file) {
                FILE *fp = fopen(openssh_config_file, "w");
                if (!fp) {
                    char *err = dupprintf("Unable to write OpenSSH config "
                                          "file to %s", openssh_config_file);
                    MessageBox(NULL, err, "Pageant Error",
                               MB_ICONERROR | MB_OK);
                    return 1;
                }
                fprintf(fp, "IdentityAgent %s\n", pipename);
                fclose(fp);
            }

            sfree(pipename);
        }

        /*
         * Set up an AF_UNIX listener too, if we were asked to.
         */
        if (unixsocket) {
            sk_init();

            /* FIXME: diagnose any error except file-not-found. Also,
             * check the file type if possible? */
            remove(unixsocket);

            Plug *pl_plug;
            struct pageant_listen_state *pl =
                pageant_listener_new(&pl_plug, &wpc->plc);
            Socket *sock = sk_newlistener_unix(unixsocket, pl_plug);
            if (sk_socket_error(sock)) {
                char *err = dupprintf("Unable to open AF_UNIX socket at %s "
                                      "for SSH agent:\n%s", unixsocket,
                                      sk_socket_error(sock));
=======
>>>>>>> 5d58931b
                MessageBox(NULL, err, "Pageant Error", MB_ICONERROR | MB_OK);
                return 1;
            }
            pageant_listener_got_socket(pl, sock);
<<<<<<< HEAD
        }

=======

            /*
             * If we've been asked to write out an OpenSSH config file
             * pointing at the named pipe, do so.
             */
            if (openssh_config_file) {
                FILE *fp = fopen(openssh_config_file, "w");
                if (!fp) {
                    char *err = dupprintf("Unable to write OpenSSH config "
                                          "file to %s", openssh_config_file);
                    MessageBox(NULL, err, "Pageant Error",
                               MB_ICONERROR | MB_OK);
                    return 1;
                }
                fprintf(fp, "IdentityAgent %s\n", pipename);
                fclose(fp);
            }

            sfree(pipename);
        }

>>>>>>> 5d58931b
        /*
         * Set up the window class for the hidden window that receives
         * the WM_COPYDATA message used by the old-style Pageant IPC
         * system.
         */
        if (!prev) {
            WNDCLASS wndclass;

            memset(&wndclass, 0, sizeof(wndclass));
            wndclass.lpfnWndProc = wm_copydata_WndProc;
            wndclass.hInstance = inst;
            wndclass.lpszClassName = IPCCLASSNAME;

            RegisterClass(&wndclass);
        }

        /*
         * And launch the subthread which will open that hidden window and
         * handle WM_COPYDATA messages on it.
         */
        wmcpc.vt = &wmcpc_vtable;
        wmcpc.suppress_logging = true;
        pageant_register_client(&wmcpc);
        DWORD wm_copydata_threadid;
        wmct.ev_msg_ready = CreateEvent(NULL, false, false, NULL);
        wmct.ev_reply_ready = CreateEvent(NULL, false, false, NULL);
        HANDLE hThread = CreateThread(NULL, 0, wm_copydata_threadfunc,
                                      &inst, 0, &wm_copydata_threadid);
        if (hThread)
            CloseHandle(hThread); /* we don't need the thread handle */
        add_handle_wait(wmct.ev_msg_ready, wm_copydata_got_msg, NULL);
    }

    /*
     * Now we're either a fully set up Pageant server, or we know one
     * is running somewhere else. Either way, now it's safe to unlock
     * the mutex.
     */
    unlock_interprocess_mutex(mutex);

    /*
     * Add any keys provided on the command line.
     */
    for (size_t i = 0; i < nclkeys; i++) {
        CommandLineKey *clkey = &clkeys[i];
        win_add_keyfile(clkey->fn, clkey->add_encrypted);
        filename_free(clkey->fn);
    }
    sfree(clkeys);
    /* And forget any passphrases we stashed during that loop. */
    pageant_forget_passphrases();

    /*
     * Now our keys are present, spawn a command, if we were asked to.
     */
    if (command) {
        char *args;
        if (command[0] == '"')
            args = strchr(++command, '"');
        else
            args = strchr(command, ' ');
        if (args) {
            *args++ = 0;
            while(*args && isspace(*args)) args++;
        }
        spawn_cmd(command, args, show);
    }

    /*
     * If Pageant was already running, we leave now. If we haven't
     * even taken any auxiliary action (spawned a command or added
     * keys), complain.
     */
    if (already_running) {
        if (!command && !nclkeys) {
            MessageBox(NULL, "Pageant is already running", "Pageant Error",
                       MB_ICONERROR | MB_OK);
        }
        return 0;
    }

    /* Set up a system tray icon */
    AddTrayIcon(traywindow);

    /* Accelerators used: nsvkxa */
    systray_menu = CreatePopupMenu();
    if (putty_path) {
        session_menu = CreateMenu();
        AppendMenu(systray_menu, MF_ENABLED, IDM_PUTTY, "&New Session");
        AppendMenu(systray_menu, MF_POPUP | MF_ENABLED,
                   (UINT_PTR) session_menu, "&Saved Sessions");
        AppendMenu(systray_menu, MF_SEPARATOR, 0, 0);
    }
    AppendMenu(systray_menu, MF_ENABLED, IDM_VIEWKEYS,
           "&View Keys");
    AppendMenu(systray_menu, MF_ENABLED, IDM_ADDKEY, "Add &Key");
    AppendMenu(systray_menu, MF_ENABLED, IDM_ADDKEY_ENCRYPTED,
               "Add key (encrypted)");
    AppendMenu(systray_menu, MF_SEPARATOR, 0, 0);
    AppendMenu(systray_menu, MF_ENABLED, IDM_REMOVE_ALL,
               "Remove All Keys");
    AppendMenu(systray_menu, MF_ENABLED, IDM_REENCRYPT_ALL,
               "Re-encrypt All Keys");
    AppendMenu(systray_menu, MF_SEPARATOR, 0, 0);
    if (has_help())
        AppendMenu(systray_menu, MF_ENABLED, IDM_HELP, "&Help");
    AppendMenu(systray_menu, MF_ENABLED, IDM_ABOUT, "&About");
    AppendMenu(systray_menu, MF_SEPARATOR, 0, 0);
    AppendMenu(systray_menu, MF_ENABLED, IDM_CLOSE, "E&xit");
    initial_menuitems_count = GetMenuItemCount(session_menu);

    /* Set the default menu item. */
    SetMenuDefaultItem(systray_menu, IDM_VIEWKEYS, false);

    ShowWindow(traywindow, SW_HIDE);

    /* Open the visible key list window, if we've been asked to. */
    if (show_keylist_on_startup)
        create_keylist_window();

    /*
     * Main message loop.
     */
    while (true) {
        int n;

        HandleWaitList *hwl = get_handle_wait_list();

        DWORD timeout = toplevel_callback_pending() ? 0 : INFINITE;
        n = MsgWaitForMultipleObjects(hwl->nhandles, hwl->handles, false,
                                      timeout, QS_ALLINPUT);

        if ((unsigned)(n - WAIT_OBJECT_0) < (unsigned)hwl->nhandles)
            handle_wait_activate(hwl, n - WAIT_OBJECT_0);
        handle_wait_list_free(hwl);

        while (sw_PeekMessage(&msg, NULL, 0, 0, PM_REMOVE)) {
            if (msg.message == WM_QUIT)
                goto finished;         /* two-level break */

            if (IsWindow(keylist) && IsDialogMessage(keylist, &msg))
                continue;
            if (IsWindow(aboutbox) && IsDialogMessage(aboutbox, &msg))
                continue;
            if (IsWindow(nonmodal_passphrase_hwnd) &&
                IsDialogMessage(nonmodal_passphrase_hwnd, &msg))
                continue;

            TranslateMessage(&msg);
            DispatchMessage(&msg);
        }

        run_toplevel_callbacks();
    }
  finished:

    /* Clean up the system tray icon */
    {
        NOTIFYICONDATA tnid;

        tnid.cbSize = sizeof(NOTIFYICONDATA);
        tnid.hWnd = traywindow;
        tnid.uID = 1;

        Shell_NotifyIcon(NIM_DELETE, &tnid);

        DestroyMenu(systray_menu);
    }

    if (keypath) filereq_free(keypath);

    if (openssh_config_file) {
        /*
         * Leave this file around, but empty it, so that it doesn't
         * refer to a pipe we aren't listening on any more.
         */
        FILE *fp = fopen(openssh_config_file, "w");
        if (fp)
            fclose(fp);
    }

    cleanup_exit(msg.wParam);
    return msg.wParam;                 /* just in case optimiser complains */
}<|MERGE_RESOLUTION|>--- conflicted
+++ resolved
@@ -1584,11 +1584,7 @@
          */
         wpc->plc.vt = &winpgnt_vtable;
         wpc->plc.suppress_logging = true;
-<<<<<<< HEAD
-        {
-=======
         if (should_have_security()) {
->>>>>>> 5d58931b
             Plug *pl_plug;
             struct pageant_listen_state *pl =
                 pageant_listener_new(&pl_plug, &wpc->plc);
@@ -1598,7 +1594,6 @@
                 char *err = dupprintf("Unable to open named pipe at %s "
                                       "for SSH agent:\n%s", pipename,
                                       sk_socket_error(sock));
-<<<<<<< HEAD
                 MessageBox(NULL, err, "Pageant Error", MB_ICONERROR | MB_OK);
                 return 1;
             }
@@ -1642,38 +1637,12 @@
                 char *err = dupprintf("Unable to open AF_UNIX socket at %s "
                                       "for SSH agent:\n%s", unixsocket,
                                       sk_socket_error(sock));
-=======
->>>>>>> 5d58931b
                 MessageBox(NULL, err, "Pageant Error", MB_ICONERROR | MB_OK);
                 return 1;
             }
             pageant_listener_got_socket(pl, sock);
-<<<<<<< HEAD
-        }
-
-=======
-
-            /*
-             * If we've been asked to write out an OpenSSH config file
-             * pointing at the named pipe, do so.
-             */
-            if (openssh_config_file) {
-                FILE *fp = fopen(openssh_config_file, "w");
-                if (!fp) {
-                    char *err = dupprintf("Unable to write OpenSSH config "
-                                          "file to %s", openssh_config_file);
-                    MessageBox(NULL, err, "Pageant Error",
-                               MB_ICONERROR | MB_OK);
-                    return 1;
-                }
-                fprintf(fp, "IdentityAgent %s\n", pipename);
-                fclose(fp);
-            }
-
-            sfree(pipename);
-        }
-
->>>>>>> 5d58931b
+        }
+
         /*
          * Set up the window class for the hidden window that receives
          * the WM_COPYDATA message used by the old-style Pageant IPC
