/*
 * Pageant: the PuTTY Authentication Agent.
 */

#include <stdio.h>
#include <stdlib.h>
#include <stddef.h>
#include <ctype.h>
#include <assert.h>
#include <tchar.h>

/* {{{ winfrip */
#include "PuTTie/winfrip_storage_jumplist_wrap.h"
/* winfrip }}} */
#include "putty.h"
#include "ssh.h"
#include "misc.h"
#include "tree234.h"
#include "security-api.h"
#include "cryptoapi.h"
#include "pageant.h"
#include "licence.h"
#include "pageant-rc.h"

/* {{{ winfrip */
#include "PuTTie/winfrip_rtl.h"
#include "PuTTie/winfrip_storage.h"
/* winfrip }}} */

#include <shellapi.h>

#include <aclapi.h>
#ifdef DEBUG_IPC
#define _WIN32_WINNT 0x0500            /* for ConvertSidToStringSid */
#include <sddl.h>
#endif

#define WM_SYSTRAY   (WM_APP + 6)
#define WM_SYSTRAY2  (WM_APP + 7)

#define APPNAME "Pageant"

/* Titles and class names for invisible windows. IPCWINTITLE and
 * IPCCLASSNAME are critical to backwards compatibility: WM_COPYDATA
 * based Pageant clients will call FindWindow with those parameters
 * and expect to find the Pageant IPC receiver. */
#define TRAYWINTITLE  "Pageant"
#define TRAYCLASSNAME "PageantSysTray"
#define IPCWINTITLE   "Pageant"
#define IPCCLASSNAME  "Pageant"

static HWND traywindow;
static HWND keylist;
static HWND aboutbox;
static HMENU systray_menu, session_menu;
static bool already_running;
static FingerprintType fptype = SSH_FPTYPE_DEFAULT;

static char *putty_path;
static bool restrict_putty_acl = false;

/* CWD for "add key" file requester. */
static filereq *keypath = NULL;

/* From MSDN: In the WM_SYSCOMMAND message, the four low-order bits of
 * wParam are used by Windows, and should be masked off, so we shouldn't
 * attempt to store information in them. Hence all these identifiers have
 * the low 4 bits clear. Also, identifiers should < 0xF000. */

#define IDM_CLOSE              0x0010
#define IDM_VIEWKEYS           0x0020
#define IDM_ADDKEY             0x0030
#define IDM_ADDKEY_ENCRYPTED   0x0040
#define IDM_REMOVE_ALL         0x0050
#define IDM_REENCRYPT_ALL      0x0060
#define IDM_HELP               0x0070
#define IDM_ABOUT              0x0080
#define IDM_PUTTY              0x0090
#define IDM_SESSIONS_BASE      0x1000
#define IDM_SESSIONS_MAX       0x2000
#define PUTTY_REGKEY      "Software\\SimonTatham\\PuTTY\\Sessions"
#define PUTTY_DEFAULT     "Default%20Settings"
static int initial_menuitems_count;

/*
 * Print a modal (Really Bad) message box and perform a fatal exit.
 */
void modalfatalbox(const char *fmt, ...)
{
    va_list ap;
    char *buf;

    va_start(ap, fmt);
    buf = dupvprintf(fmt, ap);
    va_end(ap);
    MessageBox(traywindow, buf, "Pageant Fatal Error",
               MB_SYSTEMMODAL | MB_ICONERROR | MB_OK);
    sfree(buf);
    exit(1);
}

struct PassphraseProcStruct {
    bool modal;
    const char *help_topic;
    PageantClientDialogId *dlgid;
    char *passphrase;
    const char *comment;
};

/*
 * Dialog-box function for the Licence box.
 */
static INT_PTR CALLBACK LicenceProc(HWND hwnd, UINT msg,
                                    WPARAM wParam, LPARAM lParam)
{
    switch (msg) {
      case WM_INITDIALOG:
        SetDlgItemText(hwnd, IDC_LICENCE_TEXTBOX, LICENCE_TEXT("\r\n\r\n"));
        return 1;
      case WM_COMMAND:
        switch (LOWORD(wParam)) {
          case IDOK:
          case IDCANCEL:
            EndDialog(hwnd, 1);
            return 0;
        }
        return 0;
      case WM_CLOSE:
        EndDialog(hwnd, 1);
        return 0;
    }
    return 0;
}

/*
 * Dialog-box function for the About box.
 */
static INT_PTR CALLBACK AboutProc(HWND hwnd, UINT msg,
                                  WPARAM wParam, LPARAM lParam)
{
    switch (msg) {
      case WM_INITDIALOG: {
        char *buildinfo_text = buildinfo("\r\n");
        char *text = dupprintf(
            "Pageant\r\n\r\n%s\r\n\r\n%s\r\n\r\n%s",
            ver, buildinfo_text,
            "\251 " SHORT_COPYRIGHT_DETAILS ". All rights reserved.");
        sfree(buildinfo_text);
        SetDlgItemText(hwnd, IDC_ABOUT_TEXTBOX, text);
        MakeDlgItemBorderless(hwnd, IDC_ABOUT_TEXTBOX);
        sfree(text);
        return 1;
      }
      case WM_COMMAND:
        switch (LOWORD(wParam)) {
          case IDOK:
          case IDCANCEL:
            aboutbox = NULL;
            DestroyWindow(hwnd);
            return 0;
          case IDC_ABOUT_LICENCE:
            EnableWindow(hwnd, 0);
            DialogBox(hinst, MAKEINTRESOURCE(IDD_LICENCE), hwnd, LicenceProc);
            EnableWindow(hwnd, 1);
            SetActiveWindow(hwnd);
            return 0;
          case IDC_ABOUT_WEBSITE:
            /* Load web browser */
            ShellExecute(hwnd, "open",
                         "https://www.chiark.greenend.org.uk/~sgtatham/putty/",
                         0, 0, SW_SHOWDEFAULT);
            return 0;
        }
        return 0;
      case WM_CLOSE:
        aboutbox = NULL;
        DestroyWindow(hwnd);
        return 0;
    }
    return 0;
}

static HWND modal_passphrase_hwnd = NULL;
static HWND nonmodal_passphrase_hwnd = NULL;

static void end_passphrase_dialog(HWND hwnd, INT_PTR result)
{
    struct PassphraseProcStruct *p = (struct PassphraseProcStruct *)
        GetWindowLongPtr(hwnd, GWLP_USERDATA);

    if (p->modal) {
        EndDialog(hwnd, result);
    } else {
        /*
         * Destroy this passphrase dialog box before passing the
         * results back to the main pageant.c, to avoid re-entrancy
         * issues.
         *
         * If we successfully got a passphrase from the user, but it
         * was _wrong_, then pageant_passphrase_request_success will
         * respond by calling back - synchronously - to our
         * ask_passphrase() implementation, which will expect the
         * previous value of nonmodal_passphrase_hwnd to have already
         * been cleaned up.
         */
        SetWindowLongPtr(hwnd, GWLP_USERDATA, (LONG_PTR) NULL);
        DestroyWindow(hwnd);
        nonmodal_passphrase_hwnd = NULL;

        if (result)
            pageant_passphrase_request_success(
                p->dlgid, ptrlen_from_asciz(p->passphrase));
        else
            pageant_passphrase_request_refused(p->dlgid);

        burnstr(p->passphrase);
        sfree(p);
    }
}

/*
 * Dialog-box function for the passphrase box.
 */
static INT_PTR CALLBACK PassphraseProc(HWND hwnd, UINT msg,
                                       WPARAM wParam, LPARAM lParam)
{
    struct PassphraseProcStruct *p;

    if (msg == WM_INITDIALOG) {
        p = (struct PassphraseProcStruct *) lParam;
        SetWindowLongPtr(hwnd, GWLP_USERDATA, (LONG_PTR) p);
    } else {
        p = (struct PassphraseProcStruct *)
            GetWindowLongPtr(hwnd, GWLP_USERDATA);
    }

    switch (msg) {
      case WM_INITDIALOG: {
        if (p->modal)
            modal_passphrase_hwnd = hwnd;

        /*
         * Centre the window.
         */
        RECT rs, rd;
        HWND hw;

        hw = GetDesktopWindow();
        if (GetWindowRect(hw, &rs) && GetWindowRect(hwnd, &rd))
            MoveWindow(hwnd,
                       (rs.right + rs.left + rd.left - rd.right) / 2,
                       (rs.bottom + rs.top + rd.top - rd.bottom) / 2,
                       rd.right - rd.left, rd.bottom - rd.top, true);

        SetForegroundWindow(hwnd);
        SetWindowPos(hwnd, HWND_TOP, 0, 0, 0, 0,
                     SWP_NOMOVE | SWP_NOSIZE | SWP_SHOWWINDOW);
        if (!p->modal)
            SetActiveWindow(hwnd); /* this won't have happened automatically */
        if (p->comment)
            SetDlgItemText(hwnd, IDC_PASSPHRASE_FINGERPRINT, p->comment);
        burnstr(p->passphrase);
        p->passphrase = dupstr("");
        SetDlgItemText(hwnd, IDC_PASSPHRASE_EDITBOX, p->passphrase);
        if (!p->help_topic || !has_help()) {
            HWND item = GetDlgItem(hwnd, IDHELP);
            if (item)
                DestroyWindow(item);
        }
        return 0;
      }
      case WM_COMMAND:
        switch (LOWORD(wParam)) {
          case IDOK:
            if (p->passphrase)
                end_passphrase_dialog(hwnd, 1);
            else
                MessageBeep(0);
            return 0;
          case IDCANCEL:
            end_passphrase_dialog(hwnd, 0);
            return 0;
          case IDHELP:
            if (p->help_topic)
                launch_help(hwnd, p->help_topic);
            return 0;
          case IDC_PASSPHRASE_EDITBOX:
            if ((HIWORD(wParam) == EN_CHANGE) && p->passphrase) {
                burnstr(p->passphrase);
                p->passphrase = GetDlgItemText_alloc(
                    hwnd, IDC_PASSPHRASE_EDITBOX);
            }
            return 0;
        }
        return 0;
      case WM_CLOSE:
        end_passphrase_dialog(hwnd, 0);
        return 0;
    }
    return 0;
}

/*
 * Warn about the obsolescent key file format.
 */
void old_keyfile_warning(void)
{
    static const char mbtitle[] = "PuTTY Key File Warning";
    static const char message[] =
        "You are loading an SSH-2 private key which has an\n"
        "old version of the file format. This means your key\n"
        "file is not fully tamperproof. Future versions of\n"
        "PuTTY may stop supporting this private key format,\n"
        "so we recommend you convert your key to the new\n"
        "format.\n"
        "\n"
        "You can perform this conversion by loading the key\n"
        "into PuTTYgen and then saving it again.";

    MessageBox(NULL, message, mbtitle, MB_OK);
}

struct keylist_update_ctx {
    HDC hdc;
    int algbitswidth, algwidth, bitswidth, hashwidth;
    bool enable_remove_controls;
    bool enable_reencrypt_controls;
};

struct keylist_display_data {
    strbuf *alg, *bits, *hash, *comment, *info;
};

static void keylist_update_callback(
    void *vctx, char **fingerprints, const char *comment, uint32_t ext_flags,
    struct pageant_pubkey *key)
{
    struct keylist_update_ctx *ctx = (struct keylist_update_ctx *)vctx;
    FingerprintType this_type = ssh2_pick_fingerprint(fingerprints, fptype);
    ptrlen fingerprint = ptrlen_from_asciz(fingerprints[this_type]);

    struct keylist_display_data *disp = snew(struct keylist_display_data);
    disp->alg = strbuf_new();
    disp->bits = strbuf_new();
    disp->hash = strbuf_new();
    disp->comment = strbuf_new();
    disp->info = strbuf_new();

    /* There is at least one key, so the controls for removing keys
     * should be enabled */
    ctx->enable_remove_controls = true;

    switch (key->ssh_version) {
      case 1: {
        /*
         * Expect the fingerprint to contain two words: bit count and
         * hash.
         */
        put_dataz(disp->alg, "SSH-1");
        put_datapl(disp->bits, ptrlen_get_word(&fingerprint, " "));
        put_datapl(disp->hash, ptrlen_get_word(&fingerprint, " "));
        break;
      }

      case 2: {
        /*
         * Expect the fingerprint to contain three words: algorithm
         * name, bit count, hash.
         */
        const ssh_keyalg *alg = pubkey_blob_to_alg(
            ptrlen_from_strbuf(key->blob));

        ptrlen keytype_word = ptrlen_get_word(&fingerprint, " ");
        if (alg) {
            /* Use our own human-legible algorithm names if available,
             * because they fit better in the space. (Certificate key
             * algorithm names in particular are terribly long.) */
            char *alg_desc = ssh_keyalg_desc(alg);
            put_dataz(disp->alg, alg_desc);
            sfree(alg_desc);
        } else {
            put_datapl(disp->alg, keytype_word);
        }

        ptrlen bits_word = ptrlen_get_word(&fingerprint, " ");
        if (alg && ssh_keyalg_variable_size(alg))
            put_datapl(disp->bits, bits_word);

        put_datapl(disp->hash, ptrlen_get_word(&fingerprint, " "));
      }
    }

    put_dataz(disp->comment, comment);

    SIZE sz;
    if (disp->bits->len) {
        GetTextExtentPoint32(ctx->hdc, disp->alg->s, disp->alg->len, &sz);
        if (ctx->algwidth < sz.cx) ctx->algwidth = sz.cx;
        GetTextExtentPoint32(ctx->hdc, disp->bits->s, disp->bits->len, &sz);
        if (ctx->bitswidth < sz.cx) ctx->bitswidth = sz.cx;
    } else {
        GetTextExtentPoint32(ctx->hdc, disp->alg->s, disp->alg->len, &sz);
        if (ctx->algbitswidth < sz.cx) ctx->algbitswidth = sz.cx;
    }
    GetTextExtentPoint32(ctx->hdc, disp->hash->s, disp->hash->len, &sz);
    if (ctx->hashwidth < sz.cx) ctx->hashwidth = sz.cx;

    if (ext_flags & LIST_EXTENDED_FLAG_HAS_NO_CLEARTEXT_KEY) {
        put_fmt(disp->info, "(encrypted)");
    } else if (ext_flags & LIST_EXTENDED_FLAG_HAS_ENCRYPTED_KEY_FILE) {
        put_fmt(disp->info, "(re-encryptable)");

        /* At least one key can be re-encrypted */
        ctx->enable_reencrypt_controls = true;
    }

    /* This list box is owner-drawn but doesn't have LBS_HASSTRINGS,
     * so we can use LB_ADDSTRING to hand the list box our display
     * info pointer */
    SendDlgItemMessage(keylist, IDC_KEYLIST_LISTBOX,
                       LB_ADDSTRING, 0, (LPARAM)disp);
}

/* Column start positions for the list box, in pixels (not dialog units). */
static int colpos_bits, colpos_hash, colpos_comment;

/*
 * Update the visible key list.
 */
void keylist_update(void)
{
    if (keylist) {
        /*
         * Clear the previous list box content and free their display
         * structures.
         */
        {
            int nitems = SendDlgItemMessage(keylist, IDC_KEYLIST_LISTBOX,
                                            LB_GETCOUNT, 0, 0);
            for (int i = 0; i < nitems; i++) {
                struct keylist_display_data *disp =
                    (struct keylist_display_data *)SendDlgItemMessage(
                        keylist, IDC_KEYLIST_LISTBOX, LB_GETITEMDATA, i, 0);
                strbuf_free(disp->alg);
                strbuf_free(disp->bits);
                strbuf_free(disp->hash);
                strbuf_free(disp->comment);
                strbuf_free(disp->info);
                sfree(disp);
            }
        }
        SendDlgItemMessage(keylist, IDC_KEYLIST_LISTBOX,
                           LB_RESETCONTENT, 0, 0);

        char *errmsg;
        struct keylist_update_ctx ctx[1];
        ctx->enable_remove_controls = false;
        ctx->enable_reencrypt_controls = false;
        ctx->algbitswidth = ctx->algwidth = 0;
        ctx->bitswidth = ctx->hashwidth = 0;
        ctx->hdc = GetDC(keylist);
        SelectObject(ctx->hdc, (HFONT)SendMessage(keylist, WM_GETFONT, 0, 0));
        int status = pageant_enum_keys(keylist_update_callback, ctx, &errmsg);

        SIZE sz;
        GetTextExtentPoint32(ctx->hdc, "MM", 2, &sz);
        int gutter = sz.cx;

        DeleteDC(ctx->hdc);
        colpos_hash = ctx->algwidth + ctx->bitswidth + 2*gutter;
        if (colpos_hash < ctx->algbitswidth + gutter)
            colpos_hash = ctx->algbitswidth + gutter;
        colpos_bits = colpos_hash - ctx->bitswidth - gutter;
        colpos_comment = colpos_hash + ctx->hashwidth + gutter;
        assert(status == PAGEANT_ACTION_OK);
        assert(!errmsg);

        SendDlgItemMessage(keylist, IDC_KEYLIST_LISTBOX,
                           LB_SETCURSEL, (WPARAM) - 1, 0);

        EnableWindow(GetDlgItem(keylist, IDC_KEYLIST_REMOVE),
                     ctx->enable_remove_controls);
        EnableWindow(GetDlgItem(keylist, IDC_KEYLIST_REENCRYPT),
                     ctx->enable_reencrypt_controls);
    }
}

static void win_add_keyfile(Filename *filename, bool encrypted)
{
    char *err;
    int ret;

    /*
     * Try loading the key without a passphrase. (Or rather, without a
     * _new_ passphrase; pageant_add_keyfile will take care of trying
     * all the passphrases we've already stored.)
     */
    ret = pageant_add_keyfile(filename, NULL, &err, encrypted);
    if (ret == PAGEANT_ACTION_OK) {
        goto done;
    } else if (ret == PAGEANT_ACTION_FAILURE) {
        goto error;
    }

    /*
     * OK, a passphrase is needed, and we've been given the key
     * comment to use in the passphrase prompt.
     */
    while (1) {
        INT_PTR dlgret;
        struct PassphraseProcStruct pps;
        pps.modal = true;
        pps.help_topic = NULL;         /* this dialog has no help button */
        pps.dlgid = NULL;
        pps.passphrase = NULL;
        pps.comment = err;
        dlgret = DialogBoxParam(
            hinst, MAKEINTRESOURCE(IDD_LOAD_PASSPHRASE),
            NULL, PassphraseProc, (LPARAM) &pps);
        modal_passphrase_hwnd = NULL;

        if (!dlgret) {
            burnstr(pps.passphrase);
            goto done;                 /* operation cancelled */
        }

        sfree(err);

        assert(pps.passphrase != NULL);

        ret = pageant_add_keyfile(filename, pps.passphrase, &err, false);
        burnstr(pps.passphrase);

        if (ret == PAGEANT_ACTION_OK) {
            goto done;
        } else if (ret == PAGEANT_ACTION_FAILURE) {
            goto error;
        }
    }

  error:
    message_box(traywindow, err, APPNAME, MB_OK | MB_ICONERROR,
                HELPCTXID(errors_cantloadkey));
  done:
    sfree(err);
    return;
}

/*
 * Prompt for a key file to add, and add it.
 */
static void prompt_add_keyfile(bool encrypted)
{
    OPENFILENAME of;
    char *filelist = snewn(8192, char);

    if (!keypath) keypath = filereq_new();
    memset(&of, 0, sizeof(of));
    of.hwndOwner = traywindow;
    of.lpstrFilter = FILTER_KEY_FILES;
    of.lpstrCustomFilter = NULL;
    of.nFilterIndex = 1;
    of.lpstrFile = filelist;
    *filelist = '\0';
    of.nMaxFile = 8192;
    of.lpstrFileTitle = NULL;
    of.lpstrTitle = "Select Private Key File";
    of.Flags = OFN_ALLOWMULTISELECT | OFN_EXPLORER;
    if (request_file(keypath, &of, true, false)) {
        if (strlen(filelist) > of.nFileOffset) {
            /* Only one filename returned? */
            Filename *fn = filename_from_str(filelist);
            win_add_keyfile(fn, encrypted);
            filename_free(fn);
        } else {
            /* we are returned a bunch of strings, end to
             * end. first string is the directory, the
             * rest the filenames. terminated with an
             * empty string.
             */
            char *dir = filelist;
            char *filewalker = filelist + strlen(dir) + 1;
            while (*filewalker != '\0') {
                char *filename = dupcat(dir, "\\", filewalker);
                Filename *fn = filename_from_str(filename);
                win_add_keyfile(fn, encrypted);
                filename_free(fn);
                sfree(filename);
                filewalker += strlen(filewalker) + 1;
            }
        }

        keylist_update();
        pageant_forget_passphrases();
    }
    sfree(filelist);
}

/*
 * Dialog-box function for the key list box.
 */
static INT_PTR CALLBACK KeyListProc(HWND hwnd, UINT msg,
                                    WPARAM wParam, LPARAM lParam)
{
    static const struct {
        const char *name;
        FingerprintType value;
    } fptypes[] = {
        {"SHA256", SSH_FPTYPE_SHA256},
        {"MD5", SSH_FPTYPE_MD5},
        {"SHA256 including certificate", SSH_FPTYPE_SHA256_CERT},
        {"MD5 including certificate", SSH_FPTYPE_MD5_CERT},
    };

    switch (msg) {
      case WM_INITDIALOG: {
        /*
         * Centre the window.
         */
        RECT rs, rd;
        HWND hw;

        hw = GetDesktopWindow();
        if (GetWindowRect(hw, &rs) && GetWindowRect(hwnd, &rd))
            MoveWindow(hwnd,
                       (rs.right + rs.left + rd.left - rd.right) / 2,
                       (rs.bottom + rs.top + rd.top - rd.bottom) / 2,
                       rd.right - rd.left, rd.bottom - rd.top, true);

        if (has_help())
            SetWindowLongPtr(hwnd, GWL_EXSTYLE,
                             GetWindowLongPtr(hwnd, GWL_EXSTYLE) |
                             WS_EX_CONTEXTHELP);
        else {
            HWND item = GetDlgItem(hwnd, IDC_KEYLIST_HELP);
            if (item)
                DestroyWindow(item);
        }

        keylist = hwnd;

        int selection = 0;
        for (size_t i = 0; i < lenof(fptypes); i++) {
            SendDlgItemMessage(hwnd, IDC_KEYLIST_FPTYPE, CB_ADDSTRING,
                               0, (LPARAM)fptypes[i].name);
            if (fptype == fptypes[i].value)
                selection = (int)i;
        }
        SendDlgItemMessage(hwnd, IDC_KEYLIST_FPTYPE,
                           CB_SETCURSEL, 0, selection);

        keylist_update();
        return 0;
      }
      case WM_MEASUREITEM: {
        assert(wParam == IDC_KEYLIST_LISTBOX);

        MEASUREITEMSTRUCT *mi = (MEASUREITEMSTRUCT *)lParam;

        /*
         * Our list box is owner-drawn, but we put normal text in it.
         * So the line height is the same as it would normally be,
         * which is 8 dialog units.
         */
        RECT r;
        r.left = r.right = r.top = 0;
        r.bottom = 8;
        MapDialogRect(hwnd, &r);
        mi->itemHeight = r.bottom;

        return 0;
      }
      case WM_DRAWITEM: {
        assert(wParam == IDC_KEYLIST_LISTBOX);

        DRAWITEMSTRUCT *di = (DRAWITEMSTRUCT *)lParam;

        if (di->itemAction == ODA_FOCUS) {
            /* Just toggle the focus rectangle either on or off. This
             * is an XOR-type function, so it's the same call in
             * either case. */
            DrawFocusRect(di->hDC, &di->rcItem);
        } else {
            /* Draw the full text. */
            bool selected = (di->itemState & ODS_SELECTED);
            COLORREF newfg = GetSysColor(
                selected ? COLOR_HIGHLIGHTTEXT : COLOR_WINDOWTEXT);
            COLORREF newbg = GetSysColor(
                selected ? COLOR_HIGHLIGHT : COLOR_WINDOW);
            COLORREF oldfg = SetTextColor(di->hDC, newfg);
            COLORREF oldbg = SetBkColor(di->hDC, newbg);

            HFONT font = (HFONT)SendMessage(hwnd, WM_GETFONT, 0, 0);
            HFONT oldfont = SelectObject(di->hDC, font);

            /* ExtTextOut("") is an easy way to just draw the
             * background rectangle */
            ExtTextOut(di->hDC, di->rcItem.left, di->rcItem.top,
                       ETO_OPAQUE | ETO_CLIPPED, &di->rcItem, "", 0, NULL);

            struct keylist_display_data *disp =
                (struct keylist_display_data *)di->itemData;

            RECT r;

            /* Apparently real list boxes start drawing at x=1, not x=0 */
            r.left = r.top = r.bottom = 0;
            r.right = 1;
            MapDialogRect(hwnd, &r);
            ExtTextOut(di->hDC, di->rcItem.left + r.right, di->rcItem.top,
                       ETO_CLIPPED, &di->rcItem, disp->alg->s,
                       disp->alg->len, NULL);

            if (disp->bits->len) {
                ExtTextOut(di->hDC, di->rcItem.left + r.right + colpos_bits,
                           di->rcItem.top, ETO_CLIPPED, &di->rcItem,
                           disp->bits->s, disp->bits->len, NULL);
            }

            ExtTextOut(di->hDC, di->rcItem.left + r.right + colpos_hash,
                       di->rcItem.top, ETO_CLIPPED, &di->rcItem,
                       disp->hash->s, disp->hash->len, NULL);

            strbuf *sb = strbuf_new();
            put_datapl(sb, ptrlen_from_strbuf(disp->comment));
            if (disp->info->len) {
                put_byte(sb, '\t');
                put_datapl(sb, ptrlen_from_strbuf(disp->info));
            }

            TabbedTextOut(di->hDC, di->rcItem.left + r.right + colpos_comment,
                          di->rcItem.top, sb->s, sb->len, 0, NULL, 0);

            strbuf_free(sb);

            SetTextColor(di->hDC, oldfg);
            SetBkColor(di->hDC, oldbg);
            SelectObject(di->hDC, oldfont);

            if (di->itemState & ODS_FOCUS)
                DrawFocusRect(di->hDC, &di->rcItem);
        }
        return 0;
      }
      case WM_COMMAND:
        switch (LOWORD(wParam)) {
          case IDOK:
          case IDCANCEL:
            keylist = NULL;
            DestroyWindow(hwnd);
            return 0;
          case IDC_KEYLIST_ADDKEY:
          case IDC_KEYLIST_ADDKEY_ENC:
            if (HIWORD(wParam) == BN_CLICKED ||
                HIWORD(wParam) == BN_DOUBLECLICKED) {
                if (modal_passphrase_hwnd) {
                    MessageBeep(MB_ICONERROR);
                    SetForegroundWindow(modal_passphrase_hwnd);
                    break;
                }
                prompt_add_keyfile(LOWORD(wParam) == IDC_KEYLIST_ADDKEY_ENC);
            }
            return 0;
          case IDC_KEYLIST_REMOVE:
          case IDC_KEYLIST_REENCRYPT:
            if (HIWORD(wParam) == BN_CLICKED ||
                HIWORD(wParam) == BN_DOUBLECLICKED) {
                int i;
                int rCount, sCount;
                int *selectedArray;

                /* our counter within the array of selected items */
                int itemNum;

                /* get the number of items selected in the list */
                int numSelected = SendDlgItemMessage(
                    hwnd, IDC_KEYLIST_LISTBOX, LB_GETSELCOUNT, 0, 0);

                /* none selected? that was silly */
                if (numSelected == 0) {
                    MessageBeep(0);
                    break;
                }

                /* get item indices in an array */
                selectedArray = snewn(numSelected, int);
                SendDlgItemMessage(hwnd, IDC_KEYLIST_LISTBOX, LB_GETSELITEMS,
                                   numSelected, (WPARAM)selectedArray);

                itemNum = numSelected - 1;
                rCount = pageant_count_ssh1_keys();
                sCount = pageant_count_ssh2_keys();

                /* go through the non-rsakeys until we've covered them all,
                 * and/or we're out of selected items to check. note that
                 * we go *backwards*, to avoid complications from deleting
                 * things hence altering the offset of subsequent items
                 */
                for (i = sCount - 1; (itemNum >= 0) && (i >= 0); i--) {
                    if (selectedArray[itemNum] == rCount + i) {
                        switch (LOWORD(wParam)) {
                          case IDC_KEYLIST_REMOVE:
                            pageant_delete_nth_ssh2_key(i);
                            break;
                          case IDC_KEYLIST_REENCRYPT:
                            pageant_reencrypt_nth_ssh2_key(i);
                            break;
                        }
                        itemNum--;
                    }
                }

                /* do the same for the rsa keys */
                for (i = rCount - 1; (itemNum >= 0) && (i >= 0); i--) {
                    if (selectedArray[itemNum] == i) {
                        switch (LOWORD(wParam)) {
                          case IDC_KEYLIST_REMOVE:
                            pageant_delete_nth_ssh1_key(i);
                            break;
                          case IDC_KEYLIST_REENCRYPT:
                            /* SSH-1 keys can't be re-encrypted */
                            break;
                        }
                        itemNum--;
                    }
                }

                sfree(selectedArray);
                keylist_update();
            }
            return 0;
          case IDC_KEYLIST_HELP:
            if (HIWORD(wParam) == BN_CLICKED ||
                HIWORD(wParam) == BN_DOUBLECLICKED) {
                launch_help(hwnd, WINHELP_CTX_pageant_general);
            }
            return 0;
          case IDC_KEYLIST_FPTYPE:
            if (HIWORD(wParam) == CBN_SELCHANGE) {
                int selection = SendDlgItemMessage(
                    hwnd, IDC_KEYLIST_FPTYPE, CB_GETCURSEL, 0, 0);
                if (selection >= 0 && (size_t)selection < lenof(fptypes)) {
                    fptype = fptypes[selection].value;
                    keylist_update();
                }
            }
            return 0;
        }
        return 0;
      case WM_HELP: {
        int id = ((LPHELPINFO)lParam)->iCtrlId;
        const char *topic = NULL;
        switch (id) {
          case IDC_KEYLIST_LISTBOX:
          case IDC_KEYLIST_FPTYPE:
          case IDC_KEYLIST_FPTYPE_STATIC:
            topic = WINHELP_CTX_pageant_keylist; break;
          case IDC_KEYLIST_ADDKEY: topic = WINHELP_CTX_pageant_addkey; break;
          case IDC_KEYLIST_REMOVE: topic = WINHELP_CTX_pageant_remkey; break;
          case IDC_KEYLIST_ADDKEY_ENC:
          case IDC_KEYLIST_REENCRYPT:
            topic = WINHELP_CTX_pageant_deferred; break;
        }
        if (topic) {
            launch_help(hwnd, topic);
        } else {
            MessageBeep(0);
        }
        break;
      }
      case WM_CLOSE:
        keylist = NULL;
        DestroyWindow(hwnd);
        return 0;
    }
    return 0;
}

/* Set up a system tray icon */
static BOOL AddTrayIcon(HWND hwnd)
{
    BOOL res;
    NOTIFYICONDATA tnid;
    HICON hicon;

#ifdef NIM_SETVERSION
    tnid.uVersion = 0;
    res = Shell_NotifyIcon(NIM_SETVERSION, &tnid);
#endif

    tnid.cbSize = sizeof(NOTIFYICONDATA);
    tnid.hWnd = hwnd;
    tnid.uID = 1;              /* unique within this systray use */
    tnid.uFlags = NIF_MESSAGE | NIF_ICON | NIF_TIP;
    tnid.uCallbackMessage = WM_SYSTRAY;
    tnid.hIcon = hicon = LoadIcon(hinst, MAKEINTRESOURCE(201));
    strcpy(tnid.szTip, "Pageant (PuTTY authentication agent)");

    res = Shell_NotifyIcon(NIM_ADD, &tnid);

    if (hicon) DestroyIcon(hicon);

    return res;
}

/* Update the saved-sessions menu. */
static void update_sessions(void)
{
/* {{{ winfrip */
#if 1
    WfsBackend backend;
    bool donefl;
    void *handle;
    MENUITEMINFO mii;
    int num_entries;
    char *sessionname;
    WfrStatus status;

    int index_menu;

    if (!putty_path)
        return;

    backend = WfsGetBackend();
    if (WFR_STATUS_FAILURE(status = WfsEnumerateSessions(
                           backend, false, true,
                           NULL, NULL, (void **)&handle)))
	{
		WFR_IF_STATUS_FAILURE_MESSAGEBOX1("enumerating sessions", status, "Pageant");
        return;
	}

    for(num_entries = GetMenuItemCount(session_menu);
        num_entries > initial_menuitems_count;
        num_entries--)
        RemoveMenu(session_menu, 0, MF_BYPOSITION);

    index_menu = 0;

    while (WFR_STATUS_SUCCESS(status = WfsEnumerateSessions(
                              backend, false, false,
                              &donefl, &sessionname, handle)) && !donefl) {
        if(strcmp(sessionname, PUTTY_DEFAULT) != 0) {
            memset(&mii, 0, sizeof(mii));
            mii.cbSize = sizeof(mii);
            mii.fMask = MIIM_TYPE | MIIM_STATE | MIIM_ID;
            mii.fType = MFT_STRING;
            mii.fState = MFS_ENABLED;
            mii.wID = (index_menu * 16) + IDM_SESSIONS_BASE;
            mii.dwTypeData = strdup(sessionname);

            if (!mii.dwTypeData) {
				status = WFR_STATUS_FROM_ERRNO();
				WFR_IF_STATUS_FAILURE_MESSAGEBOX1("enumerating sessions", status, "Pageant");
                return;
			}
            InsertMenuItem(session_menu, index_menu, true, &mii);
            index_menu++;
        }
    }

	WFR_IF_STATUS_FAILURE_MESSAGEBOX1("enumerating sessions", status, "Pageant");

    sfree(handle);

    if(index_menu == 0) {
        mii.cbSize = sizeof(mii);
        mii.fMask = MIIM_TYPE | MIIM_STATE;
        mii.fType = MFT_STRING;
        mii.fState = MFS_GRAYED;
        mii.dwTypeData = _T("(No sessions)");
        InsertMenuItem(session_menu, index_menu, true, &mii);
    }
#else
/* }}} winfrip */
    int num_entries;
    HKEY hkey;
    TCHAR buf[MAX_PATH + 1];
    MENUITEMINFO mii;
    strbuf *sb;

    int index_key, index_menu;

    if (!putty_path)
        return;

    if (ERROR_SUCCESS != RegOpenKey(HKEY_CURRENT_USER, PUTTY_REGKEY, &hkey))
        return;

    for (num_entries = GetMenuItemCount(session_menu);
        num_entries > initial_menuitems_count;
        num_entries--)
        RemoveMenu(session_menu, 0, MF_BYPOSITION);

    index_key = 0;
    index_menu = 0;

    sb = strbuf_new();
    while (ERROR_SUCCESS == RegEnumKey(hkey, index_key, buf, MAX_PATH)) {
        if (strcmp(buf, PUTTY_DEFAULT) != 0) {
            strbuf_clear(sb);
            unescape_registry_key(buf, sb);

            memset(&mii, 0, sizeof(mii));
            mii.cbSize = sizeof(mii);
            mii.fMask = MIIM_TYPE | MIIM_STATE | MIIM_ID;
            mii.fType = MFT_STRING;
            mii.fState = MFS_ENABLED;
            mii.wID = (index_menu * 16) + IDM_SESSIONS_BASE;
            mii.dwTypeData = sb->s;
            InsertMenuItem(session_menu, index_menu, true, &mii);
            index_menu++;
        }
        index_key++;
    }
    strbuf_free(sb);

    RegCloseKey(hkey);

    if (index_menu == 0) {
        mii.cbSize = sizeof(mii);
        mii.fMask = MIIM_TYPE | MIIM_STATE;
        mii.fType = MFT_STRING;
        mii.fState = MFS_GRAYED;
        mii.dwTypeData = _T("(No sessions)");
        InsertMenuItem(session_menu, index_menu, true, &mii);
    }
/* {{{ winfrip */
#endif
/* }}} winfrip */
}

/*
 * Versions of Pageant prior to 0.61 expected this SID on incoming
 * communications. For backwards compatibility, and more particularly
 * for compatibility with derived works of PuTTY still using the old
 * Pageant client code, we accept it as an alternative to the one
 * returned from get_user_sid().
 */
PSID get_default_sid(void)
{
    HANDLE proc = NULL;
    DWORD sidlen;
    PSECURITY_DESCRIPTOR psd = NULL;
    PSID sid = NULL, copy = NULL, ret = NULL;

    if ((proc = OpenProcess(MAXIMUM_ALLOWED, false,
                            GetCurrentProcessId())) == NULL)
        goto cleanup;

    if (p_GetSecurityInfo(proc, SE_KERNEL_OBJECT, OWNER_SECURITY_INFORMATION,
                          &sid, NULL, NULL, NULL, &psd) != ERROR_SUCCESS)
        goto cleanup;

    sidlen = GetLengthSid(sid);

    copy = (PSID)smalloc(sidlen);

    if (!CopySid(sidlen, copy, sid))
        goto cleanup;

    /* Success. Move sid into the return value slot, and null it out
     * to stop the cleanup code freeing it. */
    ret = copy;
    copy = NULL;

  cleanup:
    if (proc != NULL)
        CloseHandle(proc);
    if (psd != NULL)
        LocalFree(psd);
    if (copy != NULL)
        sfree(copy);

    return ret;
}

struct WmCopydataTransaction {
    char *length, *body;
    size_t bodysize, bodylen;
    HANDLE ev_msg_ready, ev_reply_ready;
} wmct;

static struct PageantClient wmcpc;

static void wm_copydata_got_msg(void *vctx)
{
    pageant_handle_msg(&wmcpc, NULL, make_ptrlen(wmct.body, wmct.bodylen));
}

static void wm_copydata_got_response(
    PageantClient *pc, PageantClientRequestId *reqid, ptrlen response)
{
    if (response.len > wmct.bodysize) {
        /* Output would overflow message buffer. Replace with a
         * failure message. */
        static const unsigned char failure[] = { SSH_AGENT_FAILURE };
        response = make_ptrlen(failure, lenof(failure));
        assert(response.len <= wmct.bodysize);
    }

    PUT_32BIT_MSB_FIRST(wmct.length, response.len);
    memcpy(wmct.body, response.ptr, response.len);

    SetEvent(wmct.ev_reply_ready);
}

static bool ask_passphrase_common(PageantClientDialogId *dlgid,
                                  const char *comment)
{
    /* Pageant core should be serialising requests, so we never expect
     * a passphrase prompt to exist already at this point */
    assert(!nonmodal_passphrase_hwnd);

    struct PassphraseProcStruct *pps = snew(struct PassphraseProcStruct);
    pps->modal = false;
    pps->help_topic = WINHELP_CTX_pageant_deferred;
    pps->dlgid = dlgid;
    pps->passphrase = NULL;
    pps->comment = comment;

    nonmodal_passphrase_hwnd = CreateDialogParam(
        hinst, MAKEINTRESOURCE(IDD_ONDEMAND_PASSPHRASE),
        NULL, PassphraseProc, (LPARAM)pps);

    /*
     * Try to put this passphrase prompt into the foreground.
     *
     * This will probably not succeed in giving it the actual keyboard
     * focus, because Windows is quite opposed to applications being
     * able to suddenly steal the focus on their own initiative.
     *
     * That makes sense in a lot of situations, as a defensive
     * measure. If you were about to type a password or other secret
     * data into the window you already had focused, and some
     * malicious app stole the focus, it might manage to trick you
     * into typing your secrets into _it_ instead.
     *
     * In this case it's possible to regard the same defensive measure
     * as counterproductive, because the effect if we _do_ steal focus
     * is that you type something into our passphrase prompt that
     * isn't the passphrase, and we fail to decrypt the key, and no
     * harm is done. Whereas the effect of the user wrongly _assuming_
     * the new passphrase prompt has the focus is much worse: now you
     * type your highly secret passphrase into some other window you
     * didn't mean to trust with that information - such as the
     * agent-forwarded PuTTY in which you just ran an ssh command,
     * which the _whole point_ was to avoid telling your passphrase to!
     *
     * On the other hand, I'm sure _every_ application author can come
     * up with an argument for why they think _they_ should be allowed
     * to steal the focus. Probably most of them include the claim
     * that no harm is done if their application receives data
     * intended for something else, and of course that's not always
     * true!
     *
     * In any case, I don't know of anything I can do about it, or
     * anything I _should_ do about it if I could. If anyone thinks
     * they can improve on all this, patches are welcome.
     */
    SetForegroundWindow(nonmodal_passphrase_hwnd);

    return true;
}

static bool wm_copydata_ask_passphrase(
    PageantClient *pc, PageantClientDialogId *dlgid, const char *comment)
{
    return ask_passphrase_common(dlgid, comment);
}

static const PageantClientVtable wmcpc_vtable = {
    .log = NULL, /* no logging in this client */
    .got_response = wm_copydata_got_response,
    .ask_passphrase = wm_copydata_ask_passphrase,
};

static char *answer_filemapping_message(const char *mapname)
{
    HANDLE maphandle = INVALID_HANDLE_VALUE;
    void *mapaddr = NULL;
    char *err = NULL;
    size_t mapsize;
    unsigned msglen;

    PSID mapsid = NULL;
    PSID expectedsid = NULL;
    PSID expectedsid_bc = NULL;
    PSECURITY_DESCRIPTOR psd = NULL;

    wmct.length = wmct.body = NULL;

#ifdef DEBUG_IPC
    debug("mapname = \"%s\"\n", mapname);
#endif

    maphandle = OpenFileMapping(FILE_MAP_ALL_ACCESS, false, mapname);
    if (maphandle == NULL || maphandle == INVALID_HANDLE_VALUE) {
        err = dupprintf("OpenFileMapping(\"%s\"): %s",
                        mapname, win_strerror(GetLastError()));
        goto cleanup;
    }

#ifdef DEBUG_IPC
    debug("maphandle = %p\n", maphandle);
#endif

    if (should_have_security()) {
        DWORD retd;

        if ((expectedsid = get_user_sid()) == NULL) {
            err = dupstr("unable to get user SID");
            goto cleanup;
        }

        if ((expectedsid_bc = get_default_sid()) == NULL) {
            err = dupstr("unable to get default SID");
            goto cleanup;
        }

        if ((retd = p_GetSecurityInfo(
                 maphandle, SE_KERNEL_OBJECT, OWNER_SECURITY_INFORMATION,
                 &mapsid, NULL, NULL, NULL, &psd) != ERROR_SUCCESS)) {
            err = dupprintf("unable to get owner of file mapping: "
                            "GetSecurityInfo returned: %s",
                            win_strerror(retd));
            goto cleanup;
        }

#ifdef DEBUG_IPC
        {
            LPTSTR ours, ours2, theirs;
            ConvertSidToStringSid(mapsid, &theirs);
            ConvertSidToStringSid(expectedsid, &ours);
            ConvertSidToStringSid(expectedsid_bc, &ours2);
            debug("got sids:\n  oursnew=%s\n  oursold=%s\n"
                  "  theirs=%s\n", ours, ours2, theirs);
            LocalFree(ours);
            LocalFree(ours2);
            LocalFree(theirs);
        }
#endif

        if (!EqualSid(mapsid, expectedsid) &&
            !EqualSid(mapsid, expectedsid_bc)) {
            err = dupstr("wrong owning SID of file mapping");
            goto cleanup;
        }
    } else {
#ifdef DEBUG_IPC
        debug("security APIs not present\n");
#endif
    }

    mapaddr = MapViewOfFile(maphandle, FILE_MAP_WRITE, 0, 0, 0);
    if (!mapaddr) {
        err = dupprintf("unable to obtain view of file mapping: %s",
                        win_strerror(GetLastError()));
        goto cleanup;
    }

#ifdef DEBUG_IPC
    debug("mapped address = %p\n", mapaddr);
#endif

    {
        MEMORY_BASIC_INFORMATION mbi;
        size_t mbiSize = VirtualQuery(mapaddr, &mbi, sizeof(mbi));
        if (mbiSize == 0) {
            err = dupprintf("unable to query view of file mapping: %s",
                            win_strerror(GetLastError()));
            goto cleanup;
        }
        if (mbiSize < (offsetof(MEMORY_BASIC_INFORMATION, RegionSize) +
                       sizeof(mbi.RegionSize))) {
            err = dupstr("VirtualQuery returned too little data to get "
                         "region size");
            goto cleanup;
        }

        mapsize = mbi.RegionSize;
    }
#ifdef DEBUG_IPC
    debug("region size = %"SIZEu"\n", mapsize);
#endif
    if (mapsize < 5) {
        err = dupstr("mapping smaller than smallest possible request");
        goto cleanup;
    }

    wmct.length = (char *)mapaddr;
    msglen = GET_32BIT_MSB_FIRST(wmct.length);

#ifdef DEBUG_IPC
    debug("msg length=%08x, msg type=%02x\n",
          msglen, (unsigned)((unsigned char *) mapaddr)[4]);
#endif

    wmct.body = wmct.length + 4;
    wmct.bodysize = mapsize - 4;

    if (msglen > wmct.bodysize) {
        /* Incoming length field is too large. Emit a failure response
         * without even trying to handle the request.
         *
         * (We know this must fit, because we checked mapsize >= 5
         * above.) */
        PUT_32BIT_MSB_FIRST(wmct.length, 1);
        *wmct.body = SSH_AGENT_FAILURE;
    } else {
        wmct.bodylen = msglen;
        SetEvent(wmct.ev_msg_ready);
        WaitForSingleObject(wmct.ev_reply_ready, INFINITE);
    }

  cleanup:
    /* expectedsid has the lifetime of the program, so we don't free it */
    sfree(expectedsid_bc);
    if (psd)
        LocalFree(psd);
    if (mapaddr)
        UnmapViewOfFile(mapaddr);
    if (maphandle != NULL && maphandle != INVALID_HANDLE_VALUE)
        CloseHandle(maphandle);
    return err;
}

static void create_keylist_window(void)
{
    if (keylist)
        return;

    keylist = CreateDialog(hinst, MAKEINTRESOURCE(IDD_KEYLIST),
                           NULL, KeyListProc);
    ShowWindow(keylist, SW_SHOWNORMAL);
}

static LRESULT CALLBACK TrayWndProc(HWND hwnd, UINT message,
                                    WPARAM wParam, LPARAM lParam)
{
    static bool menuinprogress;
    static UINT msgTaskbarCreated = 0;

    switch (message) {
      case WM_CREATE:
        msgTaskbarCreated = RegisterWindowMessage(_T("TaskbarCreated"));
        break;
      default:
        if (message==msgTaskbarCreated) {
            /*
             * Explorer has been restarted, so the tray icon will
             * have been lost.
             */
            AddTrayIcon(hwnd);
        }
        break;

      case WM_SYSTRAY:
        if (lParam == WM_RBUTTONUP) {
            POINT cursorpos;
            GetCursorPos(&cursorpos);
            PostMessage(hwnd, WM_SYSTRAY2, cursorpos.x, cursorpos.y);
        } else if (lParam == WM_LBUTTONDBLCLK) {
            /* Run the default menu item. */
            UINT menuitem = GetMenuDefaultItem(systray_menu, false, 0);
            if (menuitem != -1)
                PostMessage(hwnd, WM_COMMAND, menuitem, 0);
        }
        break;
      case WM_SYSTRAY2:
        if (!menuinprogress) {
            menuinprogress = true;
            update_sessions();
            SetForegroundWindow(hwnd);
            TrackPopupMenu(systray_menu,
                           TPM_RIGHTALIGN | TPM_BOTTOMALIGN |
                           TPM_RIGHTBUTTON,
                           wParam, lParam, 0, hwnd, NULL);
            menuinprogress = false;
        }
        break;
      case WM_COMMAND:
      case WM_SYSCOMMAND: {
        unsigned command = wParam & ~0xF; /* low 4 bits reserved to Windows */
        switch (command) {
          case IDM_PUTTY: {
            TCHAR cmdline[10];
            cmdline[0] = '\0';
            if (restrict_putty_acl)
                strcat(cmdline, "&R");
<<<<<<< HEAD
            /* {{{ winfrip */
            char *backend_arg_string = NULL;
            WfrStatus status;

            status = WfsGetBackendArgString(&backend_arg_string);
	        WFR_IF_STATUS_FAILURE_MESSAGEBOX1("getting argument string", status, "Pageant");
            if (backend_arg_string) {
                if (strlen(cmdline) > 0) {
                    strcat(cmdline, " ");
                }
                strcat(cmdline, backend_arg_string);
            }
            /* winfrip }}} */
            if((INT_PTR)ShellExecute(hwnd, NULL, putty_path, cmdline,
                                     _T(""), SW_SHOW) <= 32) {
=======

            if ((INT_PTR)ShellExecute(hwnd, NULL, putty_path, cmdline,
                                      _T(""), SW_SHOW) <= 32) {
>>>>>>> 37f67bc9
                MessageBox(NULL, "Unable to execute PuTTY!",
                           "Error", MB_OK | MB_ICONERROR);
            }
            break;
          }
          case IDM_CLOSE:
            if (modal_passphrase_hwnd)
                SendMessage(modal_passphrase_hwnd, WM_CLOSE, 0, 0);
            SendMessage(hwnd, WM_CLOSE, 0, 0);
            break;
          case IDM_VIEWKEYS:
            create_keylist_window();
            /*
             * Sometimes the window comes up minimised / hidden for
             * no obvious reason. Prevent this. This also brings it
             * to the front if it's already present (the user
             * selected View Keys because they wanted to _see_ the
             * thing).
             */
            SetForegroundWindow(keylist);
            SetWindowPos(keylist, HWND_TOP, 0, 0, 0, 0,
                         SWP_NOMOVE | SWP_NOSIZE | SWP_SHOWWINDOW);
            break;
          case IDM_ADDKEY:
          case IDM_ADDKEY_ENCRYPTED:
            if (modal_passphrase_hwnd) {
                MessageBeep(MB_ICONERROR);
                SetForegroundWindow(modal_passphrase_hwnd);
                break;
            }
            prompt_add_keyfile(command == IDM_ADDKEY_ENCRYPTED);
            break;
          case IDM_REMOVE_ALL:
            pageant_delete_all();
            keylist_update();
            break;
          case IDM_REENCRYPT_ALL:
            pageant_reencrypt_all();
            keylist_update();
            break;
          case IDM_ABOUT:
            if (!aboutbox) {
                aboutbox = CreateDialog(hinst, MAKEINTRESOURCE(IDD_ABOUT),
                                        NULL, AboutProc);
                ShowWindow(aboutbox, SW_SHOWNORMAL);
                /*
                 * Sometimes the window comes up minimised / hidden
                 * for no obvious reason. Prevent this.
                 */
                SetForegroundWindow(aboutbox);
                SetWindowPos(aboutbox, HWND_TOP, 0, 0, 0, 0,
                             SWP_NOMOVE | SWP_NOSIZE | SWP_SHOWWINDOW);
            }
            break;
          case IDM_HELP:
            launch_help(hwnd, WINHELP_CTX_pageant_general);
            break;
          default: {
            if (wParam >= IDM_SESSIONS_BASE && wParam <= IDM_SESSIONS_MAX) {
                MENUITEMINFO mii;
                TCHAR buf[MAX_PATH + 1];
                TCHAR param[MAX_PATH + 1];
                memset(&mii, 0, sizeof(mii));
                mii.cbSize = sizeof(mii);
                mii.fMask = MIIM_TYPE;
                mii.cch = MAX_PATH;
                mii.dwTypeData = buf;
                GetMenuItemInfo(session_menu, wParam, false, &mii);
                param[0] = '\0';
                if (restrict_putty_acl)
                    strcat(param, "&R");
                /* {{{ winfrip */
                char *backend_arg_string;
                WfrStatus status;

                status = WfsGetBackendArgString(&backend_arg_string);
                WFR_IF_STATUS_FAILURE_MESSAGEBOX1("getting argument string", status, "Pageant");
                if (backend_arg_string) {
                    if (strlen(param) > 0) {
                        strcat(param, " ");
                    }
                    strcat(param, backend_arg_string);
                    strcat(param, " ");
                }
                /* winfrip }}} */
                strcat(param, "@");
                strcat(param, mii.dwTypeData);
                if ((INT_PTR)ShellExecute(hwnd, NULL, putty_path, param,
                                          _T(""), SW_SHOW) <= 32) {
                    MessageBox(NULL, "Unable to execute PuTTY!", "Error",
                               MB_OK | MB_ICONERROR);
                }
            }
            break;
          }
        }
        break;
      }
      case WM_NETEVENT:
        winselgui_response(wParam, lParam);
        return 0;
      case WM_DESTROY:
        quit_help(hwnd);
        PostQuitMessage(0);
        return 0;
    }

    return DefWindowProc(hwnd, message, wParam, lParam);
}

static LRESULT CALLBACK wm_copydata_WndProc(HWND hwnd, UINT message,
                                            WPARAM wParam, LPARAM lParam)
{
    switch (message) {
      case WM_COPYDATA: {
        COPYDATASTRUCT *cds;
        char *mapname, *err;

        cds = (COPYDATASTRUCT *) lParam;
        if (cds->dwData != AGENT_COPYDATA_ID)
            return 0;              /* not our message, mate */
        mapname = (char *) cds->lpData;
        if (mapname[cds->cbData - 1] != '\0')
            return 0;              /* failure to be ASCIZ! */
        err = answer_filemapping_message(mapname);
        if (err) {
#ifdef DEBUG_IPC
            debug("IPC failed: %s\n", err);
#endif
            sfree(err);
            return 0;
        }
        return 1;
      }
    }

    return DefWindowProc(hwnd, message, wParam, lParam);
}

static DWORD WINAPI wm_copydata_threadfunc(void *param)
{
    HINSTANCE inst = *(HINSTANCE *)param;

    HWND ipchwnd = CreateWindow(IPCCLASSNAME, IPCWINTITLE,
                                WS_OVERLAPPEDWINDOW | WS_VSCROLL,
                                CW_USEDEFAULT, CW_USEDEFAULT,
                                100, 100, NULL, NULL, inst, NULL);
    ShowWindow(ipchwnd, SW_HIDE);

    MSG msg;
    while (GetMessage(&msg, NULL, 0, 0) == 1) {
        TranslateMessage(&msg);
        DispatchMessage(&msg);
    }

    return 0;
}

/*
 * Fork and Exec the command in cmdline. [DBW]
 */
void spawn_cmd(const char *cmdline, const char *args, int show)
{
    if (ShellExecute(NULL, _T("open"), cmdline,
                     args, NULL, show) <= (HINSTANCE) 32) {
        char *msg;
        msg = dupprintf("Failed to run \"%s\": %s", cmdline,
                        win_strerror(GetLastError()));
        MessageBox(NULL, msg, APPNAME, MB_OK | MB_ICONEXCLAMATION);
        sfree(msg);
    }
}

void noise_ultralight(NoiseSourceId id, unsigned long data)
{
    /* Pageant doesn't use random numbers, so we ignore this */
}

void cleanup_exit(int code)
{
    shutdown_help();
    exit(code);
}

static bool winpgnt_listener_ask_passphrase(
    PageantListenerClient *plc, PageantClientDialogId *dlgid,
    const char *comment)
{
    return ask_passphrase_common(dlgid, comment);
}

struct winpgnt_client {
    PageantListenerClient plc;
};
static const PageantListenerClientVtable winpgnt_vtable = {
    .log = NULL, /* no logging */
    .ask_passphrase = winpgnt_listener_ask_passphrase,
};

static struct winpgnt_client wpc[1];

HINSTANCE hinst;

static NORETURN void opt_error(const char *fmt, ...)
{
    va_list ap;
    va_start(ap, fmt);
    char *msg = dupvprintf(fmt, ap);
    va_end(ap);

    MessageBox(NULL, msg, "Pageant command line error", MB_ICONERROR | MB_OK);

    exit(1);
}

#ifdef LEGACY_WINDOWS
BOOL sw_PeekMessage(LPMSG msg, HWND hwnd, UINT min, UINT max, UINT remove)
{
    static bool unicode_unavailable = false;
    if (!unicode_unavailable) {
        BOOL ret = PeekMessageW(msg, hwnd, min, max, remove);
        if (!ret && GetLastError() == ERROR_CALL_NOT_IMPLEMENTED)
            unicode_unavailable = true; /* don't try again */
        else
            return ret;
    }
    return PeekMessageA(msg, hwnd, min, max, remove);
}
#else
#define sw_PeekMessage PeekMessageW
#endif

int WINAPI WinMain(HINSTANCE inst, HINSTANCE prev, LPSTR cmdline, int show)
{
    MSG msg;
    const char *command = NULL;
    const char *unixsocket = NULL;
    bool show_keylist_on_startup = false;
    int argc;
    char **argv, **argstart;
    const char *openssh_config_file = NULL;

    typedef struct CommandLineKey {
        Filename *fn;
        bool add_encrypted;
    } CommandLineKey;

    CommandLineKey *clkeys = NULL;
    size_t nclkeys = 0, clkeysize = 0;

    dll_hijacking_protection();

    hinst = inst;

    if (should_have_security()) {
        /*
         * Attempt to get the security API we need.
         */
        if (!got_advapi()) {
            MessageBox(NULL,
                       "Unable to access security APIs. Pageant will\n"
                       "not run, in case it causes a security breach.",
                       "Pageant Fatal Error", MB_ICONERROR | MB_OK);
            return 1;
        }
    }

    /*
     * See if we can find our Help file.
     */
    init_help();

    /*
     * Look for the PuTTY binary (we will enable the saved session
     * submenu if we find it).
     */
    {
        char b[2048], *p, *q, *r;
        FILE *fp;
        GetModuleFileName(NULL, b, sizeof(b) - 16);
        r = b;
        p = strrchr(b, '\\');
        if (p && p >= r) r = p+1;
        q = strrchr(b, ':');
        if (q && q >= r) r = q+1;
        strcpy(r, "putty.exe");
        if ( (fp = fopen(b, "r")) != NULL) {
            putty_path = dupstr(b);
            fclose(fp);
        } else
            putty_path = NULL;
    }

    /* {{{ winfrip */
    WfrDebugInit();
    if (WFR_STATUS_FAILURE(WfsInit())) {
    	return FALSE;
    } else if (WFR_STATUS_FAILURE(WfsSetBackendFromCmdLine(cmdline))) {
        exit(1);
    }
    /* winfrip }}} */

    /*
     * Process the command line, handling anything that can be done
     * immediately, but deferring adding keys until after we've
     * started up the main agent. Details of keys to be added are
     * stored in the 'clkeys' array.
     */
    split_into_argv(cmdline, false, &argc, &argv, &argstart);
    bool add_keys_encrypted = false;
    AuxMatchOpt amo = aux_match_opt_init(argc, argv, 0, opt_error);
    while (!aux_match_done(&amo)) {
        char *val;
        #define match_opt(...) aux_match_opt( \
            &amo, NULL, __VA_ARGS__, (const char *)NULL)
        #define match_optval(...) aux_match_opt( \
            &amo, &val, __VA_ARGS__, (const char *)NULL)

        if (aux_match_arg(&amo, &val)) {
            /*
             * Non-option arguments are expected to be key files, and
             * added to clkeys.
             */
            sgrowarray(clkeys, clkeysize, nclkeys);
            CommandLineKey *clkey = &clkeys[nclkeys++];
            clkey->fn = filename_from_str(val);
            clkey->add_encrypted = add_keys_encrypted;
        } else if (match_opt("-pgpfp")) {
            pgp_fingerprints_msgbox(NULL);
            return 1;
        } else if (match_opt("-restrict-acl", "-restrict_acl",
                             "-restrictacl")) {
            restrict_process_acl();
        } else if (match_opt("-restrict-putty-acl", "-restrict_putty_acl")) {
            restrict_putty_acl = true;
        } else if (match_opt("-no-decrypt", "-no_decrypt",
                             "-nodecrypt", "-encrypted")) {
            add_keys_encrypted = true;
        } else if (match_opt("-keylist")) {
            show_keylist_on_startup = true;
        } else if (match_optval("-openssh-config", "-openssh_config")) {
            openssh_config_file = val;
        } else if (match_optval("-unix")) {
            unixsocket = val;
        } else if (match_opt("-c")) {
            /*
             * If we see `-c', then the rest of the command line
             * should be treated as a command to be spawned.
             */
            if (amo.index < amo.argc)
                command = argstart[amo.index];
            else
                command = "";
            break;
        } else {
            opt_error("unrecognised option '%s'\n", amo.argv[amo.index]);
        }
    }

    /*
     * Create and lock an interprocess mutex while we figure out
     * whether we're going to be the Pageant server or a client. That
     * way, two Pageant processes started up simultaneously will be
     * able to agree on which one becomes the server without a race
     * condition.
     */
    HANDLE mutex;
    {
        char *err;
        char *mutexname = agent_mutex_name();
        mutex = lock_interprocess_mutex(mutexname, &err);
        sfree(mutexname);
        if (!mutex) {
            MessageBox(NULL, err, "Pageant Error", MB_ICONERROR | MB_OK);
            return 1;
        }
    }

    /*
     * Find out if Pageant is already running.
     */
    already_running = agent_exists();

    /*
     * If it isn't, we're going to be the primary Pageant that stays
     * running, so set up all the machinery to answer requests.
     */
    if (!already_running) {
        /*
         * Set up the window class for the hidden window that receives
         * all the messages to do with our presence in the system tray.
         */

        if (!prev) {
            WNDCLASS wndclass;

            memset(&wndclass, 0, sizeof(wndclass));
            wndclass.lpfnWndProc = TrayWndProc;
            wndclass.hInstance = inst;
            wndclass.hIcon = LoadIcon(inst, MAKEINTRESOURCE(IDI_MAINICON));
            wndclass.lpszClassName = TRAYCLASSNAME;

            RegisterClass(&wndclass);
        }

        keylist = NULL;

        traywindow = CreateWindow(TRAYCLASSNAME, TRAYWINTITLE,
                                  WS_OVERLAPPEDWINDOW | WS_VSCROLL,
                                  CW_USEDEFAULT, CW_USEDEFAULT,
                                  100, 100, NULL, NULL, inst, NULL);
        winselgui_set_hwnd(traywindow);

        /*
         * Initialise the cross-platform Pageant code.
         */
        pageant_init();

        /*
         * Set up a named-pipe listener.
         */
        wpc->plc.vt = &winpgnt_vtable;
        wpc->plc.suppress_logging = true;
        if (should_have_security()) {
            Plug *pl_plug;
            struct pageant_listen_state *pl =
                pageant_listener_new(&pl_plug, &wpc->plc);
            char *pipename = agent_named_pipe_name();
            Socket *sock = new_named_pipe_listener(pipename, pl_plug);
            if (sk_socket_error(sock)) {
                char *err = dupprintf("Unable to open named pipe at %s "
                                      "for SSH agent:\n%s", pipename,
                                      sk_socket_error(sock));
                MessageBox(NULL, err, "Pageant Error", MB_ICONERROR | MB_OK);
                return 1;
            }
            pageant_listener_got_socket(pl, sock);

            /*
             * If we've been asked to write out an OpenSSH config file
             * pointing at the named pipe, do so.
             */
            if (openssh_config_file) {
                FILE *fp = fopen(openssh_config_file, "w");
                if (!fp) {
                    char *err = dupprintf("Unable to write OpenSSH config "
                                          "file to %s", openssh_config_file);
                    MessageBox(NULL, err, "Pageant Error",
                               MB_ICONERROR | MB_OK);
                    return 1;
                }
                fprintf(fp, "IdentityAgent %s\n", pipename);
                fclose(fp);
            }

            sfree(pipename);
        }

        /*
         * Set up an AF_UNIX listener too, if we were asked to.
         */
        if (unixsocket) {
            sk_init();

            /* FIXME: diagnose any error except file-not-found. Also,
             * check the file type if possible? */
            remove(unixsocket);

            Plug *pl_plug;
            struct pageant_listen_state *pl =
                pageant_listener_new(&pl_plug, &wpc->plc);
            Socket *sock = sk_newlistener_unix(unixsocket, pl_plug);
            if (sk_socket_error(sock)) {
                char *err = dupprintf("Unable to open AF_UNIX socket at %s "
                                      "for SSH agent:\n%s", unixsocket,
                                      sk_socket_error(sock));
                MessageBox(NULL, err, "Pageant Error", MB_ICONERROR | MB_OK);
                return 1;
            }
            pageant_listener_got_socket(pl, sock);
        }

        /*
         * Set up the window class for the hidden window that receives
         * the WM_COPYDATA message used by the old-style Pageant IPC
         * system.
         */
        if (!prev) {
            WNDCLASS wndclass;

            memset(&wndclass, 0, sizeof(wndclass));
            wndclass.lpfnWndProc = wm_copydata_WndProc;
            wndclass.hInstance = inst;
            wndclass.lpszClassName = IPCCLASSNAME;

            RegisterClass(&wndclass);
        }

        /*
         * And launch the subthread which will open that hidden window and
         * handle WM_COPYDATA messages on it.
         */
        wmcpc.vt = &wmcpc_vtable;
        wmcpc.suppress_logging = true;
        pageant_register_client(&wmcpc);
        DWORD wm_copydata_threadid;
        wmct.ev_msg_ready = CreateEvent(NULL, false, false, NULL);
        wmct.ev_reply_ready = CreateEvent(NULL, false, false, NULL);
        HANDLE hThread = CreateThread(NULL, 0, wm_copydata_threadfunc,
                                      &inst, 0, &wm_copydata_threadid);
        if (hThread)
            CloseHandle(hThread); /* we don't need the thread handle */
        add_handle_wait(wmct.ev_msg_ready, wm_copydata_got_msg, NULL);
    }

    /*
     * Now we're either a fully set up Pageant server, or we know one
     * is running somewhere else. Either way, now it's safe to unlock
     * the mutex.
     */
    unlock_interprocess_mutex(mutex);

    /*
     * Add any keys provided on the command line.
     */
    for (size_t i = 0; i < nclkeys; i++) {
        CommandLineKey *clkey = &clkeys[i];
        win_add_keyfile(clkey->fn, clkey->add_encrypted);
        filename_free(clkey->fn);
    }
    sfree(clkeys);
    /* And forget any passphrases we stashed during that loop. */
    pageant_forget_passphrases();

    /*
     * Now our keys are present, spawn a command, if we were asked to.
     */
    if (command) {
        char *args;
        if (command[0] == '"')
            args = strchr(++command, '"');
        else
            args = strchr(command, ' ');
        if (args) {
            *args++ = 0;
            while (*args && isspace(*args)) args++;
        }
        spawn_cmd(command, args, show);
    }

    /*
     * If Pageant was already running, we leave now. If we haven't
     * even taken any auxiliary action (spawned a command or added
     * keys), complain.
     */
    if (already_running) {
        if (!command && !nclkeys) {
            MessageBox(NULL, "Pageant is already running", "Pageant Error",
                       MB_ICONERROR | MB_OK);
        }
        return 0;
    }

    /* Set up a system tray icon */
    AddTrayIcon(traywindow);

    /* Accelerators used: nsvkxa */
    systray_menu = CreatePopupMenu();
    if (putty_path) {
        session_menu = CreateMenu();
        AppendMenu(systray_menu, MF_ENABLED, IDM_PUTTY, "&New Session");
        AppendMenu(systray_menu, MF_POPUP | MF_ENABLED,
                   (UINT_PTR) session_menu, "&Saved Sessions");
        AppendMenu(systray_menu, MF_SEPARATOR, 0, 0);
    }
    AppendMenu(systray_menu, MF_ENABLED, IDM_VIEWKEYS,
               "&View Keys");
    AppendMenu(systray_menu, MF_ENABLED, IDM_ADDKEY, "Add &Key");
    AppendMenu(systray_menu, MF_ENABLED, IDM_ADDKEY_ENCRYPTED,
               "Add key (encrypted)");
    AppendMenu(systray_menu, MF_SEPARATOR, 0, 0);
    AppendMenu(systray_menu, MF_ENABLED, IDM_REMOVE_ALL,
               "Remove All Keys");
    AppendMenu(systray_menu, MF_ENABLED, IDM_REENCRYPT_ALL,
               "Re-encrypt All Keys");
    AppendMenu(systray_menu, MF_SEPARATOR, 0, 0);
    if (has_help())
        AppendMenu(systray_menu, MF_ENABLED, IDM_HELP, "&Help");
    AppendMenu(systray_menu, MF_ENABLED, IDM_ABOUT, "&About");
    AppendMenu(systray_menu, MF_SEPARATOR, 0, 0);
    AppendMenu(systray_menu, MF_ENABLED, IDM_CLOSE, "E&xit");
    initial_menuitems_count = GetMenuItemCount(session_menu);

    /* Set the default menu item. */
    SetMenuDefaultItem(systray_menu, IDM_VIEWKEYS, false);

    ShowWindow(traywindow, SW_HIDE);

    /* Open the visible key list window, if we've been asked to. */
    if (show_keylist_on_startup)
        create_keylist_window();

    /*
     * Main message loop.
     */
    while (true) {
        int n;

        HandleWaitList *hwl = get_handle_wait_list();

        DWORD timeout = toplevel_callback_pending() ? 0 : INFINITE;
        n = MsgWaitForMultipleObjects(hwl->nhandles, hwl->handles, false,
                                      timeout, QS_ALLINPUT);

        if ((unsigned)(n - WAIT_OBJECT_0) < (unsigned)hwl->nhandles)
            handle_wait_activate(hwl, n - WAIT_OBJECT_0);
        handle_wait_list_free(hwl);

        while (sw_PeekMessage(&msg, NULL, 0, 0, PM_REMOVE)) {
            if (msg.message == WM_QUIT)
                goto finished;         /* two-level break */

            if (IsWindow(keylist) && IsDialogMessage(keylist, &msg))
                continue;
            if (IsWindow(aboutbox) && IsDialogMessage(aboutbox, &msg))
                continue;
            if (IsWindow(nonmodal_passphrase_hwnd) &&
                IsDialogMessage(nonmodal_passphrase_hwnd, &msg))
                continue;

            TranslateMessage(&msg);
            DispatchMessage(&msg);
        }

        run_toplevel_callbacks();
    }
  finished:

    /* Clean up the system tray icon */
    {
        NOTIFYICONDATA tnid;

        tnid.cbSize = sizeof(NOTIFYICONDATA);
        tnid.hWnd = traywindow;
        tnid.uID = 1;

        Shell_NotifyIcon(NIM_DELETE, &tnid);

        DestroyMenu(systray_menu);
    }

    if (keypath) filereq_free(keypath);

    if (openssh_config_file) {
        /*
         * Leave this file around, but empty it, so that it doesn't
         * refer to a pipe we aren't listening on any more.
         */
        FILE *fp = fopen(openssh_config_file, "w");
        if (fp)
            fclose(fp);
    }

    cleanup_exit(msg.wParam);
    return msg.wParam;                 /* just in case optimiser complains */
}<|MERGE_RESOLUTION|>--- conflicted
+++ resolved
@@ -1388,7 +1388,6 @@
             cmdline[0] = '\0';
             if (restrict_putty_acl)
                 strcat(cmdline, "&R");
-<<<<<<< HEAD
             /* {{{ winfrip */
             char *backend_arg_string = NULL;
             WfrStatus status;
@@ -1402,13 +1401,8 @@
                 strcat(cmdline, backend_arg_string);
             }
             /* winfrip }}} */
-            if((INT_PTR)ShellExecute(hwnd, NULL, putty_path, cmdline,
-                                     _T(""), SW_SHOW) <= 32) {
-=======
-
             if ((INT_PTR)ShellExecute(hwnd, NULL, putty_path, cmdline,
                                       _T(""), SW_SHOW) <= 32) {
->>>>>>> 37f67bc9
                 MessageBox(NULL, "Unable to execute PuTTY!",
                            "Error", MB_OK | MB_ICONERROR);
             }
