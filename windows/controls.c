/*
 * controls.c: routines to self-manage the controls in a dialog
 * box.
 */

/*
 * Possible TODO in new cross-platform config box stuff:
 *
 *  - When lining up two controls alongside each other, I wonder if
 *    we could conveniently arrange to centre them vertically?
 *    Particularly ugly in the current setup is the `Add new
 *    forwarded port:' static next to the rather taller `Remove'
 *    button.
 */

#include <assert.h>
#include <ctype.h>

#include "putty.h"
#include "misc.h"
#include "dialog.h"

#include <commctrl.h>

/* {{{ winfrip */
#include "../PuTTie/winfrip_rtl.h"
#include "../PuTTie/winfrip_rtl_windows.h"
/* winfrip }}} */

#define GAPBETWEEN 3
#define GAPWITHIN 1
#define GAPXBOX 7
#define GAPYBOX 4
#define DLGWIDTH 168
#define STATICHEIGHT 8
#define TITLEHEIGHT 12
#define CHECKBOXHEIGHT 8
#define RADIOHEIGHT 8
#define EDITHEIGHT 12
#define LISTHEIGHT 11
#define LISTINCREMENT 8
#define COMBOHEIGHT 12
#define PUSHBTNHEIGHT 14
#define PROGBARHEIGHT 14

DECL_WINDOWS_FUNCTION(static, void, InitCommonControls, (void));
DECL_WINDOWS_FUNCTION(static, BOOL, MakeDragList, (HWND));
DECL_WINDOWS_FUNCTION(static, int, LBItemFromPt, (HWND, POINT, BOOL));
DECL_WINDOWS_FUNCTION(static, void, DrawInsert, (HWND, HWND, int));

void init_common_controls(void)
{
    HMODULE comctl32_module = load_system32_dll("comctl32.dll");
    GET_WINDOWS_FUNCTION(comctl32_module, InitCommonControls);
    GET_WINDOWS_FUNCTION(comctl32_module, MakeDragList);
    GET_WINDOWS_FUNCTION(comctl32_module, LBItemFromPt);
    GET_WINDOWS_FUNCTION(comctl32_module, DrawInsert);
    p_InitCommonControls();
}

void ctlposinit(struct ctlpos *cp, HWND hwnd,
                int leftborder, int rightborder, int topborder)
{
    RECT r, r2;
    cp->hwnd = hwnd;
    cp->font = SendMessage(hwnd, WM_GETFONT, 0, 0);
    cp->ypos = topborder;
    GetClientRect(hwnd, &r);
    r2.left = r2.top = 0;
    r2.right = 4;
    r2.bottom = 8;
    MapDialogRect(hwnd, &r2);
    cp->dlu4inpix = r2.right;
    cp->width = (r.right * 4) / (r2.right) - 2 * GAPBETWEEN;
    cp->xoff = leftborder;
    cp->width -= leftborder + rightborder;
}

HWND doctl(struct ctlpos *cp, RECT r, const char *wclass, int wstyle,
           int exstyle, const char *wtext, int wid)
{
    HWND ctl;
    /*
     * Note nonstandard use of RECT. This is deliberate: by
     * transforming the width and height directly we arrange to
     * have all supposedly same-sized controls really same-sized.
     */

    r.left += cp->xoff;
    MapDialogRect(cp->hwnd, &r);

    /*
     * We can pass in cp->hwnd == NULL, to indicate a dry run
     * without creating any actual controls.
     */
    if (cp->hwnd) {
        ctl = CreateWindowEx(exstyle, wclass, wtext, wstyle,
                             r.left, r.top, r.right, r.bottom,
                             cp->hwnd, (HMENU)(ULONG_PTR)wid, hinst, NULL);
        SendMessage(ctl, WM_SETFONT, cp->font, MAKELPARAM(true, 0));

        if (!strcmp(wclass, "LISTBOX")) {
            /*
             * Bizarre Windows bug: the list box calculates its
             * number of lines based on the font it has at creation
             * time, but sending it WM_SETFONT doesn't cause it to
             * recalculate. So now, _after_ we've sent it
             * WM_SETFONT, we explicitly resize it (to the same
             * size it was already!) to force it to reconsider.
             */
            SetWindowPos(ctl, NULL, 0, 0, r.right, r.bottom,
                         SWP_NOACTIVATE | SWP_NOCOPYBITS |
                         SWP_NOMOVE | SWP_NOZORDER);
        }
    } else
        ctl = NULL;
    return ctl;
}

/*
 * A title bar across the top of a sub-dialog.
 */
void bartitle(struct ctlpos *cp, const char *name, int id)
{
    RECT r;

    r.left = GAPBETWEEN;
    r.right = cp->width;
    r.top = cp->ypos;
    r.bottom = STATICHEIGHT;
    cp->ypos += r.bottom + GAPBETWEEN;
    doctl(cp, r, "STATIC", WS_CHILD | WS_VISIBLE, 0, name, id);
}

/*
 * Begin a grouping box, with or without a group title.
 */
void beginbox(struct ctlpos *cp, const char *name, int idbox)
{
    cp->boxystart = cp->ypos;
    if (!name)
        cp->boxystart -= STATICHEIGHT / 2;
    if (name)
        cp->ypos += STATICHEIGHT;
    cp->ypos += GAPYBOX;
    cp->width -= 2 * GAPXBOX;
    cp->xoff += GAPXBOX;
    cp->boxid = idbox;
    cp->boxtext = name;
}

/*
 * End a grouping box.
 */
void endbox(struct ctlpos *cp)
{
    RECT r;
    cp->xoff -= GAPXBOX;
    cp->width += 2 * GAPXBOX;
    cp->ypos += GAPYBOX - GAPBETWEEN;
    r.left = GAPBETWEEN;
    r.right = cp->width;
    r.top = cp->boxystart;
    r.bottom = cp->ypos - cp->boxystart;
    doctl(cp, r, "BUTTON", BS_GROUPBOX | WS_CHILD | WS_VISIBLE, 0,
          cp->boxtext ? cp->boxtext : "", cp->boxid);
    cp->ypos += GAPYBOX;
}

/*
 * A static line, followed by a full-width edit box.
 */
void editboxfw(struct ctlpos *cp, bool password, bool readonly,
               const char *text, int staticid, int editid)
{
    RECT r;

    r.left = GAPBETWEEN;
    r.right = cp->width;

    if (text) {
        r.top = cp->ypos;
        r.bottom = STATICHEIGHT;
        doctl(cp, r, "STATIC", WS_CHILD | WS_VISIBLE, 0, text, staticid);
        cp->ypos += STATICHEIGHT + GAPWITHIN;
    }
    r.top = cp->ypos;
    r.bottom = EDITHEIGHT;
    doctl(cp, r, "EDIT",
          WS_CHILD | WS_VISIBLE | WS_TABSTOP | ES_AUTOHSCROLL |
          (password ? ES_PASSWORD : 0) |
          (readonly ? ES_READONLY : 0),
          WS_EX_CLIENTEDGE, "", editid);
    cp->ypos += EDITHEIGHT + GAPBETWEEN;
}

/*
 * A static line, followed by a full-width combo box.
 */
void combobox(struct ctlpos *cp, const char *text, int staticid, int listid)
{
    RECT r;

    r.left = GAPBETWEEN;
    r.right = cp->width;

    if (text) {
        r.top = cp->ypos;
        r.bottom = STATICHEIGHT;
        doctl(cp, r, "STATIC", WS_CHILD | WS_VISIBLE, 0, text, staticid);
        cp->ypos += STATICHEIGHT + GAPWITHIN;
    }
    r.top = cp->ypos;
    r.bottom = COMBOHEIGHT * 10;
    doctl(cp, r, "COMBOBOX",
          WS_CHILD | WS_VISIBLE | WS_TABSTOP | WS_VSCROLL |
          CBS_DROPDOWN | CBS_HASSTRINGS, WS_EX_CLIENTEDGE, "", listid);
    cp->ypos += COMBOHEIGHT + GAPBETWEEN;
}

struct radio { const char *text; int id; };

static void radioline_common(struct ctlpos *cp, const char *text, int id,
                             int nacross, struct radio *buttons, int nbuttons)
{
    RECT r;
    int group;
    int i;
    int j;

    r.left = GAPBETWEEN;
    r.top = cp->ypos;
    if (text) {
        r.right = cp->width;
        r.bottom = STATICHEIGHT;
        cp->ypos += r.bottom + GAPWITHIN;
        doctl(cp, r, "STATIC", WS_CHILD | WS_VISIBLE, 0, text, id);
    } else {
        r.right = r.bottom = 0;
    }

    group = WS_GROUP;
    i = 0;
    for (j = 0; j < nbuttons; j++) {
        const char *btext = buttons[j].text;
        int bid = buttons[j].id;

        if (i == nacross) {
            cp->ypos += r.bottom + (nacross > 1 ? GAPBETWEEN : GAPWITHIN);
            i = 0;
        }
        r.left = GAPBETWEEN + i * (cp->width + GAPBETWEEN) / nacross;
        if (j < nbuttons-1)
            r.right =
                (i + 1) * (cp->width + GAPBETWEEN) / nacross - r.left;
        else
            r.right = cp->width - r.left;
        r.top = cp->ypos;
        r.bottom = RADIOHEIGHT;
        doctl(cp, r, "BUTTON",
              BS_NOTIFY | BS_AUTORADIOBUTTON | WS_CHILD |
              WS_VISIBLE | WS_TABSTOP | group, 0, btext, bid);
        group = 0;
        i++;
    }
    cp->ypos += r.bottom + GAPBETWEEN;
}

/*
 * A set of radio buttons on the same line, with a static above
 * them. `nacross' dictates how many parts the line is divided into
 * (you might want this not to equal the number of buttons if you
 * needed to line up some 2s and some 3s to look good in the same
 * panel).
 *
 * There's a bit of a hack in here to ensure that if nacross
 * exceeds the actual number of buttons, the rightmost button
 * really does get all the space right to the edge of the line, so
 * you can do things like
 *
 * (*) Button1  (*) Button2  (*) ButtonWithReallyLongTitle
 */
void radioline(struct ctlpos *cp, const char *text, int id, int nacross, ...)
{
    va_list ap;
    struct radio *buttons;
    int i, nbuttons;

    va_start(ap, nacross);
    nbuttons = 0;
    while (1) {
        const char *btext = va_arg(ap, const char *);
        if (!btext)
            break;
        (void) va_arg(ap, int); /* id */
        nbuttons++;
    }
    va_end(ap);
    buttons = snewn(nbuttons, struct radio);
    va_start(ap, nacross);
    for (i = 0; i < nbuttons; i++) {
        buttons[i].text = va_arg(ap, const char *);
        buttons[i].id = va_arg(ap, int);
    }
    va_end(ap);
    radioline_common(cp, text, id, nacross, buttons, nbuttons);
    sfree(buttons);
}

/*
 * A set of radio buttons on the same line, without a static above
 * them. Otherwise just like radioline.
 */
void bareradioline(struct ctlpos *cp, int nacross, ...)
{
    va_list ap;
    struct radio *buttons;
    int i, nbuttons;

    va_start(ap, nacross);
    nbuttons = 0;
    while (1) {
        const char *btext = va_arg(ap, const char *);
        if (!btext)
            break;
        (void) va_arg(ap, int); /* id */
        nbuttons++;
    }
    va_end(ap);
    buttons = snewn(nbuttons, struct radio);
    va_start(ap, nacross);
    for (i = 0; i < nbuttons; i++) {
        buttons[i].text = va_arg(ap, const char *);
        buttons[i].id = va_arg(ap, int);
    }
    va_end(ap);
    radioline_common(cp, NULL, 0, nacross, buttons, nbuttons);
    sfree(buttons);
}

/*
 * A set of radio buttons on multiple lines, with a static above
 * them.
 */
void radiobig(struct ctlpos *cp, const char *text, int id, ...)
{
    va_list ap;
    struct radio *buttons;
    int i, nbuttons;

    va_start(ap, id);
    nbuttons = 0;
    while (1) {
        const char *btext = va_arg(ap, const char *);
        if (!btext)
            break;
        (void) va_arg(ap, int); /* id */
        nbuttons++;
    }
    va_end(ap);
    buttons = snewn(nbuttons, struct radio);
    va_start(ap, id);
    for (i = 0; i < nbuttons; i++) {
        buttons[i].text = va_arg(ap, const char *);
        buttons[i].id = va_arg(ap, int);
    }
    va_end(ap);
    radioline_common(cp, text, id, 1, buttons, nbuttons);
    sfree(buttons);
}

/*
 * A single standalone checkbox.
 */
void checkbox(struct ctlpos *cp, const char *text, int id)
{
    RECT r;

    r.left = GAPBETWEEN;
    r.top = cp->ypos;
    r.right = cp->width;
    r.bottom = CHECKBOXHEIGHT;
    cp->ypos += r.bottom + GAPBETWEEN;
    doctl(cp, r, "BUTTON",
          BS_NOTIFY | BS_AUTOCHECKBOX | WS_CHILD | WS_VISIBLE | WS_TABSTOP, 0,
          text, id);
}

/*
 * Wrap a piece of text for a static text control. Returns the
 * wrapped text (a malloc'ed string containing \ns), and also
 * returns the number of lines required.
 */
char *staticwrap(struct ctlpos *cp, HWND hwnd, const char *text, int *lines)
{
    HDC hdc = GetDC(hwnd);
    int width, nlines, j;
    INT *pwidths, nfit;
    SIZE size;
    const char *p;
    RECT r;
    HFONT oldfont, newfont;

    strbuf *sb = strbuf_new();
    p = text;
    pwidths = snewn(1+strlen(text), INT);

    /*
     * Work out the width the text will need to fit in, by doing
     * the same adjustment that the `statictext' function itself
     * will perform.
     */
    SetMapMode(hdc, MM_TEXT);          /* ensure logical units == pixels */
    r.left = r.top = r.bottom = 0;
    r.right = cp->width;
    MapDialogRect(hwnd, &r);
    width = r.right;

    nlines = 1;

    /*
     * We must select the correct font into the HDC before calling
     * GetTextExtent*, or silly things will happen.
     */
    newfont = (HFONT)SendMessage(hwnd, WM_GETFONT, 0, 0);
    oldfont = SelectObject(hdc, newfont);

    while (*p) {
        if (!GetTextExtentExPoint(hdc, p, strlen(p), width,
                                  &nfit, pwidths, &size) ||
            (size_t)nfit >= strlen(p)) {
            /*
             * Either GetTextExtentExPoint returned failure, or the
             * whole of the rest of the text fits on this line.
             * Either way, we stop wrapping, copy the remainder of
             * the input string unchanged to the output, and leave.
             */
            put_datapl(sb, ptrlen_from_asciz(p));
            break;
        }

        /*
         * Now we search backwards along the string from `nfit',
         * looking for a space at which to break the line. If we
         * don't find one at all, that's fine - we'll just break
         * the line at `nfit'.
         */
        for (j = nfit; j > 0; j--) {
            if (isspace((unsigned char)p[j])) {
                nfit = j;
                break;
            }
        }

        put_data(sb, p, nfit);
        put_byte(sb, '\n');

        p += nfit;
        while (*p && isspace((unsigned char)*p))
            p++;

        nlines++;
    }

    SelectObject(hdc, oldfont);
    ReleaseDC(cp->hwnd, hdc);

    if (lines) *lines = nlines;

    sfree(pwidths);

    return strbuf_to_str(sb);
}

/*
 * A single standalone static text control.
 */
void statictext(struct ctlpos *cp, const char *text, int lines, int id)
{
    RECT r;

    r.left = GAPBETWEEN;
    r.top = cp->ypos;
    r.right = cp->width;
    r.bottom = STATICHEIGHT * lines;
    cp->ypos += r.bottom + GAPBETWEEN;
    doctl(cp, r, "STATIC",
          WS_CHILD | WS_VISIBLE | SS_LEFTNOWORDWRAP,
          0, text, id);
}

/*
 * An owner-drawn static text control for a panel title.
 */
void paneltitle(struct ctlpos *cp, int id)
{
    RECT r;

    r.left = GAPBETWEEN;
    r.top = cp->ypos;
    r.right = cp->width;
    r.bottom = TITLEHEIGHT;
    cp->ypos += r.bottom + GAPBETWEEN;
    doctl(cp, r, "STATIC", WS_CHILD | WS_VISIBLE | SS_OWNERDRAW,
          0, NULL, id);
}

/*
 * A button on the right hand side, with a static to its left.
 */
void staticbtn(struct ctlpos *cp, const char *stext, int sid,
               const char *btext, int bid)
{
    const int height = (PUSHBTNHEIGHT > STATICHEIGHT ?
                        PUSHBTNHEIGHT : STATICHEIGHT);
    RECT r;
    int lwid, rwid, rpos;

    rpos = GAPBETWEEN + 3 * (cp->width + GAPBETWEEN) / 4;
    lwid = rpos - 2 * GAPBETWEEN;
    rwid = cp->width + GAPBETWEEN - rpos;

    r.left = GAPBETWEEN;
    r.top = cp->ypos + (height - STATICHEIGHT) / 2;
    r.right = lwid;
    r.bottom = STATICHEIGHT;
    doctl(cp, r, "STATIC", WS_CHILD | WS_VISIBLE, 0, stext, sid);

    r.left = rpos;
    r.top = cp->ypos + (height - PUSHBTNHEIGHT) / 2;
    r.right = rwid;
    r.bottom = PUSHBTNHEIGHT;
    doctl(cp, r, "BUTTON",
          BS_NOTIFY | WS_CHILD | WS_VISIBLE | WS_TABSTOP | BS_PUSHBUTTON,
          0, btext, bid);

    cp->ypos += height + GAPBETWEEN;
}

/*
 * A simple push button.
 */
void button(struct ctlpos *cp, const char *btext, int bid, bool defbtn)
{
    RECT r;

    r.left = GAPBETWEEN;
    r.top = cp->ypos;
    r.right = cp->width;
    r.bottom = PUSHBTNHEIGHT;

    /* Q67655: the _dialog box_ must know which button is default
     * as well as the button itself knowing */
    if (defbtn && cp->hwnd)
        SendMessage(cp->hwnd, DM_SETDEFID, bid, 0);

    doctl(cp, r, "BUTTON",
          BS_NOTIFY | WS_CHILD | WS_VISIBLE | WS_TABSTOP |
          (defbtn ? BS_DEFPUSHBUTTON : 0) | BS_PUSHBUTTON,
          0, btext, bid);

    cp->ypos += PUSHBTNHEIGHT + GAPBETWEEN;
}

/*
 * Like staticbtn, but two buttons.
 */
void static2btn(struct ctlpos *cp, const char *stext, int sid,
                const char *btext1, int bid1, const char *btext2, int bid2)
{
    const int height = (PUSHBTNHEIGHT > STATICHEIGHT ?
                        PUSHBTNHEIGHT : STATICHEIGHT);
    RECT r;
    int lwid, rwid1, rwid2, rpos1, rpos2;

    rpos1 = GAPBETWEEN + (cp->width + GAPBETWEEN) / 2;
    rpos2 = GAPBETWEEN + 3 * (cp->width + GAPBETWEEN) / 4;
    lwid = rpos1 - 2 * GAPBETWEEN;
    rwid1 = rpos2 - rpos1 - GAPBETWEEN;
    rwid2 = cp->width + GAPBETWEEN - rpos2;

    r.left = GAPBETWEEN;
    r.top = cp->ypos + (height - STATICHEIGHT) / 2;
    r.right = lwid;
    r.bottom = STATICHEIGHT;
    doctl(cp, r, "STATIC", WS_CHILD | WS_VISIBLE, 0, stext, sid);

    r.left = rpos1;
    r.top = cp->ypos + (height - PUSHBTNHEIGHT) / 2;
    r.right = rwid1;
    r.bottom = PUSHBTNHEIGHT;
    doctl(cp, r, "BUTTON",
          BS_NOTIFY | WS_CHILD | WS_VISIBLE | WS_TABSTOP | BS_PUSHBUTTON,
          0, btext1, bid1);

    r.left = rpos2;
    r.top = cp->ypos + (height - PUSHBTNHEIGHT) / 2;
    r.right = rwid2;
    r.bottom = PUSHBTNHEIGHT;
    doctl(cp, r, "BUTTON",
          BS_NOTIFY | WS_CHILD | WS_VISIBLE | WS_TABSTOP | BS_PUSHBUTTON,
          0, btext2, bid2);

    cp->ypos += height + GAPBETWEEN;
}

/*
 * An edit control on the right hand side, with a static to its left.
 */
static void staticedit_internal(struct ctlpos *cp, const char *stext,
                                int sid, int eid, int percentedit,
                                int style)
{
    const int height = (EDITHEIGHT > STATICHEIGHT ?
                        EDITHEIGHT : STATICHEIGHT);
    RECT r;
    int lwid, rwid, rpos;

    rpos =
        GAPBETWEEN + (100 - percentedit) * (cp->width + GAPBETWEEN) / 100;
    lwid = rpos - 2 * GAPBETWEEN;
    rwid = cp->width + GAPBETWEEN - rpos;

    r.left = GAPBETWEEN;
    r.top = cp->ypos + (height - STATICHEIGHT) / 2;
    r.right = lwid;
    r.bottom = STATICHEIGHT;
    doctl(cp, r, "STATIC", WS_CHILD | WS_VISIBLE, 0, stext, sid);

    r.left = rpos;
    r.top = cp->ypos + (height - EDITHEIGHT) / 2;
    r.right = rwid;
    r.bottom = EDITHEIGHT;
    doctl(cp, r, "EDIT",
          WS_CHILD | WS_VISIBLE | WS_TABSTOP | ES_AUTOHSCROLL | style,
          WS_EX_CLIENTEDGE, "", eid);

    cp->ypos += height + GAPBETWEEN;
}

void staticedit(struct ctlpos *cp, const char *stext,
                int sid, int eid, int percentedit)
{
    staticedit_internal(cp, stext, sid, eid, percentedit, 0);
}

void staticpassedit(struct ctlpos *cp, const char *stext,
                    int sid, int eid, int percentedit)
{
    staticedit_internal(cp, stext, sid, eid, percentedit, ES_PASSWORD);
}

/*
 * A drop-down list box on the right hand side, with a static to
 * its left.
 */
void staticddl(struct ctlpos *cp, const char *stext,
               int sid, int lid, int percentlist)
{
    const int height = (COMBOHEIGHT > STATICHEIGHT ?
                        COMBOHEIGHT : STATICHEIGHT);
    RECT r;
    int lwid, rwid, rpos;

    rpos =
        GAPBETWEEN + (100 - percentlist) * (cp->width + GAPBETWEEN) / 100;
    lwid = rpos - 2 * GAPBETWEEN;
    rwid = cp->width + GAPBETWEEN - rpos;

    r.left = GAPBETWEEN;
    r.top = cp->ypos + (height - STATICHEIGHT) / 2;
    r.right = lwid;
    r.bottom = STATICHEIGHT;
    doctl(cp, r, "STATIC", WS_CHILD | WS_VISIBLE, 0, stext, sid);

    r.left = rpos;
    r.top = cp->ypos + (height - EDITHEIGHT) / 2;
    r.right = rwid;
    r.bottom = COMBOHEIGHT*4;
    doctl(cp, r, "COMBOBOX",
          WS_CHILD | WS_VISIBLE | WS_TABSTOP | WS_VSCROLL |
          CBS_DROPDOWNLIST | CBS_HASSTRINGS, WS_EX_CLIENTEDGE, "", lid);

    cp->ypos += height + GAPBETWEEN;
}

/*
 * A combo box on the right hand side, with a static to its left.
 */
void staticcombo(struct ctlpos *cp, const char *stext,
                 int sid, int lid, int percentlist)
{
    const int height = (COMBOHEIGHT > STATICHEIGHT ?
                        COMBOHEIGHT : STATICHEIGHT);
    RECT r;
    int lwid, rwid, rpos;

    rpos =
        GAPBETWEEN + (100 - percentlist) * (cp->width + GAPBETWEEN) / 100;
    lwid = rpos - 2 * GAPBETWEEN;
    rwid = cp->width + GAPBETWEEN - rpos;

    r.left = GAPBETWEEN;
    r.top = cp->ypos + (height - STATICHEIGHT) / 2;
    r.right = lwid;
    r.bottom = STATICHEIGHT;
    doctl(cp, r, "STATIC", WS_CHILD | WS_VISIBLE, 0, stext, sid);

    r.left = rpos;
    r.top = cp->ypos + (height - EDITHEIGHT) / 2;
    r.right = rwid;
    r.bottom = COMBOHEIGHT*10;
    doctl(cp, r, "COMBOBOX",
          WS_CHILD | WS_VISIBLE | WS_TABSTOP | WS_VSCROLL |
          CBS_DROPDOWN | CBS_HASSTRINGS, WS_EX_CLIENTEDGE, "", lid);

    cp->ypos += height + GAPBETWEEN;
}

/*
 * A static, with a full-width drop-down list box below it.
 */
void staticddlbig(struct ctlpos *cp, const char *stext,
                  int sid, int lid)
{
    RECT r;

    if (stext) {
        r.left = GAPBETWEEN;
        r.top = cp->ypos;
        r.right = cp->width;
        r.bottom = STATICHEIGHT;
        doctl(cp, r, "STATIC", WS_CHILD | WS_VISIBLE, 0, stext, sid);
        cp->ypos += STATICHEIGHT;
    }

    r.left = GAPBETWEEN;
    r.top = cp->ypos;
    r.right = cp->width;
    r.bottom = COMBOHEIGHT*4;
    doctl(cp, r, "COMBOBOX",
          WS_CHILD | WS_VISIBLE | WS_TABSTOP | WS_VSCROLL |
          CBS_DROPDOWNLIST | CBS_HASSTRINGS, WS_EX_CLIENTEDGE, "", lid);
    cp->ypos += COMBOHEIGHT + GAPBETWEEN;
}

/*
 * A big multiline edit control with a static labelling it.
 */
void bigeditctrl(struct ctlpos *cp, const char *stext,
                 int sid, int eid, int lines)
{
    RECT r;

    if (stext) {
        r.left = GAPBETWEEN;
        r.top = cp->ypos;
        r.right = cp->width;
        r.bottom = STATICHEIGHT;
        cp->ypos += r.bottom + GAPWITHIN;
        doctl(cp, r, "STATIC", WS_CHILD | WS_VISIBLE, 0, stext, sid);
    }

    r.left = GAPBETWEEN;
    r.top = cp->ypos;
    r.right = cp->width;
    r.bottom = EDITHEIGHT + (lines - 1) * STATICHEIGHT;
    cp->ypos += r.bottom + GAPBETWEEN;
    doctl(cp, r, "EDIT",
          WS_CHILD | WS_VISIBLE | WS_TABSTOP | WS_VSCROLL | ES_MULTILINE,
          WS_EX_CLIENTEDGE, "", eid);
}

/*
 * A list box with a static labelling it.
 */
void listbox(struct ctlpos *cp, const char *stext,
             int sid, int lid, int lines, bool multi)
{
    RECT r;

    if (stext != NULL) {
        r.left = GAPBETWEEN;
        r.top = cp->ypos;
        r.right = cp->width;
        r.bottom = STATICHEIGHT;
        cp->ypos += r.bottom + GAPWITHIN;
        doctl(cp, r, "STATIC", WS_CHILD | WS_VISIBLE, 0, stext, sid);
    }

    r.left = GAPBETWEEN;
    r.top = cp->ypos;
    r.right = cp->width;
    r.bottom = LISTHEIGHT + (lines - 1) * LISTINCREMENT;
    cp->ypos += r.bottom + GAPBETWEEN;
    doctl(cp, r, "LISTBOX",
          WS_CHILD | WS_VISIBLE | WS_TABSTOP | WS_VSCROLL |
          LBS_NOTIFY | LBS_HASSTRINGS | LBS_USETABSTOPS |
          (multi ? LBS_MULTIPLESEL : 0),
          WS_EX_CLIENTEDGE, "", lid);
}

/*
 * A tab-control substitute when a real tab control is unavailable.
 */
void ersatztab(struct ctlpos *cp, const char *stext, int sid, int lid,
               int s2id)
{
    const int height = (COMBOHEIGHT > STATICHEIGHT ?
                        COMBOHEIGHT : STATICHEIGHT);
    RECT r;
    int bigwid, lwid, rwid, rpos;
    static const int BIGGAP = 15;
    static const int MEDGAP = 3;

    bigwid = cp->width + 2 * GAPBETWEEN - 2 * BIGGAP;
    cp->ypos += MEDGAP;
    rpos = BIGGAP + (bigwid + BIGGAP) / 2;
    lwid = rpos - 2 * BIGGAP;
    rwid = bigwid + BIGGAP - rpos;

    r.left = BIGGAP;
    r.top = cp->ypos + (height - STATICHEIGHT) / 2;
    r.right = lwid;
    r.bottom = STATICHEIGHT;
    doctl(cp, r, "STATIC", WS_CHILD | WS_VISIBLE, 0, stext, sid);

    r.left = rpos;
    r.top = cp->ypos + (height - COMBOHEIGHT) / 2;
    r.right = rwid;
    r.bottom = COMBOHEIGHT * 10;
    doctl(cp, r, "COMBOBOX",
          WS_CHILD | WS_VISIBLE | WS_TABSTOP |
          CBS_DROPDOWNLIST | CBS_HASSTRINGS, WS_EX_CLIENTEDGE, "", lid);

    cp->ypos += height + MEDGAP + GAPBETWEEN;

    r.left = GAPBETWEEN;
    r.top = cp->ypos;
    r.right = cp->width;
    r.bottom = 2;
    doctl(cp, r, "STATIC", WS_CHILD | WS_VISIBLE | SS_ETCHEDHORZ,
          0, "", s2id);
}

/*
 * A static line, followed by an edit control on the left hand side
 * and a button on the right.
 */
void editbutton(struct ctlpos *cp, const char *stext, int sid,
                int eid, const char *btext, int bid)
{
    const int height = (EDITHEIGHT > PUSHBTNHEIGHT ?
                        EDITHEIGHT : PUSHBTNHEIGHT);
    RECT r;
    int lwid, rwid, rpos;

    r.left = GAPBETWEEN;
    r.top = cp->ypos;
    r.right = cp->width;
    r.bottom = STATICHEIGHT;
    cp->ypos += r.bottom + GAPWITHIN;
    doctl(cp, r, "STATIC", WS_CHILD | WS_VISIBLE, 0, stext, sid);

    rpos = GAPBETWEEN + 3 * (cp->width + GAPBETWEEN) / 4;
    lwid = rpos - 2 * GAPBETWEEN;
    rwid = cp->width + GAPBETWEEN - rpos;

    r.left = GAPBETWEEN;
    r.top = cp->ypos + (height - EDITHEIGHT) / 2;
    r.right = lwid;
    r.bottom = EDITHEIGHT;
    doctl(cp, r, "EDIT",
          WS_CHILD | WS_VISIBLE | WS_TABSTOP | ES_AUTOHSCROLL,
          WS_EX_CLIENTEDGE, "", eid);

    r.left = rpos;
    r.top = cp->ypos + (height - PUSHBTNHEIGHT) / 2;
    r.right = rwid;
    r.bottom = PUSHBTNHEIGHT;
    doctl(cp, r, "BUTTON",
          BS_NOTIFY | WS_CHILD | WS_VISIBLE | WS_TABSTOP | BS_PUSHBUTTON,
          0, btext, bid);

    cp->ypos += height + GAPBETWEEN;
}

/*
 * A special control for manipulating an ordered preference list
 * (eg. for cipher selection).
 * XXX: this is a rough hack and could be improved.
 */
void prefslist(struct prefslist *hdl, struct ctlpos *cp, int lines,
               const char *stext, int sid, int listid, int upbid, int dnbid)
{
    const static int percents[] = { 5, 75, 20 };
    RECT r;
    int xpos, percent = 0, i;
    int listheight = LISTHEIGHT + (lines - 1) * LISTINCREMENT;
    const int BTNSHEIGHT = 2*PUSHBTNHEIGHT + GAPBETWEEN;
    int totalheight, buttonpos;

    /* Squirrel away IDs. */
    hdl->listid = listid;
    hdl->upbid  = upbid;
    hdl->dnbid  = dnbid;

    /* The static label. */
    if (stext != NULL) {
        r.left = GAPBETWEEN;
        r.top = cp->ypos;
        r.right = cp->width;
        r.bottom = STATICHEIGHT;
        cp->ypos += r.bottom + GAPWITHIN;
        doctl(cp, r, "STATIC", WS_CHILD | WS_VISIBLE, 0, stext, sid);
    }

    if (listheight > BTNSHEIGHT) {
        totalheight = listheight;
        buttonpos = (listheight - BTNSHEIGHT) / 2;
    } else {
        totalheight = BTNSHEIGHT;
        buttonpos = 0;
    }

    for (i=0; i<3; i++) {
        int left, wid;
        xpos = (cp->width + GAPBETWEEN) * percent / 100;
        left = xpos + GAPBETWEEN;
        percent += percents[i];
        xpos = (cp->width + GAPBETWEEN) * percent / 100;
        wid = xpos - left;

        switch (i) {
          case 1: {
            /* The drag list box. */
            r.left = left; r.right = wid;
            r.top = cp->ypos; r.bottom = listheight;
            HWND ctl = doctl(cp, r, "LISTBOX",
                             WS_CHILD | WS_VISIBLE | WS_TABSTOP |
                             WS_VSCROLL | LBS_HASSTRINGS | LBS_USETABSTOPS,
                             WS_EX_CLIENTEDGE,
                             "", listid);
            p_MakeDragList(ctl);
            break;
          }

          case 2:
            /* The "Up" and "Down" buttons. */
            /* XXX worry about accelerators if we have more than one
             * prefslist on a panel */
            r.left = left; r.right = wid;
            r.top = cp->ypos + buttonpos; r.bottom = PUSHBTNHEIGHT;
            doctl(cp, r, "BUTTON",
                  BS_NOTIFY | WS_CHILD | WS_VISIBLE |
                  WS_TABSTOP | BS_PUSHBUTTON,
                  0, "&Up", upbid);

            r.left = left; r.right = wid;
            r.top = cp->ypos + buttonpos + PUSHBTNHEIGHT + GAPBETWEEN;
            r.bottom = PUSHBTNHEIGHT;
            doctl(cp, r, "BUTTON",
                  BS_NOTIFY | WS_CHILD | WS_VISIBLE |
                  WS_TABSTOP | BS_PUSHBUTTON,
                  0, "&Down", dnbid);

            break;

        }
    }

    cp->ypos += totalheight + GAPBETWEEN;

}

/*
 * Helper function for prefslist: move item in list box.
 */
static void pl_moveitem(HWND hwnd, int listid, int src, int dst)
{
    int tlen, val;
    char *txt;
    /* Get the item's data. */
    tlen = SendDlgItemMessage (hwnd, listid, LB_GETTEXTLEN, src, 0);
    txt = snewn(tlen+1, char);
    SendDlgItemMessage (hwnd, listid, LB_GETTEXT, src, (LPARAM) txt);
    val = SendDlgItemMessage (hwnd, listid, LB_GETITEMDATA, src, 0);
    /* Deselect old location. */
    SendDlgItemMessage (hwnd, listid, LB_SETSEL, false, src);
    /* Delete it at the old location. */
    SendDlgItemMessage (hwnd, listid, LB_DELETESTRING, src, 0);
    /* Insert it at new location. */
    SendDlgItemMessage (hwnd, listid, LB_INSERTSTRING, dst,
                        (LPARAM) txt);
    SendDlgItemMessage (hwnd, listid, LB_SETITEMDATA, dst,
                        (LPARAM) val);
    /* Set selection. */
    SendDlgItemMessage (hwnd, listid, LB_SETCURSEL, dst, 0);
    sfree (txt);
}

int pl_itemfrompt(HWND hwnd, POINT cursor, bool scroll)
{
    int ret;
    POINT uppoint, downpoint;
    int updist, downdist, upitem, downitem, i;

    /*
     * Ghastly hackery to try to figure out not which
     * _item_, but which _gap between items_, the user
     * is pointing at. We do this by first working out
     * which list item is under the cursor, and then
     * working out how far the cursor would have to
     * move up or down before the answer was different.
     * Then we put the insertion point _above_ the
     * current item if the upper edge is closer than
     * the lower edge, or _below_ it if vice versa.
     */
    ret = p_LBItemFromPt(hwnd, cursor, scroll);
    if (ret == -1)
        return ret;
    ret = p_LBItemFromPt(hwnd, cursor, false);
    updist = downdist = 0;
    for (i = 1; i < 4096 && (!updist || !downdist); i++) {
        uppoint = downpoint = cursor;
        uppoint.y -= i;
        downpoint.y += i;
        upitem = p_LBItemFromPt(hwnd, uppoint, false);
        downitem = p_LBItemFromPt(hwnd, downpoint, false);
        if (!updist && upitem != ret)
            updist = i;
        if (!downdist && downitem != ret)
            downdist = i;
    }
    if (downdist < updist)
        ret++;
    return ret;
}

/*
 * Handler for prefslist above.
 *
 * Return value has bit 0 set if the dialog box procedure needs to
 * return true from handling this message; it has bit 1 set if a
 * change may have been made in the contents of the list.
 */
int handle_prefslist(struct prefslist *hdl,
                     int *array, int maxmemb,
                     bool is_dlmsg, HWND hwnd,
                     WPARAM wParam, LPARAM lParam)
{
    int i;
    int ret = 0;

    if (is_dlmsg) {

        if ((int)wParam == hdl->listid) {
            DRAGLISTINFO *dlm = (DRAGLISTINFO *)lParam;
            int dest = 0;              /* initialise to placate gcc */
            switch (dlm->uNotification) {
              case DL_BEGINDRAG:
                /* Add a dummy item to make pl_itemfrompt() work
                 * better.
                 * FIXME: this causes scrollbar glitches if the count of
                 *        listbox contains >= its height. */
                hdl->dummyitem =
                    SendDlgItemMessage(hwnd, hdl->listid,
                                       LB_ADDSTRING, 0, (LPARAM) "");

                hdl->srcitem = p_LBItemFromPt(dlm->hWnd, dlm->ptCursor, true);
                hdl->dragging = false;
                /* XXX hack Q183115 */
                SetWindowLongPtr(hwnd, DWLP_MSGRESULT, true);
                ret |= 1; break;
              case DL_CANCELDRAG:
                p_DrawInsert(hwnd, dlm->hWnd, -1);     /* Clear arrow */
                SendDlgItemMessage(hwnd, hdl->listid,
                                   LB_DELETESTRING, hdl->dummyitem, 0);
                hdl->dragging = false;
                ret |= 1; break;
              case DL_DRAGGING:
                hdl->dragging = true;
                dest = pl_itemfrompt(dlm->hWnd, dlm->ptCursor, true);
                if (dest > hdl->dummyitem) dest = hdl->dummyitem;
                p_DrawInsert (hwnd, dlm->hWnd, dest);
                if (dest >= 0)
                    SetWindowLongPtr(hwnd, DWLP_MSGRESULT, DL_MOVECURSOR);
                else
                    SetWindowLongPtr(hwnd, DWLP_MSGRESULT, DL_STOPCURSOR);
                ret |= 1; break;
              case DL_DROPPED:
                if (hdl->dragging) {
                    dest = pl_itemfrompt(dlm->hWnd, dlm->ptCursor, true);
                    if (dest > hdl->dummyitem) dest = hdl->dummyitem;
                    p_DrawInsert (hwnd, dlm->hWnd, -1);
                }
                SendDlgItemMessage(hwnd, hdl->listid,
                                   LB_DELETESTRING, hdl->dummyitem, 0);
                if (hdl->dragging) {
                    hdl->dragging = false;
                    if (dest >= 0) {
                        /* Correct for "missing" item. */
                        if (dest > hdl->srcitem) dest--;
                        pl_moveitem(hwnd, hdl->listid, hdl->srcitem, dest);
                    }
                    ret |= 2;
                }
                ret |= 1; break;
            }
        }

    } else {

        if (((LOWORD(wParam) == hdl->upbid) ||
             (LOWORD(wParam) == hdl->dnbid)) &&
            ((HIWORD(wParam) == BN_CLICKED) ||
             (HIWORD(wParam) == BN_DOUBLECLICKED))) {
            /* Move an item up or down the list. */
            /* Get the current selection, if any. */
            int selection = SendDlgItemMessage (hwnd, hdl->listid, LB_GETCURSEL, 0, 0);
            if (selection == LB_ERR) {
                MessageBeep(0);
            } else {
                int nitems;
                /* Get the total number of items. */
                nitems = SendDlgItemMessage (hwnd, hdl->listid, LB_GETCOUNT, 0, 0);
                /* Should we do anything? */
                if (LOWORD(wParam) == hdl->upbid && (selection > 0))
                    pl_moveitem(hwnd, hdl->listid, selection, selection - 1);
                else if (LOWORD(wParam) == hdl->dnbid && (selection < nitems - 1))
                    pl_moveitem(hwnd, hdl->listid, selection, selection + 1);
                ret |= 2;
            }

        }

    }

    if (array) {
        /* Update array to match the list box. */
        for (i=0; i < maxmemb; i++)
            array[i] = SendDlgItemMessage (hwnd, hdl->listid, LB_GETITEMDATA,
                                           i, 0);
    }

    return ret;
}

/*
 * A progress bar (from Common Controls). We like our progress bars
 * to be smooth and unbroken, without those ugly divisions; some
 * older compilers may not support that, but that's life.
 */
void progressbar(struct ctlpos *cp, int id)
{
    RECT r;

    r.left = GAPBETWEEN;
    r.top = cp->ypos;
    r.right = cp->width;
    r.bottom = PROGBARHEIGHT;
    cp->ypos += r.bottom + GAPBETWEEN;

    doctl(cp, r, PROGRESS_CLASS, WS_CHILD | WS_VISIBLE
#ifdef PBS_SMOOTH
          | PBS_SMOOTH
#endif
          , WS_EX_CLIENTEDGE, "", id);
}

/* ----------------------------------------------------------------------
 * Platform-specific side of portable dialog-box mechanism.
 */

/*
 * This function takes a string, escapes all the ampersands, and
 * places a single (unescaped) ampersand in front of the first
 * occurrence of the given shortcut character (which may be
 * NO_SHORTCUT).
 *
 * Return value is a malloc'ed copy of the processed version of the
 * string.
 */
static char *shortcut_escape(const char *text, char shortcut)
{
    if (!text)
        return NULL;                   /* sfree won't choke on this */

    strbuf *sb = strbuf_new();
    shortcut = tolower((unsigned char)shortcut);

    const char *p = text;
    while (*p) {
        if (shortcut != NO_SHORTCUT &&
            tolower((unsigned char)*p) == shortcut) {
            put_byte(sb, '&');
            shortcut = NO_SHORTCUT;    /* stop it happening twice */
        } else if (*p == '&') {
            put_byte(sb, '&');
        }
        put_byte(sb, *p++);
    }
    return strbuf_to_str(sb);
}

void winctrl_add_shortcuts(struct dlgparam *dp, struct winctrl *c)
{
    int i;
    for (i = 0; i < lenof(c->shortcuts); i++)
        if (c->shortcuts[i] != NO_SHORTCUT) {
            unsigned char s = tolower((unsigned char)c->shortcuts[i]);
            assert(!dp->shortcuts[s]);
            dp->shortcuts[s] = true;
        }
}

void winctrl_rem_shortcuts(struct dlgparam *dp, struct winctrl *c)
{
    int i;
    for (i = 0; i < lenof(c->shortcuts); i++)
        if (c->shortcuts[i] != NO_SHORTCUT) {
            unsigned char s = tolower((unsigned char)c->shortcuts[i]);
            assert(dp->shortcuts[s]);
            dp->shortcuts[s] = false;
        }
}

static int winctrl_cmp_byctrl(void *av, void *bv)
{
    struct winctrl *a = (struct winctrl *)av;
    struct winctrl *b = (struct winctrl *)bv;
    if (a->ctrl < b->ctrl)
        return -1;
    else if (a->ctrl > b->ctrl)
        return +1;
    else
        return 0;
}
static int winctrl_cmp_byid(void *av, void *bv)
{
    struct winctrl *a = (struct winctrl *)av;
    struct winctrl *b = (struct winctrl *)bv;
    if (a->base_id < b->base_id)
        return -1;
    else if (a->base_id > b->base_id)
        return +1;
    else
        return 0;
}
static int winctrl_cmp_byctrl_find(void *av, void *bv)
{
    dlgcontrol *a = (dlgcontrol *)av;
    struct winctrl *b = (struct winctrl *)bv;
    if (a < b->ctrl)
        return -1;
    else if (a > b->ctrl)
        return +1;
    else
        return 0;
}
static int winctrl_cmp_byid_find(void *av, void *bv)
{
    int *a = (int *)av;
    struct winctrl *b = (struct winctrl *)bv;
    if (*a < b->base_id)
        return -1;
    else if (*a >= b->base_id + b->num_ids)
        return +1;
    else
        return 0;
}

void winctrl_init(struct winctrls *wc)
{
    wc->byctrl = newtree234(winctrl_cmp_byctrl);
    wc->byid = newtree234(winctrl_cmp_byid);
}
void winctrl_cleanup(struct winctrls *wc)
{
    struct winctrl *c;

    while ((c = index234(wc->byid, 0)) != NULL) {
        winctrl_remove(wc, c);
        sfree(c->data);
        sfree(c);
    }

    freetree234(wc->byctrl);
    freetree234(wc->byid);
    wc->byctrl = wc->byid = NULL;
}

void winctrl_add(struct winctrls *wc, struct winctrl *c)
{
    struct winctrl *ret;
    if (c->ctrl) {
        ret = add234(wc->byctrl, c);
        assert(ret == c);
    }
    ret = add234(wc->byid, c);
    assert(ret == c);
}

void winctrl_remove(struct winctrls *wc, struct winctrl *c)
{
    struct winctrl *ret;
    ret = del234(wc->byctrl, c);
    ret = del234(wc->byid, c);
    assert(ret == c);
}

struct winctrl *winctrl_findbyctrl(struct winctrls *wc, dlgcontrol *ctrl)
{
    return find234(wc->byctrl, ctrl, winctrl_cmp_byctrl_find);
}

struct winctrl *winctrl_findbyid(struct winctrls *wc, int id)
{
    return find234(wc->byid, &id, winctrl_cmp_byid_find);
}

struct winctrl *winctrl_findbyindex(struct winctrls *wc, int index)
{
    return index234(wc->byid, index);
}

static void move_windows(HWND hwnd, int base_id, int num_ids, LONG dy)
{
    if (!dy)
        return;
    for (int i = 0; i < num_ids; i++) {
        HWND win = GetDlgItem(hwnd, base_id + i);

        RECT rect;
        if (!GetWindowRect(win, &rect))
            continue;

        POINT p;
        p.x = rect.left;
        p.y = rect.top + dy;
        if (!ScreenToClient(hwnd, &p))
            continue;

        SetWindowPos(win, NULL, p.x, p.y, 0, 0,
                     SWP_NOACTIVATE | SWP_NOSIZE | SWP_NOZORDER);
    }
}

void winctrl_layout(struct dlgparam *dp, struct winctrls *wc,
                    struct ctlpos *cp, struct controlset *s, int *id)
{
    struct ctlpos columns[16];
    int ncols, colstart, colspan;

    struct ctlpos tabdelays[16];
    dlgcontrol *tabdelayed[16];
    int ntabdelays;

    struct ctlpos pos;

    char shortcuts[MAX_SHORTCUTS_PER_CTRL];
    int nshortcuts;
    char *escaped;
    int i, actual_base_id, base_id, num_ids, align_id_relative;
    void *data;

    base_id = *id;

    ctrlset_normalise_aligns(s);

    /* Start a containing box, if we have a boxname. */
    if (s->boxname && *s->boxname) {
        struct winctrl *c = snew(struct winctrl);
        c->ctrl = NULL;
        c->base_id = c->align_id = base_id;
        c->num_ids = 1;
        c->data = NULL;
        memset(c->shortcuts, NO_SHORTCUT, lenof(c->shortcuts));
        winctrl_add(wc, c);
        beginbox(cp, s->boxtitle, base_id);
        base_id++;
    }

    /* Draw a title, if we have one. */
    if (!s->boxname && s->boxtitle) {
        struct winctrl *c = snew(struct winctrl);
        c->ctrl = NULL;
        c->base_id = c->align_id = base_id;
        c->num_ids = 1;
        c->data = dupstr(s->boxtitle);
        memset(c->shortcuts, NO_SHORTCUT, lenof(c->shortcuts));
        winctrl_add(wc, c);
        paneltitle(cp, base_id);
        base_id++;
    }

    /* Initially we have just one column. */
    ncols = 1;
    columns[0] = *cp;                  /* structure copy */

    /* And initially, there are no pending tab-delayed controls. */
    ntabdelays = 0;

    /* Loop over each control in the controlset. */
    for (i = 0; i < s->ncontrols; i++) {
        dlgcontrol *ctrl = s->ctrls[i];

        /*
         * Generic processing that pertains to all control types.
         * At the end of this if statement, we'll have produced
         * `ctrl' (a pointer to the control we have to create, or
         * think about creating, in this iteration of the loop),
         * `pos' (a suitable ctlpos with which to position it), and
         * `c' (a winctrl structure to receive details of the
         * dialog IDs). Or we'll have done a `continue', if it was
         * CTRL_COLUMNS and doesn't require any control creation at
         * all.
         */
        if (ctrl->type == CTRL_COLUMNS) {
            assert((ctrl->columns.ncols == 1) ^ (ncols == 1));

            if (ncols == 1) {
                /*
                 * We're splitting into multiple columns.
                 */
                int lpercent, rpercent, lx, rx, i;

                ncols = ctrl->columns.ncols;
                assert(ncols <= lenof(columns));
                for (i = 1; i < ncols; i++)
                    columns[i] = columns[0];   /* structure copy */

                lpercent = 0;
                for (i = 0; i < ncols; i++) {
                    rpercent = lpercent + ctrl->columns.percentages[i];
                    lx = columns[i].xoff + lpercent *
                        (columns[i].width + GAPBETWEEN) / 100;
                    rx = columns[i].xoff + rpercent *
                        (columns[i].width + GAPBETWEEN) / 100;
                    columns[i].xoff = lx;
                    columns[i].width = rx - lx - GAPBETWEEN;
                    lpercent = rpercent;
                }
            } else {
                /*
                 * We're recombining the various columns into one.
                 */
                int maxy = columns[0].ypos;
                int i;
                for (i = 1; i < ncols; i++)
                    if (maxy < columns[i].ypos)
                        maxy = columns[i].ypos;
                ncols = 1;
                columns[0] = *cp;      /* structure copy */
                columns[0].ypos = maxy;
            }

            continue;
        } else if (ctrl->type == CTRL_TABDELAY) {
            int i;

            assert(!ctrl->delay_taborder);
            ctrl = ctrl->tabdelay.ctrl;

            for (i = 0; i < ntabdelays; i++)
                if (tabdelayed[i] == ctrl)
                    break;
            assert(i < ntabdelays);    /* we have to have found it */

            pos = tabdelays[i];        /* structure copy */

            colstart = colspan = -1;   /* indicate this was tab-delayed */

        } else {
            /*
             * If it wasn't one of those, it's a genuine control;
             * so we'll have to compute a position for it now, by
             * checking its column span.
             */
            int col;

            colstart = COLUMN_START(ctrl->column);
            colspan = COLUMN_SPAN(ctrl->column);

            pos = columns[colstart];   /* structure copy */
            pos.width = columns[colstart+colspan-1].width +
                (columns[colstart+colspan-1].xoff - columns[colstart].xoff);

            for (col = colstart; col < colstart+colspan; col++)
                if (pos.ypos < columns[col].ypos)
                    pos.ypos = columns[col].ypos;

            /*
             * If this control is to be tabdelayed, add it to the
             * tabdelay list, and unset pos.hwnd to inhibit actual
             * control creation.
             */
            if (ctrl->delay_taborder) {
                assert(ntabdelays < lenof(tabdelays));
                tabdelays[ntabdelays] = pos;   /* structure copy */
                tabdelayed[ntabdelays] = ctrl;
                ntabdelays++;
                pos.hwnd = NULL;
            }
        }

        /* Most controls don't need anything in c->data. */
        data = NULL;

        /* And they all start off with no shortcuts registered. */
        memset(shortcuts, NO_SHORTCUT, lenof(shortcuts));
        nshortcuts = 0;

        /* Almost all controls start at base_id. */
        actual_base_id = base_id;

        /* For vertical alignment purposes, the most relevant control
         * in a group is usually the last one. But that can be
         * overridden occasionally. */
        align_id_relative = -1;

        /*
         * Now we're ready to actually create the control, by
         * switching on its type.
         */
        switch (ctrl->type) {
          case CTRL_TEXT:
            if (ctrl->text.wrap) {
                char *wrapped, *escaped;
                int lines;
                num_ids = 1;
                wrapped = staticwrap(&pos, cp->hwnd,
                                     ctrl->label, &lines);
                escaped = shortcut_escape(wrapped, NO_SHORTCUT);
                statictext(&pos, escaped, lines, base_id);
                sfree(escaped);
                sfree(wrapped);
            } else {
                num_ids = 1;
                editboxfw(&pos, false, true, NULL, 0, base_id);
                SetDlgItemText(pos.hwnd, base_id, ctrl->label);
                MakeDlgItemBorderless(pos.hwnd, base_id);
            }
            break;
          case CTRL_EDITBOX:
            num_ids = 2;               /* static, edit */
            escaped = shortcut_escape(ctrl->label,
                                      ctrl->editbox.shortcut);
            shortcuts[nshortcuts++] = ctrl->editbox.shortcut;
            if (ctrl->editbox.percentwidth == 100) {
                if (ctrl->editbox.has_list)
                    combobox(&pos, escaped,
                             base_id, base_id+1);
                else
                    editboxfw(&pos, ctrl->editbox.password, false, escaped,
                              base_id, base_id+1);
            } else {
                if (ctrl->editbox.has_list) {
                    staticcombo(&pos, escaped, base_id, base_id+1,
                                ctrl->editbox.percentwidth);
                } else {
                    (ctrl->editbox.password ? staticpassedit : staticedit)
                        (&pos, escaped, base_id, base_id+1,
                         ctrl->editbox.percentwidth);
                }
            }
            sfree(escaped);
            break;
          case CTRL_RADIO: {
            num_ids = ctrl->radio.nbuttons + 1;   /* label as well */
            struct radio *buttons;
            int i;

            escaped = shortcut_escape(ctrl->label,
                                      ctrl->radio.shortcut);
            shortcuts[nshortcuts++] = ctrl->radio.shortcut;

            buttons = snewn(ctrl->radio.nbuttons, struct radio);

            for (i = 0; i < ctrl->radio.nbuttons; i++) {
                buttons[i].text =
                    shortcut_escape(ctrl->radio.buttons[i],
                                    (char)(ctrl->radio.shortcuts ?
                                           ctrl->radio.shortcuts[i] :
                                           NO_SHORTCUT));
                buttons[i].id = base_id + 1 + i;
                if (ctrl->radio.shortcuts) {
                    assert(nshortcuts < MAX_SHORTCUTS_PER_CTRL);
                    shortcuts[nshortcuts++] = ctrl->radio.shortcuts[i];
                }
            }

            radioline_common(&pos, escaped, base_id,
                             ctrl->radio.ncolumns,
                             buttons, ctrl->radio.nbuttons);

            for (i = 0; i < ctrl->radio.nbuttons; i++) {
                sfree((char *)buttons[i].text);
            }
            sfree(buttons);
            sfree(escaped);
            break;
          }
          case CTRL_CHECKBOX:
            num_ids = 1;
            escaped = shortcut_escape(ctrl->label,
                                      ctrl->checkbox.shortcut);
            shortcuts[nshortcuts++] = ctrl->checkbox.shortcut;
            checkbox(&pos, escaped, base_id);
            sfree(escaped);
            break;
          case CTRL_BUTTON:
            escaped = shortcut_escape(ctrl->label,
                                      ctrl->button.shortcut);
            shortcuts[nshortcuts++] = ctrl->button.shortcut;
            if (ctrl->button.iscancel)
                actual_base_id = IDCANCEL;
            num_ids = 1;
            button(&pos, escaped, actual_base_id, ctrl->button.isdefault);
            sfree(escaped);
            break;
          case CTRL_LISTBOX:
            num_ids = 2;
            escaped = shortcut_escape(ctrl->label,
                                      ctrl->listbox.shortcut);
            shortcuts[nshortcuts++] = ctrl->listbox.shortcut;
            if (ctrl->listbox.draglist) {
                data = snew(struct prefslist);
                num_ids = 4;
                prefslist(data, &pos, ctrl->listbox.height, escaped,
                          base_id, base_id+1, base_id+2, base_id+3);
                shortcuts[nshortcuts++] = 'u';   /* Up */
                shortcuts[nshortcuts++] = 'd';   /* Down */
            } else if (ctrl->listbox.height == 0) {
                /* Drop-down list. */
                if (ctrl->listbox.percentwidth == 100) {
                    staticddlbig(&pos, escaped,
                                 base_id, base_id+1);
                } else {
                    staticddl(&pos, escaped, base_id,
                              base_id+1, ctrl->listbox.percentwidth);
                }
            } else {
                /* Ordinary list. */
                listbox(&pos, escaped, base_id, base_id+1,
                        ctrl->listbox.height, ctrl->listbox.multisel);
            }
            if (ctrl->listbox.ncols) {
                /*
                 * This method of getting the box width is a bit of
                 * a hack; we'd do better to try to retrieve the
                 * actual width in dialog units from doctl() just
                 * before MapDialogRect. But that's going to be no
                 * fun, and this should be good enough accuracy.
                 */
                int width = cp->width * ctrl->listbox.percentwidth;
                int *tabarray;
                int i, percent;

                tabarray = snewn(ctrl->listbox.ncols-1, int);
                percent = 0;
                for (i = 0; i < ctrl->listbox.ncols-1; i++) {
                    percent += ctrl->listbox.percentages[i];
                    tabarray[i] = width * percent / 10000;
                }
                SendDlgItemMessage(cp->hwnd, base_id+1, LB_SETTABSTOPS,
                                   ctrl->listbox.ncols-1, (LPARAM)tabarray);
                sfree(tabarray);
            }
            sfree(escaped);
            break;
          case CTRL_FILESELECT:
            escaped = shortcut_escape(ctrl->label, ctrl->fileselect.shortcut);
            shortcuts[nshortcuts++] = ctrl->fileselect.shortcut;
            num_ids = 3;
            if (!ctrl->fileselect.just_button) {
                editbutton(&pos, escaped, base_id, base_id+1,
                           "Browse...", base_id+2);
            } else {
                button(&pos, escaped, base_id+2, false);
            }
            sfree(escaped);
            break;
          case CTRL_FONTSELECT:
            num_ids = 3;
            escaped = shortcut_escape(ctrl->label,
                                      ctrl->fontselect.shortcut);
            shortcuts[nshortcuts++] = ctrl->fontselect.shortcut;
            statictext(&pos, escaped, 1, base_id);
            staticbtn(&pos, "", base_id+1, "Change...", base_id+2);
            data = fontspec_new_default();
            sfree(escaped);
            break;
          default:
            unreachable("bad control type in winctrl_layout");
        }

        /* Translate the original align_id_relative of -1 into n-1 */
        if (align_id_relative < 0)
            align_id_relative += num_ids;

        /*
         * Create a `struct winctrl' for this control, and advance
         * the dialog ID counter, if it's actually been created
         * (and isn't tabdelayed).
         */
        if (pos.hwnd) {
            struct winctrl *c = snew(struct winctrl);

            c->ctrl = ctrl;
            c->base_id = actual_base_id;
            c->align_id = c->base_id + align_id_relative;
            c->num_ids = num_ids;
            c->data = data;
            memcpy(c->shortcuts, shortcuts, sizeof(shortcuts));
            winctrl_add(wc, c);
            winctrl_add_shortcuts(dp, c);
            if (actual_base_id == base_id)
                base_id += num_ids;

            if (ctrl->align_next_to) {
                /*
                 * Implement align_next_to by looking at the y extents
                 * of the two controls now that both are created, and
                 * moving one or the other downwards so that they're
                 * centred on a common horizontal line.
                 */
                LONG mid2 = 0;
                for (dlgcontrol *thisctrl = ctrl; thisctrl;
                     thisctrl = thisctrl->align_next_to) {
                    struct winctrl *thisc = winctrl_findbyctrl(wc, thisctrl);
                    assert(thisc);

                    HWND win = GetDlgItem(pos.hwnd, thisc->align_id);
                    assert(win);

                    RECT rect;
                    if (!GetWindowRect(win, &rect))
                        continue;
                    if (mid2 < rect.top + rect.bottom)
                        mid2 = rect.top + rect.bottom;
                }

                for (dlgcontrol *thisctrl = ctrl; thisctrl;
                     thisctrl = thisctrl->align_next_to) {
                    struct winctrl *thisc = winctrl_findbyctrl(wc, thisctrl);
                    assert(thisc);

                    HWND win = GetDlgItem(pos.hwnd, thisc->align_id);
                    assert(win);

                    RECT rect;
                    if (!GetWindowRect(win, &rect))
                        continue;

                    LONG dy = (mid2 - (rect.top + rect.bottom)) / 2;
                    move_windows(pos.hwnd, thisc->base_id, thisc->num_ids, dy);
                }
            }
        } else {
            sfree(data);
        }

        if (colstart >= 0) {
            /*
             * Update the ypos in all columns crossed by this
             * control.
             */
            int i;
            for (i = colstart; i < colstart+colspan; i++)
                columns[i].ypos = pos.ypos;
        }
    }

    /*
     * We've now finished laying out the controls; so now update
     * the ctlpos and control ID that were passed in, terminate
     * any containing box, and return.
     */
    for (i = 0; i < ncols; i++)
        if (cp->ypos < columns[i].ypos)
            cp->ypos = columns[i].ypos;
    *id = base_id;

    if (s->boxname && *s->boxname)
        endbox(cp);
}

static void winctrl_set_focus(dlgcontrol *ctrl, struct dlgparam *dp,
                              bool has_focus)
{
    if (has_focus) {
        if (dp->focused)
            dp->lastfocused = dp->focused;
        dp->focused = ctrl;
    } else if (!has_focus && dp->focused == ctrl) {
        dp->lastfocused = dp->focused;
        dp->focused = NULL;
    }
}

dlgcontrol *dlg_last_focused(dlgcontrol *ctrl, dlgparam *dp)
{
    return dp->focused == ctrl ? dp->lastfocused : dp->focused;
}

/*
 * The dialog-box procedure calls this function to handle Windows
 * messages on a control we manage.
 */
bool winctrl_handle_command(struct dlgparam *dp, UINT msg,
                            WPARAM wParam, LPARAM lParam)
{
    struct winctrl *c;
    dlgcontrol *ctrl;
    int i, id;
    bool ret;
    static UINT draglistmsg = WM_NULL;

    /*
     * Filter out pointless window messages. Our interest is in
     * WM_COMMAND and the drag list message, and nothing else.
     */
    if (draglistmsg == WM_NULL)
        draglistmsg = RegisterWindowMessage (DRAGLISTMSGSTRING);

    if (msg != draglistmsg && msg != WM_COMMAND && msg != WM_DRAWITEM)
        return false;

    /*
     * Look up the control ID in our data.
     */
    c = NULL;
    for (i = 0; i < dp->nctrltrees; i++) {
        c = winctrl_findbyid(dp->controltrees[i], LOWORD(wParam));
        if (c)
            break;
    }
    if (!c)
        return false;                  /* we have nothing to do */

    if (msg == WM_DRAWITEM) {
        /*
         * Owner-draw request for a panel title.
         */
        LPDRAWITEMSTRUCT di = (LPDRAWITEMSTRUCT) lParam;
        HDC hdc = di->hDC;
        RECT r = di->rcItem;
        SIZE s;

        SetMapMode(hdc, MM_TEXT);      /* ensure logical units == pixels */

        GetTextExtentPoint32(hdc, (char *)c->data,
                             strlen((char *)c->data), &s);
        DrawEdge(hdc, &r, EDGE_ETCHED, BF_ADJUST | BF_RECT);
        TextOut(hdc,
                r.left + (r.right-r.left-s.cx)/2,
                r.top + (r.bottom-r.top-s.cy)/2,
                (char *)c->data, strlen((char *)c->data));

        return true;
    }

    ctrl = c->ctrl;
    id = LOWORD(wParam) - c->base_id;

    if (!ctrl || !ctrl->handler)
        return false;                  /* nothing we can do here */

    /*
     * From here on we do not issue `return' statements until the
     * very end of the dialog box: any event handler is entitled to
     * ask for a colour selector, so we _must_ always allow control
     * to reach the end of this switch statement so that the
     * subsequent code can test dp->coloursel_wanted().
     */
    ret = false;
    dp->coloursel_wanted = false;

    /*
     * Now switch on the control type and the message.
     */
    switch (ctrl->type) {
      case CTRL_EDITBOX:
        if (msg == WM_COMMAND && !ctrl->editbox.has_list &&
            (HIWORD(wParam) == EN_SETFOCUS || HIWORD(wParam) == EN_KILLFOCUS))
            winctrl_set_focus(ctrl, dp, HIWORD(wParam) == EN_SETFOCUS);
        if (msg == WM_COMMAND && ctrl->editbox.has_list &&
            (HIWORD(wParam)==CBN_SETFOCUS || HIWORD(wParam)==CBN_KILLFOCUS))
            winctrl_set_focus(ctrl, dp, HIWORD(wParam) == CBN_SETFOCUS);

        if (msg == WM_COMMAND && !ctrl->editbox.has_list &&
            HIWORD(wParam) == EN_CHANGE)
            ctrl->handler(ctrl, dp, dp->data, EVENT_VALCHANGE);
        if (msg == WM_COMMAND &&
            ctrl->editbox.has_list) {
            if (HIWORD(wParam) == CBN_SELCHANGE) {
                int index, len;
                char *text;

                index = SendDlgItemMessage(dp->hwnd, c->base_id+1,
                                           CB_GETCURSEL, 0, 0);
                len = SendDlgItemMessage(dp->hwnd, c->base_id+1,
                                         CB_GETLBTEXTLEN, index, 0);
                text = snewn(len+1, char);
                SendDlgItemMessage(dp->hwnd, c->base_id+1, CB_GETLBTEXT,
                                   index, (LPARAM)text);
                SetDlgItemText(dp->hwnd, c->base_id+1, text);
                sfree(text);
                ctrl->handler(ctrl, dp, dp->data, EVENT_VALCHANGE);
            } else if (HIWORD(wParam) == CBN_EDITCHANGE) {
                ctrl->handler(ctrl, dp, dp->data, EVENT_VALCHANGE);
            } else if (HIWORD(wParam) == CBN_KILLFOCUS) {
                ctrl->handler(ctrl, dp, dp->data, EVENT_REFRESH);
            }

        }
        break;
      case CTRL_RADIO:
        if (msg == WM_COMMAND &&
            (HIWORD(wParam) == BN_SETFOCUS || HIWORD(wParam) == BN_KILLFOCUS))
            winctrl_set_focus(ctrl, dp, HIWORD(wParam) == BN_SETFOCUS);
        /*
         * We sometimes get spurious BN_CLICKED messages for the
         * radio button that is just about to _lose_ selection, if
         * we're switching using the arrow keys. Therefore we
         * double-check that the button in wParam is actually
         * checked before generating an event.
         */
        if (msg == WM_COMMAND &&
            (HIWORD(wParam) == BN_CLICKED ||
             HIWORD(wParam) == BN_DOUBLECLICKED) &&
            IsDlgButtonChecked(dp->hwnd, LOWORD(wParam))) {
            ctrl->handler(ctrl, dp, dp->data, EVENT_VALCHANGE);
        }
        break;
      case CTRL_CHECKBOX:
        if (msg == WM_COMMAND &&
            (HIWORD(wParam) == BN_SETFOCUS || HIWORD(wParam) == BN_KILLFOCUS))
            winctrl_set_focus(ctrl, dp, HIWORD(wParam) == BN_SETFOCUS);
        if (msg == WM_COMMAND &&
            (HIWORD(wParam) == BN_CLICKED ||
             HIWORD(wParam) == BN_DOUBLECLICKED)) {
            ctrl->handler(ctrl, dp, dp->data, EVENT_VALCHANGE);
        }
        break;
      case CTRL_BUTTON:
        if (msg == WM_COMMAND &&
            (HIWORD(wParam) == BN_SETFOCUS || HIWORD(wParam) == BN_KILLFOCUS))
            winctrl_set_focus(ctrl, dp, HIWORD(wParam) == BN_SETFOCUS);
        if (msg == WM_COMMAND &&
            (HIWORD(wParam) == BN_CLICKED ||
             HIWORD(wParam) == BN_DOUBLECLICKED)) {
            ctrl->handler(ctrl, dp, dp->data, EVENT_ACTION);
        }
        break;
      case CTRL_LISTBOX:
        if (msg == WM_COMMAND && ctrl->listbox.height != 0 &&
            (HIWORD(wParam)==LBN_SETFOCUS || HIWORD(wParam)==LBN_KILLFOCUS))
            winctrl_set_focus(ctrl, dp, HIWORD(wParam) == LBN_SETFOCUS);
        if (msg == WM_COMMAND && ctrl->listbox.height == 0 &&
            (HIWORD(wParam)==CBN_SETFOCUS || HIWORD(wParam)==CBN_KILLFOCUS))
            winctrl_set_focus(ctrl, dp, HIWORD(wParam) == CBN_SETFOCUS);
        if (msg == WM_COMMAND && id >= 2 &&
            (HIWORD(wParam) == BN_SETFOCUS || HIWORD(wParam) == BN_KILLFOCUS))
            winctrl_set_focus(ctrl, dp, HIWORD(wParam) == BN_SETFOCUS);
        if (ctrl->listbox.draglist) {
            int pret;
            pret = handle_prefslist(c->data, NULL, 0, (msg != WM_COMMAND),
                                    dp->hwnd, wParam, lParam);
            if (pret & 2)
                ctrl->handler(ctrl, dp, dp->data, EVENT_VALCHANGE);
            ret = pret & 1;
        } else {
            if (msg == WM_COMMAND && HIWORD(wParam) == LBN_DBLCLK) {
                SetCapture(dp->hwnd);
                ctrl->handler(ctrl, dp, dp->data, EVENT_ACTION);
            } else if (msg == WM_COMMAND && HIWORD(wParam) == LBN_SELCHANGE) {
                ctrl->handler(ctrl, dp, dp->data, EVENT_SELCHANGE);
            }
        }
        break;
      case CTRL_FILESELECT:
        if (msg == WM_COMMAND && id == 1 &&
            (HIWORD(wParam) == EN_SETFOCUS || HIWORD(wParam) == EN_KILLFOCUS))
            winctrl_set_focus(ctrl, dp, HIWORD(wParam) == EN_SETFOCUS);
        if (msg == WM_COMMAND && id == 2 &&
            (HIWORD(wParam) == BN_SETFOCUS || HIWORD(wParam) == BN_KILLFOCUS))
            winctrl_set_focus(ctrl, dp, HIWORD(wParam) == BN_SETFOCUS);
        if (msg == WM_COMMAND && id == 1 && HIWORD(wParam) == EN_CHANGE)
            ctrl->handler(ctrl, dp, dp->data, EVENT_VALCHANGE);
        if (id == 2 &&
            (msg == WM_COMMAND &&
             (HIWORD(wParam) == BN_CLICKED ||
              HIWORD(wParam) == BN_DOUBLECLICKED))) {
<<<<<<< HEAD
            /* {{{ winfrip */
        #if 1
            char *      filename = NULL;
            wchar_t *   filenameW = NULL;
            size_t      filenameW_size = 0;
            WfrStatus   status;


            if (!ctrl->fileselect.just_button) {
                do {
                    if (WFR_RESIZE(status, filenameW, filenameW_size, filenameW_size + 64, wchar_t)) {
                        (void)GetDlgItemTextW(dp->hwnd, c->base_id + 1, filenameW, filenameW_size);
                    }
                } while (WFR_SUCCESS(status) && !WfrIsNULTerminatedW(filenameW, filenameW_size - 1));

                if (WFR_SUCCESS(status)) {
                    status = WfrConvertUtf16ToUtf8String(filenameW, wcslen(filenameW), &filename);
                    WFR_FREE(filenameW);
                }
            } else {
                status = WFR_STATUS_CONDITION_SUCCESS;
            }

            if (WFR_SUCCESS(status)) {
                status = WfrRequestFile(
                    0, dp->hwnd,
                    NULL, (ctrl->fileselect.filter ? ctrl->fileselect.filter : "All Files (*.*)\0*\0\0\0"),
                    NULL, ctrl->fileselect.title, FILENAME_MAX, false, ctrl->fileselect.for_writing,
                    &filename, NULL);
            }

            if (WFR_SUCCESS(status)) {
                if (filename) {
                    if (!ctrl->fileselect.just_button) {
                        if (WFR_SUCCESS(status = WfrConvertUtf8ToUtf16String(
                                        filename, strlen(filename), &filenameW)))
                        {
                            (void)SetDlgItemTextW(dp->hwnd, c->base_id + 1, filenameW);
                            ctrl->handler(ctrl, dp, dp->data, EVENT_VALCHANGE);
                            WFR_FREE(filenameW);
                        }
                    } else {
                        assert(!c->data);
                        c->data = filename;
                        ctrl->handler(ctrl, dp, dp->data, EVENT_ACTION);
                        WFR_FREE(c->data);
                    }
                }
            } else {
                (void)WfrMessageBoxF(
                        dp->hwnd, "PuTTie",
                        MB_ICONERROR | MB_OK | MB_DEFBUTTON1,
                        "%s",
                        WfrStatusToErrorMessage((status)));
                WFR_FREE_IF_NOTNULL(filename);
            }
        #else
            /* winfrip }}} */
            OPENFILENAME of;
            char filename[FILENAME_MAX];
=======
            OPENFILENAMEW of;
            wchar_t filename[FILENAME_MAX];

            wchar_t *title_to_free = NULL;
>>>>>>> 1cd0f178

            memset(&of, 0, sizeof(of));
            of.hwndOwner = dp->hwnd;
            if (ctrl->fileselect.filter)
                of.lpstrFilter = ctrl->fileselect.filter;
            else
                of.lpstrFilter = L"All Files (*.*)\0*\0\0\0";
            of.lpstrCustomFilter = NULL;
            of.nFilterIndex = 1;
            of.lpstrFile = filename;
            if (!ctrl->fileselect.just_button) {
                GetDlgItemTextW(dp->hwnd, c->base_id+1,
                                filename, lenof(filename));
                filename[lenof(filename)-1] = L'\0';
            } else {
                *filename = L'\0';
            }
            of.nMaxFile = lenof(filename);
            of.lpstrFileTitle = NULL;
            of.lpstrTitle = title_to_free = dup_mb_to_wc(
                DEFAULT_CODEPAGE, 0, ctrl->fileselect.title);
            of.Flags = 0;
            if (request_file_w(NULL, &of, false,
                               ctrl->fileselect.for_writing)) {
                if (!ctrl->fileselect.just_button) {
                    SetDlgItemTextW(dp->hwnd, c->base_id + 1, filename);
                    ctrl->handler(ctrl, dp, dp->data, EVENT_VALCHANGE);
                } else {
                    assert(!c->data);
                    c->data = filename;
                    ctrl->handler(ctrl, dp, dp->data, EVENT_ACTION);
                    c->data = NULL;
                }
            }
<<<<<<< HEAD
            /* {{{ winfrip */
        #endif
            /* winfrip }}} */
=======

            sfree(title_to_free);
>>>>>>> 1cd0f178
        }
        break;
      case CTRL_FONTSELECT:
        if (msg == WM_COMMAND && id == 2 &&
            (HIWORD(wParam) == BN_SETFOCUS || HIWORD(wParam) == BN_KILLFOCUS))
            winctrl_set_focus(ctrl, dp, HIWORD(wParam) == BN_SETFOCUS);
        if (id == 2 &&
            (msg == WM_COMMAND &&
             (HIWORD(wParam) == BN_CLICKED ||
              HIWORD(wParam) == BN_DOUBLECLICKED))) {
            CHOOSEFONT cf;
            LOGFONT lf;
            HDC hdc;
            FontSpec *fs = (FontSpec *)c->data;

            hdc = GetDC(0);
            lf.lfHeight = -MulDiv(fs->height,
                                  GetDeviceCaps(hdc, LOGPIXELSY), 72);
            ReleaseDC(0, hdc);
            lf.lfWidth = lf.lfEscapement = lf.lfOrientation = 0;
            lf.lfItalic = lf.lfUnderline = lf.lfStrikeOut = 0;
            lf.lfWeight = (fs->isbold ? FW_BOLD : 0);
            lf.lfCharSet = fs->charset;
            lf.lfOutPrecision = OUT_DEFAULT_PRECIS;
            lf.lfClipPrecision = CLIP_DEFAULT_PRECIS;
            lf.lfQuality = DEFAULT_QUALITY;
            lf.lfPitchAndFamily = FIXED_PITCH | FF_DONTCARE;
            strncpy(lf.lfFaceName, fs->name,
                    sizeof(lf.lfFaceName) - 1);
            lf.lfFaceName[sizeof(lf.lfFaceName) - 1] = '\0';

            cf.lStructSize = sizeof(cf);
            cf.hwndOwner = dp->hwnd;
            cf.lpLogFont = &lf;
            cf.Flags = (dp->fixed_pitch_fonts ? CF_FIXEDPITCHONLY : 0) |
                CF_FORCEFONTEXIST | CF_INITTOLOGFONTSTRUCT | CF_SCREENFONTS;

            if (ChooseFont(&cf)) {
                fs = fontspec_new(lf.lfFaceName, (lf.lfWeight == FW_BOLD),
                                  cf.iPointSize / 10, lf.lfCharSet);
                dlg_fontsel_set(ctrl, dp, fs);
                fontspec_free(fs);

                ctrl->handler(ctrl, dp, dp->data, EVENT_VALCHANGE);
            }
        }
        break;
    }

    /*
     * If the above event handler has asked for a colour selector,
     * now is the time to generate one.
     */
    if (dp->coloursel_wanted) {
        static CHOOSECOLOR cc;
        static DWORD custom[16] = { 0 };    /* zero initialisers */
        cc.lStructSize = sizeof(cc);
        cc.hwndOwner = dp->hwnd;
        cc.hInstance = (HWND) hinst;
        cc.lpCustColors = custom;
        cc.rgbResult = RGB(dp->coloursel_result.r,
                           dp->coloursel_result.g,
                           dp->coloursel_result.b);
        cc.Flags = CC_FULLOPEN | CC_RGBINIT;
        if (ChooseColor(&cc)) {
            dp->coloursel_result.r =
                (unsigned char) (cc.rgbResult & 0xFF);
            dp->coloursel_result.g =
                (unsigned char) (cc.rgbResult >> 8) & 0xFF;
            dp->coloursel_result.b =
                (unsigned char) (cc.rgbResult >> 16) & 0xFF;
            dp->coloursel_result.ok = true;
        } else
            dp->coloursel_result.ok = false;
        ctrl->handler(ctrl, dp, dp->data, EVENT_CALLBACK);
    }

    return ret;
}

/*
 * This function can be called to produce context help on a
 * control. Returns true if it has actually launched some help.
 */
bool winctrl_context_help(struct dlgparam *dp, HWND hwnd, int id)
{
    int i;
    struct winctrl *c;

    /*
     * Look up the control ID in our data.
     */
    c = NULL;
    for (i = 0; i < dp->nctrltrees; i++) {
        c = winctrl_findbyid(dp->controltrees[i], id);
        if (c)
            break;
    }
    if (!c)
        return false;                  /* we have nothing to do */

    /*
     * This is the Windows front end, so we're allowed to assume
     * `helpctx' is a context string.
     */
    if (!c->ctrl || !c->ctrl->helpctx)
        return false;            /* no help available for this ctrl */

    launch_help(hwnd, c->ctrl->helpctx);
    return true;
}

/*
 * Now the various functions that the platform-independent
 * mechanism can call to access the dialog box entries.
 */

static struct winctrl *dlg_findbyctrl(struct dlgparam *dp, dlgcontrol *ctrl)
{
    int i;

    for (i = 0; i < dp->nctrltrees; i++) {
        struct winctrl *c = winctrl_findbyctrl(dp->controltrees[i], ctrl);
        if (c)
            return c;
    }
    return NULL;
}

bool dlg_is_visible(dlgcontrol *ctrl, dlgparam *dp)
{
    /*
     * In this implementation of the dialog box, we physically
     * uncreate controls that aren't in a visible panel of the config
     * box. So we can tell if a control is visible just by checking if
     * it _exists_.
     */
    return dlg_findbyctrl(dp, ctrl) != NULL;
}

void dlg_radiobutton_set(dlgcontrol *ctrl, dlgparam *dp, int whichbutton)
{
    struct winctrl *c = dlg_findbyctrl(dp, ctrl);
    assert(c && c->ctrl->type == CTRL_RADIO);
    CheckRadioButton(dp->hwnd,
                     c->base_id + 1,
                     c->base_id + c->ctrl->radio.nbuttons,
                     c->base_id + 1 + whichbutton);
}

int dlg_radiobutton_get(dlgcontrol *ctrl, dlgparam *dp)
{
    struct winctrl *c = dlg_findbyctrl(dp, ctrl);
    int i;
    assert(c && c->ctrl->type == CTRL_RADIO);
    for (i = 0; i < c->ctrl->radio.nbuttons; i++)
        if (IsDlgButtonChecked(dp->hwnd, c->base_id + 1 + i))
            return i;
    unreachable("no radio button was checked");
}

void dlg_checkbox_set(dlgcontrol *ctrl, dlgparam *dp, bool checked)
{
    struct winctrl *c = dlg_findbyctrl(dp, ctrl);
    assert(c && c->ctrl->type == CTRL_CHECKBOX);
    CheckDlgButton(dp->hwnd, c->base_id, checked);
}

bool dlg_checkbox_get(dlgcontrol *ctrl, dlgparam *dp)
{
    struct winctrl *c = dlg_findbyctrl(dp, ctrl);
    assert(c && c->ctrl->type == CTRL_CHECKBOX);
    return 0 != IsDlgButtonChecked(dp->hwnd, c->base_id);
}

void dlg_editbox_set(dlgcontrol *ctrl, dlgparam *dp, char const *text)
{
    struct winctrl *c = dlg_findbyctrl(dp, ctrl);
    assert(c && c->ctrl->type == CTRL_EDITBOX);
    /* {{{ winfrip */
#if 1
    wchar_t *textW = NULL;
    (void)WfrConvertUtf8ToUtf16String(text, strlen(text), &textW);
    SetDlgItemTextW(dp->hwnd, c->base_id+1, textW);
    WFR_FREE(textW);
#else
    /* winfrip }}} */
    SetDlgItemText(dp->hwnd, c->base_id+1, text);
    /* {{{ winfrip */
#endif
    /* winfrip }}} */
}

char *dlg_editbox_get(dlgcontrol *ctrl, dlgparam *dp)
{
    struct winctrl *c = dlg_findbyctrl(dp, ctrl);
    assert(c && c->ctrl->type == CTRL_EDITBOX);
    /* {{{ winfrip */
#if 1
    char *      p;
    WfrStatus   status;
    char *      text = NULL;
    wchar_t *   textW = NULL;
    size_t      textW_size = 0;


    do {
        if (WFR_RESIZE(status, textW, textW_size, textW_size + 64, wchar_t)) {
            (void)GetDlgItemTextW(dp->hwnd, c->base_id + 1, textW, textW_size);
        }
    } while (WFR_SUCCESS(status) && !WfrIsNULTerminatedW(textW, textW_size - 1));

    if (WFR_SUCCESS(status)) {
        (void)WfrConvertUtf16ToUtf8String(textW, wcslen(textW), &text);
    }

    return text;
#else
    /* winfrip }}} */
    return GetDlgItemText_alloc(dp->hwnd, c->base_id+1);
    /* {{{ winfrip */
#endif
    /* winfrip }}} */
}

void dlg_editbox_select_range(dlgcontrol *ctrl, dlgparam *dp,
                              size_t start, size_t len)
{
    struct winctrl *c = dlg_findbyctrl(dp, ctrl);
    assert(c && c->ctrl->type == CTRL_EDITBOX);
    SendDlgItemMessage(dp->hwnd, c->base_id+1, EM_SETSEL, start, start+len);
}

/* The `listbox' functions can also apply to combo boxes. */
void dlg_listbox_clear(dlgcontrol *ctrl, dlgparam *dp)
{
    struct winctrl *c = dlg_findbyctrl(dp, ctrl);
    int msg;
    assert(c &&
           (c->ctrl->type == CTRL_LISTBOX ||
            (c->ctrl->type == CTRL_EDITBOX &&
             c->ctrl->editbox.has_list)));
    msg = (c->ctrl->type==CTRL_LISTBOX && c->ctrl->listbox.height!=0 ?
           LB_RESETCONTENT : CB_RESETCONTENT);
    SendDlgItemMessage(dp->hwnd, c->base_id+1, msg, 0, 0);
}

void dlg_listbox_del(dlgcontrol *ctrl, dlgparam *dp, int index)
{
    struct winctrl *c = dlg_findbyctrl(dp, ctrl);
    int msg;
    assert(c &&
           (c->ctrl->type == CTRL_LISTBOX ||
            (c->ctrl->type == CTRL_EDITBOX &&
             c->ctrl->editbox.has_list)));
    msg = (c->ctrl->type==CTRL_LISTBOX && c->ctrl->listbox.height!=0 ?
           LB_DELETESTRING : CB_DELETESTRING);
    SendDlgItemMessage(dp->hwnd, c->base_id+1, msg, index, 0);
}

void dlg_listbox_add(dlgcontrol *ctrl, dlgparam *dp, char const *text)
{
    struct winctrl *c = dlg_findbyctrl(dp, ctrl);
    int msg;
    assert(c &&
           (c->ctrl->type == CTRL_LISTBOX ||
            (c->ctrl->type == CTRL_EDITBOX &&
             c->ctrl->editbox.has_list)));
    msg = (c->ctrl->type==CTRL_LISTBOX && c->ctrl->listbox.height!=0 ?
           LB_ADDSTRING : CB_ADDSTRING);
    /* {{{ winfrip */
#if 1
    wchar_t *textW = NULL;
    (void)WfrConvertUtf8ToUtf16String(text, strlen(text), &textW);
    SendDlgItemMessageW(dp->hwnd, c->base_id+1, msg, 0, (LPARAM)textW);
    WFR_FREE(textW);
#else
    /* winfrip }}} */
    SendDlgItemMessage(dp->hwnd, c->base_id+1, msg, 0, (LPARAM)text);
    /* {{{ winfrip */
#endif
    /* winfrip }}} */
}

/*
 * Each listbox entry may have a numeric id associated with it.
 * Note that some front ends only permit a string to be stored at
 * each position, which means that _if_ you put two identical
 * strings in any listbox then you MUST not assign them different
 * IDs and expect to get meaningful results back.
 */
void dlg_listbox_addwithid(dlgcontrol *ctrl, dlgparam *dp,
                           char const *text, int id)
{
    struct winctrl *c = dlg_findbyctrl(dp, ctrl);
    int msg, msg2, index;
    assert(c &&
           (c->ctrl->type == CTRL_LISTBOX ||
            (c->ctrl->type == CTRL_EDITBOX &&
             c->ctrl->editbox.has_list)));
    msg = (c->ctrl->type==CTRL_LISTBOX && c->ctrl->listbox.height!=0 ?
           LB_ADDSTRING : CB_ADDSTRING);
    msg2 = (c->ctrl->type==CTRL_LISTBOX && c->ctrl->listbox.height!=0 ?
            LB_SETITEMDATA : CB_SETITEMDATA);
    /* {{{ winfrip */
#if 1
    wchar_t *textW = NULL;
    (void)WfrConvertUtf8ToUtf16String(text, strlen(text), &textW);
    index = SendDlgItemMessageW(dp->hwnd, c->base_id+1, msg, 0, (LPARAM)textW);
    WFR_FREE(textW);
#else
    /* winfrip }}} */
    index = SendDlgItemMessage(dp->hwnd, c->base_id+1, msg, 0, (LPARAM)text);
    /* {{{ winfrip */
#endif
    /* winfrip }}} */
    SendDlgItemMessage(dp->hwnd, c->base_id+1, msg2, index, (LPARAM)id);
}

int dlg_listbox_getid(dlgcontrol *ctrl, dlgparam *dp, int index)
{
    struct winctrl *c = dlg_findbyctrl(dp, ctrl);
    int msg;
    assert(c && c->ctrl->type == CTRL_LISTBOX);
    msg = (c->ctrl->listbox.height != 0 ? LB_GETITEMDATA : CB_GETITEMDATA);
    return
        SendDlgItemMessage(dp->hwnd, c->base_id+1, msg, index, 0);
}

/* dlg_listbox_index returns <0 if no single element is selected. */
int dlg_listbox_index(dlgcontrol *ctrl, dlgparam *dp)
{
    struct winctrl *c = dlg_findbyctrl(dp, ctrl);
    int msg, ret;
    assert(c && c->ctrl->type == CTRL_LISTBOX);
    if (c->ctrl->listbox.multisel) {
        assert(c->ctrl->listbox.height != 0); /* not combo box */
        ret = SendDlgItemMessage(dp->hwnd, c->base_id+1, LB_GETSELCOUNT, 0, 0);
        if (ret == LB_ERR || ret > 1)
            return -1;
    }
    msg = (c->ctrl->listbox.height != 0 ? LB_GETCURSEL : CB_GETCURSEL);
    ret = SendDlgItemMessage(dp->hwnd, c->base_id+1, msg, 0, 0);
    if (ret == LB_ERR)
        return -1;
    else
        return ret;
}

bool dlg_listbox_issel(dlgcontrol *ctrl, dlgparam *dp, int index)
{
    struct winctrl *c = dlg_findbyctrl(dp, ctrl);
    assert(c && c->ctrl->type == CTRL_LISTBOX &&
           c->ctrl->listbox.multisel &&
           c->ctrl->listbox.height != 0);
    return
        SendDlgItemMessage(dp->hwnd, c->base_id+1, LB_GETSEL, index, 0);
}

void dlg_listbox_select(dlgcontrol *ctrl, dlgparam *dp, int index)
{
    struct winctrl *c = dlg_findbyctrl(dp, ctrl);
    int msg;
    assert(c && c->ctrl->type == CTRL_LISTBOX &&
           !c->ctrl->listbox.multisel);
    msg = (c->ctrl->listbox.height != 0 ? LB_SETCURSEL : CB_SETCURSEL);
    SendDlgItemMessage(dp->hwnd, c->base_id+1, msg, index, 0);
}

void dlg_text_set(dlgcontrol *ctrl, dlgparam *dp, char const *text)
{
    struct winctrl *c = dlg_findbyctrl(dp, ctrl);
    assert(c && c->ctrl->type == CTRL_TEXT);
    /* {{{ winfrip */
#if 1
    wchar_t *textW = NULL;
    (void)WfrConvertUtf8ToUtf16String(text, strlen(text), &textW);
    SetDlgItemTextW(dp->hwnd, c->base_id, textW);
    WFR_FREE(textW);
#else
    /* winfrip }}} */
    SetDlgItemText(dp->hwnd, c->base_id, text);
    /* {{{ winfrip */
#endif
    /* winfrip }}} */
}

void dlg_label_change(dlgcontrol *ctrl, dlgparam *dp, char const *text)
{
    struct winctrl *c = dlg_findbyctrl(dp, ctrl);
    char *escaped = NULL;
    int id = -1;

    assert(c);
    switch (c->ctrl->type) {
      case CTRL_EDITBOX:
        escaped = shortcut_escape(text, c->ctrl->editbox.shortcut);
        id = c->base_id;
        break;
      case CTRL_RADIO:
        escaped = shortcut_escape(text, c->ctrl->radio.shortcut);
        id = c->base_id;
        break;
      case CTRL_CHECKBOX:
        escaped = shortcut_escape(text, ctrl->checkbox.shortcut);
        id = c->base_id;
        break;
      case CTRL_BUTTON:
        escaped = shortcut_escape(text, ctrl->button.shortcut);
        id = c->base_id;
        break;
      case CTRL_LISTBOX:
        escaped = shortcut_escape(text, ctrl->listbox.shortcut);
        id = c->base_id;
        break;
      case CTRL_FILESELECT:
        escaped = shortcut_escape(text, ctrl->fileselect.shortcut);
        if (ctrl->fileselect.just_button)
            id = c->base_id + 2;       /* the button */
        else
            id = c->base_id;           /* the label */
        break;
      case CTRL_FONTSELECT:
        escaped = shortcut_escape(text, ctrl->fontselect.shortcut);
        id = c->base_id;
        break;
      default:
        unreachable("bad control type in label_change");
    }
    if (escaped) {
        /* {{{ winfrip */
#if 1
        wchar_t *escapedW = NULL;
        (void)WfrConvertUtf8ToUtf16String(escaped, strlen(escaped), &escapedW);
        SetDlgItemTextW(dp->hwnd, id, escapedW);
        WFR_FREE(escapedW);
#else
        /* winfrip }}} */
        SetDlgItemText(dp->hwnd, id, escaped);
        /* {{{ winfrip */
#endif
        /* winfrip }}} */
        sfree(escaped);
    }
}

void dlg_filesel_set(dlgcontrol *ctrl, dlgparam *dp, Filename *fn)
{
    struct winctrl *c = dlg_findbyctrl(dp, ctrl);
    assert(c);
    assert(c->ctrl->type == CTRL_FILESELECT);
    assert(!c->ctrl->fileselect.just_button);
<<<<<<< HEAD
    /* {{{ winfrip */
#if 1
    wchar_t *pathW = NULL;
    (void)WfrConvertUtf8ToUtf16String(fn->path, strlen(fn->path), &pathW);
    SetDlgItemTextW(dp->hwnd, c->base_id+1, pathW);
    WFR_FREE(pathW);
#else
    /* winfrip }}} */
    SetDlgItemText(dp->hwnd, c->base_id+1, fn->path);
    /* {{{ winfrip */
#endif
    /* winfrip }}} */
=======
    SetDlgItemTextW(dp->hwnd, c->base_id+1, fn->wpath);
>>>>>>> 1cd0f178
}

Filename *dlg_filesel_get(dlgcontrol *ctrl, dlgparam *dp)
{
    struct winctrl *c = dlg_findbyctrl(dp, ctrl);
    assert(c);
    assert(c->ctrl->type == CTRL_FILESELECT);
    /* {{{ winfrip */
#if 1
    char *      p;
    WfrStatus   status;
    char *      text = NULL;
    wchar_t *   textW = NULL;
    size_t      textW_size = 0;


    if (!c->ctrl->fileselect.just_button) {
        do {
            if (WFR_RESIZE(status, textW, textW_size, textW_size + 64, wchar_t)) {
                (void)GetDlgItemTextW(dp->hwnd, c->base_id + 1, textW, textW_size);
            }
        } while (WFR_SUCCESS(status) && !WfrIsNULTerminatedW(textW, textW_size - 1));

        if (WFR_SUCCESS(status)
        &&  WFR_SUCCESS(status = WfrConvertUtf16ToUtf8String(textW, wcslen(textW), &text)))
        {
            return filename_from_str(text);
        } else {
            return NULL;
        }
    } else {
        return filename_from_str(c->data);
    }
#else
    /* winfrip }}} */
    if (!c->ctrl->fileselect.just_button) {
        wchar_t *tmp = GetDlgItemTextW_alloc(dp->hwnd, c->base_id+1);
        Filename *ret = filename_from_wstr(tmp);
        sfree(tmp);
        return ret;
    } else {
        return filename_from_str(c->data);
    }
    /* {{{ winfrip */
#endif
    /* winfrip }}} */
}

void dlg_fontsel_set(dlgcontrol *ctrl, dlgparam *dp, FontSpec *fs)
{
    char *buf, *boldstr;
    struct winctrl *c = dlg_findbyctrl(dp, ctrl);
    assert(c && c->ctrl->type == CTRL_FONTSELECT);

    fontspec_free((FontSpec *)c->data);
    c->data = fontspec_copy(fs);

    boldstr = (fs->isbold ? "bold, " : "");
    if (fs->height == 0)
        buf = dupprintf("Font: %s, %sdefault height", fs->name, boldstr);
    else
        buf = dupprintf("Font: %s, %s%d-%s", fs->name, boldstr,
                        (fs->height < 0 ? -fs->height : fs->height),
                        (fs->height < 0 ? "pixel" : "point"));
    SetDlgItemText(dp->hwnd, c->base_id+1, buf);
    sfree(buf);

    dlg_auto_set_fixed_pitch_flag(dp);
}

FontSpec *dlg_fontsel_get(dlgcontrol *ctrl, dlgparam *dp)
{
    struct winctrl *c = dlg_findbyctrl(dp, ctrl);
    assert(c && c->ctrl->type == CTRL_FONTSELECT);
    return fontspec_copy((FontSpec *)c->data);
}

/*
 * Bracketing a large set of updates in these two functions will
 * cause the front end (if possible) to delay updating the screen
 * until it's all complete, thus avoiding flicker.
 */
void dlg_update_start(dlgcontrol *ctrl, dlgparam *dp)
{
    struct winctrl *c = dlg_findbyctrl(dp, ctrl);
    if (c && c->ctrl->type == CTRL_LISTBOX) {
        SendDlgItemMessage(dp->hwnd, c->base_id+1, WM_SETREDRAW, false, 0);
    }
}

void dlg_update_done(dlgcontrol *ctrl, dlgparam *dp)
{
    struct winctrl *c = dlg_findbyctrl(dp, ctrl);
    if (c && c->ctrl->type == CTRL_LISTBOX) {
        HWND hw = GetDlgItem(dp->hwnd, c->base_id+1);
        SendMessage(hw, WM_SETREDRAW, true, 0);
        InvalidateRect(hw, NULL, true);
    }
}

void dlg_set_focus(dlgcontrol *ctrl, dlgparam *dp)
{
    struct winctrl *c = dlg_findbyctrl(dp, ctrl);
    int id;
    HWND ctl;
    if (!c)
        return;
    switch (ctrl->type) {
      case CTRL_EDITBOX: id = c->base_id + 1; break;
      case CTRL_RADIO:
        for (id = c->base_id + ctrl->radio.nbuttons; id > 1; id--)
            if (IsDlgButtonChecked(dp->hwnd, id))
                break;
        /*
         * In the theoretically-unlikely case that no button was
         * selected, id should come out of this as 1, which is a
         * reasonable enough choice.
         */
        break;
      case CTRL_CHECKBOX: id = c->base_id; break;
      case CTRL_BUTTON: id = c->base_id; break;
      case CTRL_LISTBOX: id = c->base_id + 1; break;
      case CTRL_FILESELECT: id = c->base_id + 1; break;
      case CTRL_FONTSELECT: id = c->base_id + 2; break;
      default: id = c->base_id; break;
    }
    ctl = GetDlgItem(dp->hwnd, id);
    SetFocus(ctl);
}

/*
 * During event processing, you might well want to give an error
 * indication to the user. dlg_beep() is a quick and easy generic
 * error; dlg_error() puts up a message-box or equivalent.
 */
void dlg_beep(dlgparam *dp)
{
    MessageBeep(0);
}

void dlg_error_msg(dlgparam *dp, const char *msg)
{
    /* {{{ winfrip */
#if 1
    WfrMessageBox(dp->hwnd, msg,
                  dp->errtitle ? dp->errtitle : NULL,
                  MB_OK | MB_ICONERROR);
#else
    /* winfrip }}} */
    MessageBox(dp->hwnd, msg,
               dp->errtitle ? dp->errtitle : NULL,
               MB_OK | MB_ICONERROR);
    /* {{{ winfrip */
#endif
    /* winfrip }}} */
}

/*
 * This function signals to the front end that the dialog's
 * processing is completed, and passes an integer value (typically
 * a success status).
 */
void dlg_end(dlgparam *dp, int value)
{
    dp->ended = true;
    dp->endresult = value;
}

void dlg_refresh(dlgcontrol *ctrl, dlgparam *dp)
{
    int i, j;
    struct winctrl *c;

    if (!ctrl) {
        /*
         * Send EVENT_REFRESH to absolutely everything.
         */
        for (j = 0; j < dp->nctrltrees; j++) {
            for (i = 0;
                 (c = winctrl_findbyindex(dp->controltrees[j], i)) != NULL;
                 i++) {
                if (c->ctrl && c->ctrl->handler != NULL)
                    c->ctrl->handler(c->ctrl, dp,
                                     dp->data, EVENT_REFRESH);
            }
        }
    } else {
        /*
         * Send EVENT_REFRESH to a specific control.
         */
        if (ctrl->handler != NULL)
            ctrl->handler(ctrl, dp, dp->data, EVENT_REFRESH);
    }
}

void dlg_coloursel_start(dlgcontrol *ctrl, dlgparam *dp, int r, int g, int b)
{
    dp->coloursel_wanted = true;
    dp->coloursel_result.r = r;
    dp->coloursel_result.g = g;
    dp->coloursel_result.b = b;
}

bool dlg_coloursel_results(dlgcontrol *ctrl, dlgparam *dp,
                           int *r, int *g, int *b)
{
    if (dp->coloursel_result.ok) {
        *r = dp->coloursel_result.r;
        *g = dp->coloursel_result.g;
        *b = dp->coloursel_result.b;
        return true;
    } else
        return false;
}

void dlg_auto_set_fixed_pitch_flag(dlgparam *dp)
{
    Conf *conf = (Conf *)dp->data;
    FontSpec *fs;
    int quality;
    HFONT hfont;
    HDC hdc;
    TEXTMETRIC tm;
    bool is_var;

    /*
     * Attempt to load the current font, and see if it's
     * variable-pitch. If so, start off the fixed-pitch flag for the
     * dialog box as false.
     *
     * We assume here that any client of the dlg_* mechanism which is
     * using font selectors at all is also using a normal 'Conf *'
     * as dp->data.
     */

    quality = conf_get_int(conf, CONF_font_quality);
    fs = conf_get_fontspec(conf, CONF_font);

    hfont = CreateFont(0, 0, 0, 0, FW_DONTCARE, false, false, false,
                       DEFAULT_CHARSET, OUT_DEFAULT_PRECIS,
                       CLIP_DEFAULT_PRECIS, FONT_QUALITY(quality),
                       FIXED_PITCH | FF_DONTCARE, fs->name);
    hdc = GetDC(NULL);
    if (hdc && SelectObject(hdc, hfont) && GetTextMetrics(hdc, &tm)) {
        /* Note that the TMPF_FIXED_PITCH bit is defined upside down :-( */
        is_var = (tm.tmPitchAndFamily & TMPF_FIXED_PITCH);
    } else {
        is_var = false;                /* assume it's basically normal */
    }
    if (hdc)
        ReleaseDC(NULL, hdc);
    if (hfont)
        DeleteObject(hfont);

    if (is_var)
        dp->fixed_pitch_fonts = false;
}

bool dlg_get_fixed_pitch_flag(dlgparam *dp)
{
    return dp->fixed_pitch_fonts;
}

void dlg_set_fixed_pitch_flag(dlgparam *dp, bool flag)
{
    dp->fixed_pitch_fonts = flag;
}

void dp_init(struct dlgparam *dp)
{
    dp->nctrltrees = 0;
    dp->data = NULL;
    dp->ended = false;
    dp->focused = dp->lastfocused = NULL;
    memset(dp->shortcuts, 0, sizeof(dp->shortcuts));
    dp->hwnd = NULL;
    dp->wintitle = dp->errtitle = NULL;
    dp->fixed_pitch_fonts = true;
}

void dp_add_tree(struct dlgparam *dp, struct winctrls *wc)
{
    assert(dp->nctrltrees < lenof(dp->controltrees));
    dp->controltrees[dp->nctrltrees++] = wc;
}

void dp_cleanup(struct dlgparam *dp)
{
    sfree(dp->wintitle);
    sfree(dp->errtitle);
}

/* {{{ winfrip */
/*
 * vim:expandtab sw=4 ts=4
 */
/* winfrip }}} */<|MERGE_RESOLUTION|>--- conflicted
+++ resolved
@@ -1993,73 +1993,10 @@
             (msg == WM_COMMAND &&
              (HIWORD(wParam) == BN_CLICKED ||
               HIWORD(wParam) == BN_DOUBLECLICKED))) {
-<<<<<<< HEAD
-            /* {{{ winfrip */
-        #if 1
-            char *      filename = NULL;
-            wchar_t *   filenameW = NULL;
-            size_t      filenameW_size = 0;
-            WfrStatus   status;
-
-
-            if (!ctrl->fileselect.just_button) {
-                do {
-                    if (WFR_RESIZE(status, filenameW, filenameW_size, filenameW_size + 64, wchar_t)) {
-                        (void)GetDlgItemTextW(dp->hwnd, c->base_id + 1, filenameW, filenameW_size);
-                    }
-                } while (WFR_SUCCESS(status) && !WfrIsNULTerminatedW(filenameW, filenameW_size - 1));
-
-                if (WFR_SUCCESS(status)) {
-                    status = WfrConvertUtf16ToUtf8String(filenameW, wcslen(filenameW), &filename);
-                    WFR_FREE(filenameW);
-                }
-            } else {
-                status = WFR_STATUS_CONDITION_SUCCESS;
-            }
-
-            if (WFR_SUCCESS(status)) {
-                status = WfrRequestFile(
-                    0, dp->hwnd,
-                    NULL, (ctrl->fileselect.filter ? ctrl->fileselect.filter : "All Files (*.*)\0*\0\0\0"),
-                    NULL, ctrl->fileselect.title, FILENAME_MAX, false, ctrl->fileselect.for_writing,
-                    &filename, NULL);
-            }
-
-            if (WFR_SUCCESS(status)) {
-                if (filename) {
-                    if (!ctrl->fileselect.just_button) {
-                        if (WFR_SUCCESS(status = WfrConvertUtf8ToUtf16String(
-                                        filename, strlen(filename), &filenameW)))
-                        {
-                            (void)SetDlgItemTextW(dp->hwnd, c->base_id + 1, filenameW);
-                            ctrl->handler(ctrl, dp, dp->data, EVENT_VALCHANGE);
-                            WFR_FREE(filenameW);
-                        }
-                    } else {
-                        assert(!c->data);
-                        c->data = filename;
-                        ctrl->handler(ctrl, dp, dp->data, EVENT_ACTION);
-                        WFR_FREE(c->data);
-                    }
-                }
-            } else {
-                (void)WfrMessageBoxF(
-                        dp->hwnd, "PuTTie",
-                        MB_ICONERROR | MB_OK | MB_DEFBUTTON1,
-                        "%s",
-                        WfrStatusToErrorMessage((status)));
-                WFR_FREE_IF_NOTNULL(filename);
-            }
-        #else
-            /* winfrip }}} */
-            OPENFILENAME of;
-            char filename[FILENAME_MAX];
-=======
             OPENFILENAMEW of;
             wchar_t filename[FILENAME_MAX];
 
             wchar_t *title_to_free = NULL;
->>>>>>> 1cd0f178
 
             memset(&of, 0, sizeof(of));
             of.hwndOwner = dp->hwnd;
@@ -2094,14 +2031,8 @@
                     c->data = NULL;
                 }
             }
-<<<<<<< HEAD
-            /* {{{ winfrip */
-        #endif
-            /* winfrip }}} */
-=======
 
             sfree(title_to_free);
->>>>>>> 1cd0f178
         }
         break;
       case CTRL_FONTSELECT:
@@ -2554,22 +2485,7 @@
     assert(c);
     assert(c->ctrl->type == CTRL_FILESELECT);
     assert(!c->ctrl->fileselect.just_button);
-<<<<<<< HEAD
-    /* {{{ winfrip */
-#if 1
-    wchar_t *pathW = NULL;
-    (void)WfrConvertUtf8ToUtf16String(fn->path, strlen(fn->path), &pathW);
-    SetDlgItemTextW(dp->hwnd, c->base_id+1, pathW);
-    WFR_FREE(pathW);
-#else
-    /* winfrip }}} */
-    SetDlgItemText(dp->hwnd, c->base_id+1, fn->path);
-    /* {{{ winfrip */
-#endif
-    /* winfrip }}} */
-=======
     SetDlgItemTextW(dp->hwnd, c->base_id+1, fn->wpath);
->>>>>>> 1cd0f178
 }
 
 Filename *dlg_filesel_get(dlgcontrol *ctrl, dlgparam *dp)
