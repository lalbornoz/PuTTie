--- conflicted
+++ resolved
@@ -474,12 +474,8 @@
     if (ssh->base_layer || !ssh->session_started) {
         GET_FORMATTED_MSG;
 
-<<<<<<< HEAD
-        ssh_ppl_final_output(ssh->base_layer);
-=======
         if (ssh->base_layer)
             ssh_ppl_final_output(ssh->base_layer);
->>>>>>> d6633566
 
         /* Error messages sent by the remote don't count as clean exits */
         ssh->exitcode = 128;
@@ -499,12 +495,8 @@
     if (ssh->base_layer || !ssh->session_started) {
         GET_FORMATTED_MSG;
 
-<<<<<<< HEAD
-        ssh_ppl_final_output(ssh->base_layer);
-=======
         if (ssh->base_layer)
             ssh_ppl_final_output(ssh->base_layer);
->>>>>>> d6633566
 
         /* EOF from the remote, if we were expecting it, does count as
          * a clean exit */
@@ -529,12 +521,8 @@
     if (ssh->base_layer || !ssh->session_started) {
         GET_FORMATTED_MSG;
 
-<<<<<<< HEAD
-        ssh_ppl_final_output(ssh->base_layer);
-=======
         if (ssh->base_layer)
             ssh_ppl_final_output(ssh->base_layer);
->>>>>>> d6633566
 
         ssh->exitcode = 128;
 
@@ -553,12 +541,8 @@
     if (ssh->base_layer || !ssh->session_started) {
         GET_FORMATTED_MSG;
 
-<<<<<<< HEAD
-        ssh_ppl_final_output(ssh->base_layer);
-=======
         if (ssh->base_layer)
             ssh_ppl_final_output(ssh->base_layer);
->>>>>>> d6633566
 
         ssh->exitcode = 128;
 
@@ -577,12 +561,8 @@
     if (ssh->base_layer || !ssh->session_started) {
         GET_FORMATTED_MSG;
 
-<<<<<<< HEAD
-        ssh_ppl_final_output(ssh->base_layer);
-=======
         if (ssh->base_layer)
             ssh_ppl_final_output(ssh->base_layer);
->>>>>>> d6633566
 
         /* Closing the connection due to user action, even if the
          * action is the user aborting during authentication prompts,
