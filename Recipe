--- conflicted
+++ resolved
@@ -337,15 +337,9 @@
 # keywords [G] for Windows GUI app, [C] for Console app, [X] for
 # X/GTK Unix app, [U] for command-line Unix app.
 
-<<<<<<< HEAD
 putty    : [G] GUITERM NONSSH WINSSH W_BE_ALL WINMISC winx11 putty.res LIBS FRIPLIBS
 puttytel : [G] GUITERM NONSSH W_BE_NOSSH WINMISC puttytel.res nogss LIBS FRIPLIBS
-plink    : [C] winplink wincons NONSSH WINSSH W_BE_ALL logging WINMISC
-=======
-putty    : [G] GUITERM NONSSH WINSSH W_BE_ALL WINMISC winx11 putty.res LIBS
-puttytel : [G] GUITERM NONSSH W_BE_NOSSH WINMISC puttytel.res nogss LIBS
 plink    : [C] winplink wincons console NONSSH WINSSH W_BE_ALL logging WINMISC
->>>>>>> 049acf9e
          + winx11 plink.res winnojmp sessprep noterm winnohlp winselcli
          + clicons wincliloop console LIBS
 pscp     : [C] pscp winsftp wincons WINSSH BE_SSH SFTP wildcard WINMISC
@@ -366,11 +360,7 @@
          + sshrand winnoise sshsha winstore MISC winctrls sshrsa sshdss winmisc
          + sshpubk sshaes sshsh256 sshsh512 IMPORT winutils puttygen.res
          + tree234 notiming winhelp winnojmp CONF LIBS wintime sshecc sshprng
-<<<<<<< HEAD
-         + sshauxcrypt sshhmac winsecur winmiscs sshsha3 CONFFRIP
-=======
-         + sshauxcrypt sshhmac winsecur winmiscs sshsha3 sshblake2 sshargon2
->>>>>>> 049acf9e
+         + sshauxcrypt sshhmac winsecur winmiscs sshsha3 sshblake2 sshargon2 CONFFRIP
 
 pterm    : [X] GTKTERM uxmisc misc ldisc settings uxpty uxsel BE_NONE uxstore
          + uxsignal CHARSET cmdline uxpterm version time xpmpterm xpmptcfg
