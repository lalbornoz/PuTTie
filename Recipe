# -*- makefile -*-
# 
# This file describes which PuTTY programs are made up from which
# object and resource files. It is processed into the various
# Makefiles by means of a Perl script. Makefile changes should
# really be made by editing this file and/or the Perl script, not
# by editing the actual Makefiles.

# ------------------------------------------------------------
# Top-level configuration.

# Overall project name.
!name putty
# Locations and types of output Makefiles.
!makefile clangcl windows/Makefile.clangcl
!makefile vc windows/Makefile.vc
!makefile vcproj windows/MSVC
!makefile cygwin windows/Makefile.mgw
!makefile lcc windows/Makefile.lcc
!makefile gtk unix/Makefile.gtk
!makefile unix unix/Makefile.ux
!makefile am Makefile.am
!makefile devcppproj windows/DEVCPP
!makefile vstudio10 windows/VS2010
!makefile vstudio12 windows/VS2012
# Source directories.
!srcdir charset/
!srcdir FySTY/
!srcdir windows/
!srcdir unix/

# Help text added to the top of each Makefile, with /D converted
# into -D as appropriate for the particular Makefile.

!begin help
#
# Extra options you can set:
#
#  - COMPAT=/DAUTO_WINSOCK (Windows only)
#      Causes PuTTY to assume that <windows.h> includes its own WinSock
#      header file, so that it won't try to include <winsock.h>.
#
#  - COMPAT=/DWINSOCK_TWO (Windows only)
#      Causes the PuTTY utilities to include <winsock2.h> instead of
#      <winsock.h>, except Plink which _needs_ WinSock 2 so it already
#      does this.
#
#  - COMPAT=/DNO_SECURITY (Windows only)
#      Disables use of <aclapi.h>, which is not available with some
#      development environments (such as very old versions of the
#      mingw/Cygwin GNU toolchain). This has the following effects:
#       - Pageant won't care about the local user ID of processes
#         accessing it; a version of Pageant built with this option
#         will therefore refuse to run under NT-series OSes on
#         security grounds (although it will run fine on Win95-series
#         OSes where there is no access control anyway).
#       - SSH connection sharing is disabled.
#       - There is no support for restriction of the process ACLs.
#
#  - COMPAT=/DNO_MULTIMON (Windows only)
#      Disables PuTTY's use of <multimon.h>, which is not available
#      with some development environments. This means that PuTTY's
#      full-screen mode (configurable to work on Alt-Enter) will
#      not behave usefully in a multi-monitor environment.
#
#  - COMPAT=/DNO_HTMLHELP (Windows only)
#      Disables PuTTY's use of <htmlhelp.h>, which is not available
#      with some development environments. The resulting binary
#      will only look for an old-style WinHelp file (.HLP/.CNT), and
#      will ignore any .CHM file.
#
#      If you don't have this header, you may be able to use the copy
#      supplied with HTML Help Workshop.
#
#  - RCFL=/DNO_MANIFESTS (Windows only)
#      Disables inclusion of XML application manifests in the PuTTY
#      binaries. This may be necessary to build for 64-bit Windows;
#      the manifests are only included to use the XP GUI style on
#      Windows XP, and the architecture tags are a lie on 64-bit.
#
#  - COMPAT=/DNO_IPV6
#      Disables PuTTY's ability to make IPv6 connections, enabling
#      it to compile under development environments which do not
#      support IPv6 in their header files.
#
#  - COMPAT=/DNO_GSSAPI
#      Disables PuTTY's ability to use GSSAPI functions for
#      authentication and key exchange.
#
#  - COMPAT=/DSTATIC_GSSAPI
#      Causes PuTTY to try to link statically against the GSSAPI
#      library instead of the default of doing it at run time.
#
#  - COMPAT=/DMSVC4 (Windows only)
#  - RCFL=/DMSVC4
#      Makes a couple of minor changes so that PuTTY compiles using
#      MSVC 4. You will also need /DNO_SECURITY and /DNO_MULTIMON.
#
#  - COMPAT=/DNO_SECUREZEROMEMORY (Windows only)
#      Disables PuTTY's use of SecureZeroMemory(), which is missing
#      from some environments' header files.
#
#  - XFLAGS=/DTELNET_DEFAULT
#      Causes PuTTY to default to the Telnet protocol (in the absence
#      of Default Settings and so on to the contrary). Normally PuTTY
#      will default to SSH.
#
#  - XFLAGS=/DDEBUG
#      Causes PuTTY to enable internal debugging.
#
#  - XFLAGS=/DMALLOC_LOG
#      Causes PuTTY to emit a file called putty_mem.log, logging every
#      memory allocation and free, so you can track memory leaks.
#
#  - XFLAGS=/DMINEFIELD (Windows only)
#      Causes PuTTY to use a custom memory allocator, similar in
#      concept to Electric Fence, in place of regular malloc(). Wastes
#      huge amounts of RAM, but should cause heap-corruption bugs to
#      show up as GPFs at the point of failure rather than appearing
#      later on as second-level damage.
#
#  - XFLAGS=/DFUZZING
#      Builds a version of PuTTY with some tweaks to make fuzz testing
#      easier: the SSH random number generator is replaced by one that
#      always returns the same thing.  Note that this makes SSH
#      completely insecure -- a FUZZING build should never be used to
#      connect to a real server.
!end

# ------------------------------------------------------------
# Additional text added verbatim to each individual Makefile.

!cflags am version
!begin am
if AUTO_GIT_COMMIT
BUILT_SOURCES = empty.h
CLEANFILES = empty.h
libversion_a_CFLAGS += -DSOURCE_COMMIT=\"`git --git-dir=$(srcdir)/.git rev-parse HEAD 2>/dev/null`\"
empty.h: $(allsources)
	echo '/* Empty file touched by automake makefile to force rebuild of version.o */' >$@
endif
!end
!begin >empty.h
/* Empty file touched by automake makefile to force rebuild of version.o */
!end

!begin vc vars
CFLAGS = $(CFLAGS) /DHAS_GSSAPI
!end

!begin clangcl vars
CFLAGS += /DHAS_GSSAPI
!end

# `make install' target for Unix.
!begin gtk
install:
	mkdir -p $(DESTDIR)$(bindir) $(DESTDIR)$(man1dir)
	$(INSTALL_PROGRAM) -m 755 pageant $(DESTDIR)$(bindir)/pageant
	$(INSTALL_PROGRAM) -m 755 plink $(DESTDIR)$(bindir)/plink
	$(INSTALL_PROGRAM) -m 755 pscp $(DESTDIR)$(bindir)/pscp
	$(INSTALL_PROGRAM) -m 755 psftp $(DESTDIR)$(bindir)/psftp
	$(INSTALL_PROGRAM) -m 755 pterm $(DESTDIR)$(bindir)/pterm
	if test -n "$(UTMP_GROUP)"; then \
	  chgrp $(UTMP_GROUP) $(DESTDIR)$(bindir)/pterm && \
	    chmod 2755 $(DESTDIR)$(bindir)/pterm; \
	elif test -n "$(UTMP_USER)"; then \
	  chown $(UTMP_USER) $(DESTDIR)$(bindir)/pterm && \
	    chmod 4755 $(DESTDIR)$(bindir)/pterm; \
	fi
	$(INSTALL_PROGRAM) -m 755 putty $(DESTDIR)$(bindir)/putty
	$(INSTALL_PROGRAM) -m 755 puttygen $(DESTDIR)$(bindir)/puttygen
	$(INSTALL_PROGRAM) -m 755 puttytel $(DESTDIR)$(bindir)/puttytel
	$(INSTALL_DATA) -m 644 ../doc/pageant.1 $(DESTDIR)$(man1dir)/pageant.1
	$(INSTALL_DATA) -m 644 ../doc/plink.1 $(DESTDIR)$(man1dir)/plink.1
	$(INSTALL_DATA) -m 644 ../doc/pscp.1 $(DESTDIR)$(man1dir)/pscp.1
	$(INSTALL_DATA) -m 644 ../doc/psftp.1 $(DESTDIR)$(man1dir)/psftp.1
	$(INSTALL_DATA) -m 644 ../doc/pterm.1 $(DESTDIR)$(man1dir)/pterm.1
	$(INSTALL_DATA) -m 644 ../doc/putty.1 $(DESTDIR)$(man1dir)/putty.1
	$(INSTALL_DATA) -m 644 ../doc/puttygen.1 $(DESTDIR)$(man1dir)/puttygen.1
	$(INSTALL_DATA) -m 644 ../doc/puttytel.1 $(DESTDIR)$(man1dir)/puttytel.1

install-strip:
	$(MAKE) install INSTALL_PROGRAM="$(INSTALL_PROGRAM) -s"
!end

# List the man pages for the automake makefile.
!begin am
if HAVE_GTK
man1_MANS = doc/plink.1 doc/pscp.1 doc/psftp.1 doc/puttygen.1 \
	    doc/pageant.1 doc/pterm.1 doc/putty.1 doc/puttytel.1
else
man1_MANS = doc/plink.1 doc/pscp.1 doc/psftp.1 doc/puttygen.1
endif
!end

# In automake, chgrp/chmod pterm after installation, if configured to.
!begin am
if HAVE_SETID_CMD
install-exec-local:
	@SETID_CMD@ $(bindir)/pterm
	chmod @SETID_MODE@ $(bindir)/pterm
endif
!end

# In automake makefile, build the OS X app bundle, if configured in
# Quartz mode.
!begin am
if HAVE_QUARTZ
noinst_SCRIPTS = unix/PuTTY.app unix/Pterm.app
unix/PuTTY.app: unix/putty.bundle puttyapp osxlaunch
	rm -rf $@ && PUTTY_GTK_PREFIX_FROM_MAKEFILE=$$(pkg-config --variable=prefix gtk+-3.0) gtk-mac-bundler $<
unix/Pterm.app: unix/pterm.bundle ptermapp osxlaunch
	rm -rf $@ && PUTTY_GTK_PREFIX_FROM_MAKEFILE=$$(pkg-config --variable=prefix gtk+-3.0) gtk-mac-bundler $<
endif
!end

# Random symbols.
!begin cygwin vars
# _WIN32_IE is required to expose identifiers that only make sense on
# systems with IE5+ installed, such as some arguments to SHGetFolderPath().
# WINVER etc perform a similar function for FlashWindowEx().
CFLAGS += -D_WIN32_IE=0x0500
CFLAGS += -DWINVER=0x0500 -D_WIN32_WINDOWS=0x0410 -D_WIN32_WINNT=0x0500
!end

# ------------------------------------------------------------
# Definitions of object groups. A group name, followed by an =,
# followed by any number of objects or other already-defined group
# names. A line beginning `+' is assumed to continue the previous
# line.

# conf.c and its dependencies.
CONF     = conf marshal

# Terminal emulator and its (platform-independent) dependencies.
TERMINAL = terminal wcwidth ldiscucs logging tree234 minibidi
         + config dialog CONF

# {{{ winfrip
CONFFRIP = winfrip_confstore winfrip_confstore_priv
FRIPLIBS = gdiplus.lib msimg32.lib shlwapi.lib
WINFRIP  = winfrip winfrip_bgimg winfrip_general winfrip_mouse winfrip_transp
	 + winfrip_urls CONFFRIP
# winfrip }}}

# GUI front end and terminal emulator (putty, puttytel).
GUITERM  = TERMINAL window windlg winctrls sizetip winprint winutils
	 + wincfg sercfg winhelp winjump sessprep WINFRIP

# Same thing on Unix.
UXTERM   = TERMINAL uxcfg sercfg uxucs uxprint timing callback miscucs
GTKTERM  = UXTERM gtkwin gtkcfg gtkdlg gtkfont gtkcols gtkmisc xkeysym
	 + x11misc gtkcomm sessprep
GTKMAIN  = gtkmain cmdline

# Non-SSH back ends (putty, puttytel, plink).
NONSSH   = telnet raw rlogin ldisc pinger

# SSH back end (putty, plink, pscp, psftp).
SSHCOMMON = sshcommon sshrand
         + sshverstring sshcrc sshdes sshmd5 sshrsa sshsha sshblowf
         + sshdh sshcrcda sshpubk sshzlib sshdss ssharcf
         + sshaes sshccp sshsh256 sshsh512 sshbn sshmac marshal nullplug
         + sshgssc pgssapi sshecc wildcard ssh1censor ssh2censor ssh2bpp
	 + ssh2transport ssh2transhk ssh2connection portfwd x11fwd
         + ssh1connection ssh1bpp
SSH      = SSHCOMMON ssh ssh2bpp-bare
         + ssh1login ssh2userauth
         + pinger
         + sshshare aqsync agentf
         + mainchan ssh2kex-client ssh2connection-client ssh1connection-client
WINSSH   = SSH winnoise wincapi winpgntc wingss winshare winnps winnpc
         + winhsock errsock
UXSSH    = SSH uxnoise uxagentc uxgss uxshare

# SFTP implementation (pscp, psftp).
SFTP     = sftp sftpcommon logging cmdline

# Miscellaneous objects appearing in all the utilities, or all the
# network ones, or the Unix or Windows subsets of those in turn.
MISC     = misc marshal memory
MISCNETCOMMON = timing callback MISC version tree234 CONF
MISCNET  = MISCNETCOMMON be_misc settings proxy
WINMISC  = MISCNET winstore winnet winhandl cmdline windefs winmisc winproxy
<<<<<<< HEAD
         + wintime winhsock errsock winsecur winucs miscucs CONFFRIP
UXMISC   = MISCNET uxstore uxsel uxnet uxpeer uxmisc uxproxy time
=======
         + wintime winhsock errsock winsecur winucs miscucs
UXMISCCOMMON = MISCNETCOMMON uxstore uxsel uxnet uxpeer uxmisc time
         + uxfdsock errsock
UXMISC   = MISCNET UXMISCCOMMON uxproxy

# SSH server.
SSHSERVER = SSHCOMMON sshserver settings be_none logging ssh2kex-server
         + ssh2userauth-server sshrsag sshprime ssh2connection-server
         + sesschan sftpcommon sftpserver proxy cproxy ssh1login-server
         + ssh1connection-server scpserver
>>>>>>> 3322d4c0

# import.c and dependencies, for PuTTYgen-like utilities that have to
# load foreign key files.
IMPORT   = import sshbcrypt sshblowf marshal

# Character set library, for use in pterm.
CHARSET  = sbcsdat slookup sbcs utf8 toucs fromucs xenc mimeenc macenc localenc

# Standard libraries.
LIBS     = advapi32.lib user32.lib gdi32.lib comdlg32.lib
         + shell32.lib imm32.lib ole32.lib

# Network backend sets. This also brings in the relevant attachment
# to proxy.c depending on whether we're crypto-avoidant or not.
BE_ALL   = be_all cproxy
BE_NOSSH = be_nossh nocproxy
BE_SSH   = be_ssh cproxy
BE_NONE  = be_none nocproxy
# More backend sets, with the additional Windows serial-port module.
W_BE_ALL = be_all_s winser cproxy
W_BE_NOSSH = be_nos_s winser nocproxy
# And with the Unix serial-port module.
U_BE_ALL = be_all_s uxser cproxy
U_BE_NOSSH = be_nos_s uxser nocproxy

# ------------------------------------------------------------
# Definitions of actual programs. The program name, followed by a
# colon, followed by a list of objects. Also in the list may be the
# keywords [G] for Windows GUI app, [C] for Console app, [X] for
# X/GTK Unix app, [U] for command-line Unix app.

putty    : [G] GUITERM NONSSH WINSSH W_BE_ALL WINMISC winx11 putty.res LIBS FRIPLIBS
puttytel : [G] GUITERM NONSSH W_BE_NOSSH WINMISC puttytel.res nogss LIBS FRIPLIBS
plink    : [C] winplink wincons NONSSH WINSSH W_BE_ALL logging WINMISC
         + winx11 plink.res winnojmp sessprep noterm LIBS
pscp     : [C] pscp winsftp wincons WINSSH BE_SSH SFTP wildcard WINMISC
         + pscp.res winnojmp LIBS
psftp    : [C] psftp winsftp wincons WINSSH BE_SSH SFTP wildcard WINMISC
         + psftp.res winnojmp LIBS

pageant  : [G] winpgnt pageant sshrsa sshpubk sshdes sshbn sshmd5 version
	 + tree234 MISC sshaes sshsha winsecur winpgntc aqsync sshdss sshsh256
	 + sshsh512 winutils sshecc winmisc winhelp conf pageant.res LIBS

puttygen : [G] winpgen sshrsag sshdssg sshprime sshdes sshbn sshmd5 version
         + sshrand winnoise sshsha winstore MISC winctrls sshrsa sshdss winmisc
         + sshpubk sshaes sshsh256 sshsh512 IMPORT winutils puttygen.res
         + tree234 notiming winhelp winnojmp CONF LIBS wintime sshecc
         + sshecdsag winsecur CONFFRIP

pterm    : [X] GTKTERM uxmisc misc ldisc settings uxpty uxsel BE_NONE uxstore
         + uxsignal CHARSET cmdline uxpterm version time xpmpterm xpmptcfg
	 + nogss memory GTKMAIN
putty    : [X] GTKTERM uxmisc misc ldisc settings uxsel U_BE_ALL uxstore
         + uxsignal CHARSET uxputty NONSSH UXSSH UXMISC ux_x11 xpmputty
         + xpmpucfg memory GTKMAIN
puttytel : [X] GTKTERM uxmisc misc ldisc settings uxsel U_BE_NOSSH
	 + uxstore uxsignal CHARSET uxputty NONSSH UXMISC xpmputty xpmpucfg
	 + nogss memory GTKMAIN

plink    : [U] uxplink uxcons NONSSH UXSSH U_BE_ALL logging UXMISC uxsignal
         + ux_x11 noterm uxnogtk sessprep cmdline

PUTTYGEN_UNIX = sshrsag sshdssg sshprime sshdes sshbn sshmd5 version
         + sshrand uxnoise sshsha MISC sshrsa sshdss uxcons uxstore uxmisc
         + sshpubk sshaes sshsh256 sshsh512 IMPORT puttygen.res time tree234
         + uxgen notiming CONF sshecc sshecdsag uxnogtk
puttygen : [U] cmdgen PUTTYGEN_UNIX
cgtest   : [UT] cgtest PUTTYGEN_UNIX

pscp     : [U] pscp uxsftp uxcons UXSSH BE_SSH SFTP wildcard UXMISC uxnogtk
psftp    : [U] psftp uxsftp uxcons UXSSH BE_SSH SFTP wildcard UXMISC uxnogtk

pageant  : [X] uxpgnt uxagentc aqsync pageant sshrsa sshpubk sshdes sshbn
	 + sshmd5 version tree234 misc sshaes sshsha sshdss sshsh256 sshsh512
	 + sshecc CONF uxsignal nocproxy nogss be_none x11fwd ux_x11 uxcons
         + gtkask gtkmisc nullplug logging UXMISC uxagentsock memory

ptermapp : [XT] GTKTERM uxmisc misc ldisc settings uxpty uxsel BE_NONE uxstore
         + uxsignal CHARSET uxpterm version time xpmpterm xpmptcfg
         + nogss gtkapp nocmdline memory
puttyapp : [XT] GTKTERM uxmisc misc ldisc settings uxsel U_BE_ALL uxstore
         + uxsignal CHARSET uxputty NONSSH UXSSH UXMISC ux_x11 xpmputty
         + xpmpucfg gtkapp nocmdline memory
osxlaunch : [UT] osxlaunch

fuzzterm : [UT] UXTERM CHARSET misc version uxmisc uxucs fuzzterm time settings
	 + uxstore be_none uxnogtk memory
testbn   : [UT] testbn sshbn MISC version CONF tree234 uxmisc uxnogtk
testbn   : [C] testbn sshbn MISC version CONF tree234 winmisc LIBS
testzlib : [UT] testzlib sshzlib memory

uppity   : [UT] uxserver SSHSERVER UXMISC uxsignal uxnoise uxgss uxnogtk
         + uxpty uxsftpserver ux_x11 uxagentsock

# ----------------------------------------------------------------------
# On Windows, provide a means of removing local test binaries that we
# aren't going to actually ship. (I prefer this to not building them
# in the first place, so that we find out about build breakage early.)
!begin vc
cleantestprogs:
	-del $(BUILDDIR)testbn.exe
!end
!begin clangcl
cleantestprogs:
	-rm -f $(BUILDDIR)testbn.exe
!end<|MERGE_RESOLUTION|>--- conflicted
+++ resolved
@@ -283,11 +283,7 @@
 MISCNETCOMMON = timing callback MISC version tree234 CONF
 MISCNET  = MISCNETCOMMON be_misc settings proxy
 WINMISC  = MISCNET winstore winnet winhandl cmdline windefs winmisc winproxy
-<<<<<<< HEAD
          + wintime winhsock errsock winsecur winucs miscucs CONFFRIP
-UXMISC   = MISCNET uxstore uxsel uxnet uxpeer uxmisc uxproxy time
-=======
-         + wintime winhsock errsock winsecur winucs miscucs
 UXMISCCOMMON = MISCNETCOMMON uxstore uxsel uxnet uxpeer uxmisc time
          + uxfdsock errsock
 UXMISC   = MISCNET UXMISCCOMMON uxproxy
@@ -297,7 +293,6 @@
          + ssh2userauth-server sshrsag sshprime ssh2connection-server
          + sesschan sftpcommon sftpserver proxy cproxy ssh1login-server
          + ssh1connection-server scpserver
->>>>>>> 3322d4c0
 
 # import.c and dependencies, for PuTTYgen-like utilities that have to
 # load foreign key files.
