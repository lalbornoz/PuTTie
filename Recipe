# -*- makefile -*-
# 
# This file describes which PuTTY programs are made up from which
# object and resource files. It is processed into the various
# Makefiles by means of a Perl script. Makefile changes should
# really be made by editing this file and/or the Perl script, not
# by editing the actual Makefiles.

# ------------------------------------------------------------
# Top-level configuration.

# Overall project name.
!name putty
# Locations and types of output Makefiles.
!makefile clangcl windows/Makefile.clangcl
!makefile vc windows/Makefile.vc
!makefile vcproj windows/MSVC
!makefile cygwin windows/Makefile.mgw
!makefile lcc windows/Makefile.lcc
!makefile gtk unix/Makefile.gtk
!makefile unix unix/Makefile.ux
!makefile am Makefile.am
!makefile devcppproj windows/DEVCPP
!makefile vstudio10 windows/VS2010
!makefile vstudio12 windows/VS2012
# Source directories.
!srcdir charset/
!srcdir FySTY/
!srcdir windows/
!srcdir unix/

# Help text added to the top of each Makefile, with /D converted
# into -D as appropriate for the particular Makefile.

!begin help
#
# Extra options you can set:
#
#  - COMPAT=/DAUTO_WINSOCK (Windows only)
#      Causes PuTTY to assume that <windows.h> includes its own WinSock
#      header file, so that it won't try to include <winsock.h>.
#
#  - COMPAT=/DWINSOCK_TWO (Windows only)
#      Causes the PuTTY utilities to include <winsock2.h> instead of
#      <winsock.h>, except Plink which _needs_ WinSock 2 so it already
#      does this.
#
#  - COMPAT=/DNO_SECURITY (Windows only)
#      Disables use of <aclapi.h>, which is not available with some
#      development environments (such as very old versions of the
#      mingw/Cygwin GNU toolchain). This has the following effects:
#       - Pageant won't care about the local user ID of processes
#         accessing it; a version of Pageant built with this option
#         will therefore refuse to run under NT-series OSes on
#         security grounds (although it will run fine on Win95-series
#         OSes where there is no access control anyway).
#       - SSH connection sharing is disabled.
#       - There is no support for restriction of the process ACLs.
#
#  - COMPAT=/DNO_MULTIMON (Windows only)
#      Disables PuTTY's use of <multimon.h>, which is not available
#      with some development environments. This means that PuTTY's
#      full-screen mode (configurable to work on Alt-Enter) will
#      not behave usefully in a multi-monitor environment.
#
#  - COMPAT=/DNO_HTMLHELP (Windows only)
#      Disables PuTTY's use of <htmlhelp.h>, which is not available
#      with some development environments.
#
#      If you don't have this header, you may be able to use the copy
#      supplied with HTML Help Workshop.
#
#  - RCFL=/DNO_MANIFESTS (Windows only)
#      Disables inclusion of XML application manifests in the PuTTY
#      binaries. This may be necessary to build for 64-bit Windows;
#      the manifests are only included to use the XP GUI style on
#      Windows XP, and the architecture tags are a lie on 64-bit.
#
#  - COMPAT=/DNO_IPV6
#      Disables PuTTY's ability to make IPv6 connections, enabling
#      it to compile under development environments which do not
#      support IPv6 in their header files.
#
#  - COMPAT=/DNO_GSSAPI
#      Disables PuTTY's ability to use GSSAPI functions for
#      authentication and key exchange.
#
#  - COMPAT=/DSTATIC_GSSAPI
#      Causes PuTTY to try to link statically against the GSSAPI
#      library instead of the default of doing it at run time.
#
#  - COMPAT=/DMSVC4 (Windows only)
#  - RCFL=/DMSVC4
#      Makes a couple of minor changes so that PuTTY compiles using
#      MSVC 4. You will also need /DNO_SECURITY and /DNO_MULTIMON.
#
#  - COMPAT=/DNO_SECUREZEROMEMORY (Windows only)
#      Disables PuTTY's use of SecureZeroMemory(), which is missing
#      from some environments' header files.
#
#  - XFLAGS=/DTELNET_DEFAULT
#      Causes PuTTY to default to the Telnet protocol (in the absence
#      of Default Settings and so on to the contrary). Normally PuTTY
#      will default to SSH.
#
#  - XFLAGS=/DDEBUG
#      Causes PuTTY to enable internal debugging.
#
#  - XFLAGS=/DMALLOC_LOG
#      Causes PuTTY to emit a file called putty_mem.log, logging every
#      memory allocation and free, so you can track memory leaks.
#
#  - XFLAGS=/DMINEFIELD (Windows only)
#      Causes PuTTY to use a custom memory allocator, similar in
#      concept to Electric Fence, in place of regular malloc(). Wastes
#      huge amounts of RAM, but should cause heap-corruption bugs to
#      show up as GPFs at the point of failure rather than appearing
#      later on as second-level damage.
#
#  - XFLAGS=/DFUZZING
#      Builds a version of PuTTY with some tweaks to make fuzz testing
#      easier: the SSH random number generator is replaced by one that
#      always returns the same thing.  Note that this makes SSH
#      completely insecure -- a FUZZING build should never be used to
#      connect to a real server.
!end

# ------------------------------------------------------------
# Additional text added verbatim to each individual Makefile.

!cflags am version
!begin am
if AUTO_GIT_COMMIT
BUILT_SOURCES = empty.h
CLEANFILES = empty.h
libversion_a_CFLAGS += -DSOURCE_COMMIT=\"`git --git-dir=$(srcdir)/.git rev-parse HEAD 2>/dev/null`\"
empty.h: $(allsources)
	echo '/* Empty file touched by automake makefile to force rebuild of version.o */' >$@
endif

# Run the cryptsuite tests as part of 'make check'. Override
# PUTTY_TESTCRYPT so that cryptsuite will take the testcrypt binary
# from the build directory instead of the source directory, in case
# this is an out-of-tree build.
check-local: testcrypt
	PUTTY_TESTCRYPT=./testcrypt $(srcdir)/test/cryptsuite.py

!end
!begin >empty.h
/* Empty file touched by automake makefile to force rebuild of version.o */
!end

!begin vc vars
CFLAGS = $(CFLAGS) /DHAS_GSSAPI
!end

!begin clangcl vars
CFLAGS += /DHAS_GSSAPI
!end

# `make install' target for Unix.
!begin gtk
install:
	mkdir -p $(DESTDIR)$(bindir) $(DESTDIR)$(man1dir)
	$(INSTALL_PROGRAM) -m 755 pageant $(DESTDIR)$(bindir)/pageant
	$(INSTALL_PROGRAM) -m 755 plink $(DESTDIR)$(bindir)/plink
	$(INSTALL_PROGRAM) -m 755 pscp $(DESTDIR)$(bindir)/pscp
	$(INSTALL_PROGRAM) -m 755 psftp $(DESTDIR)$(bindir)/psftp
	$(INSTALL_PROGRAM) -m 755 pterm $(DESTDIR)$(bindir)/pterm
	if test -n "$(UTMP_GROUP)"; then \
	  chgrp $(UTMP_GROUP) $(DESTDIR)$(bindir)/pterm && \
	    chmod 2755 $(DESTDIR)$(bindir)/pterm; \
	elif test -n "$(UTMP_USER)"; then \
	  chown $(UTMP_USER) $(DESTDIR)$(bindir)/pterm && \
	    chmod 4755 $(DESTDIR)$(bindir)/pterm; \
	fi
	$(INSTALL_PROGRAM) -m 755 putty $(DESTDIR)$(bindir)/putty
	$(INSTALL_PROGRAM) -m 755 puttygen $(DESTDIR)$(bindir)/puttygen
	$(INSTALL_PROGRAM) -m 755 puttytel $(DESTDIR)$(bindir)/puttytel
	$(INSTALL_DATA) -m 644 ../doc/pageant.1 $(DESTDIR)$(man1dir)/pageant.1
	$(INSTALL_DATA) -m 644 ../doc/plink.1 $(DESTDIR)$(man1dir)/plink.1
	$(INSTALL_DATA) -m 644 ../doc/pscp.1 $(DESTDIR)$(man1dir)/pscp.1
	$(INSTALL_DATA) -m 644 ../doc/psftp.1 $(DESTDIR)$(man1dir)/psftp.1
	$(INSTALL_DATA) -m 644 ../doc/pterm.1 $(DESTDIR)$(man1dir)/pterm.1
	$(INSTALL_DATA) -m 644 ../doc/putty.1 $(DESTDIR)$(man1dir)/putty.1
	$(INSTALL_DATA) -m 644 ../doc/puttygen.1 $(DESTDIR)$(man1dir)/puttygen.1
	$(INSTALL_DATA) -m 644 ../doc/puttytel.1 $(DESTDIR)$(man1dir)/puttytel.1

install-strip:
	$(MAKE) install INSTALL_PROGRAM="$(INSTALL_PROGRAM) -s"
!end

# List the man pages for the automake makefile.
!begin am
if HAVE_GTK
man1_MANS = doc/plink.1 doc/pscp.1 doc/psftp.1 doc/puttygen.1 \
	    doc/pageant.1 doc/pterm.1 doc/putty.1 doc/puttytel.1
else
man1_MANS = doc/plink.1 doc/pscp.1 doc/psftp.1 doc/puttygen.1
endif
!end

# In automake, chgrp/chmod pterm after installation, if configured to.
!begin am
if HAVE_SETID_CMD
install-exec-local:
	@SETID_CMD@ $(bindir)/pterm
	chmod @SETID_MODE@ $(bindir)/pterm
endif
!end

# In automake makefile, build the OS X app bundle, if configured in
# Quartz mode.
!begin am
if HAVE_QUARTZ
noinst_SCRIPTS = unix/PuTTY.app unix/Pterm.app
unix/PuTTY.app: unix/putty.bundle puttyapp osxlaunch
	rm -rf $@ && PUTTY_GTK_PREFIX_FROM_MAKEFILE=$$(pkg-config --variable=prefix gtk+-3.0) gtk-mac-bundler $<
unix/Pterm.app: unix/pterm.bundle ptermapp osxlaunch
	rm -rf $@ && PUTTY_GTK_PREFIX_FROM_MAKEFILE=$$(pkg-config --variable=prefix gtk+-3.0) gtk-mac-bundler $<
endif
!end

# Random symbols.
!begin cygwin vars
# _WIN32_IE is required to expose identifiers that only make sense on
# systems with IE5+ installed, such as some arguments to SHGetFolderPath().
# WINVER etc perform a similar function for FlashWindowEx().
CFLAGS += -D_WIN32_IE=0x0500
CFLAGS += -DWINVER=0x0500 -D_WIN32_WINDOWS=0x0410 -D_WIN32_WINNT=0x0500
!end

# ------------------------------------------------------------
# Definitions of object groups. A group name, followed by an =,
# followed by any number of objects or other already-defined group
# names. A line beginning `+' is assumed to continue the previous
# line.

# conf.c and its dependencies.
CONF     = conf marshal

# Terminal emulator and its (platform-independent) dependencies.
TERMINAL = terminal stripctrl wcwidth ldiscucs logging tree234 minibidi
         + config dialog CONF

# {{{ winfrip
CONFFRIP = winfrip_confstore winfrip_confstore_priv
FRIPLIBS = gdiplus.lib msimg32.lib shlwapi.lib
WINFRIP  = winfrip winfrip_bgimg winfrip_general winfrip_mouse winfrip_transp
	 + winfrip_urls CONFFRIP
# winfrip }}}

# GUI front end and terminal emulator (putty, puttytel).
GUITERM  = TERMINAL window windlg winctrls sizetip winprint winutils
	 + wincfg sercfg winhelp winjump sessprep WINFRIP

# Same thing on Unix.
UXTERM   = TERMINAL uxcfg sercfg uxucs uxprint timing callback miscucs
GTKTERM  = UXTERM gtkwin gtkcfg gtkdlg gtkfont gtkcols gtkmisc xkeysym
	 + x11misc gtkcomm sessprep
GTKMAIN  = gtkmain cmdline

# Non-SSH back ends (putty, puttytel, plink).
NONSSH   = telnet raw rlogin ldisc pinger

# SSH back end (putty, plink, pscp, psftp).
ARITH    = mpint ecc
SSHCRYPTO = ARITH sshmd5 sshsha sshsh256 sshsh512
	 + sshrsa sshdss sshecc
         + sshdes sshblowf sshaes sshccp ssharcf
         + sshdh sshcrc sshcrcda sshauxcrypt
         + sshhmac
SSHCOMMON = sshcommon sshprng sshrand SSHCRYPTO
         + sshverstring
         + sshpubk sshzlib
         + sshmac marshal nullplug
         + sshgssc pgssapi wildcard ssh1censor ssh2censor ssh2bpp
	 + ssh2transport ssh2transhk ssh2connection portfwd x11fwd
         + ssh1connection ssh1bpp
SSH      = SSHCOMMON ssh ssh2bpp-bare
         + ssh1login ssh2userauth
         + pinger
         + sshshare aqsync agentf
         + mainchan ssh2kex-client ssh2connection-client ssh1connection-client
WINSSH   = SSH winnoise wincapi winpgntc wingss winshare winnps winnpc
         + winhsock errsock
UXSSH    = SSH uxnoise uxagentc uxgss uxshare

# SFTP implementation (pscp, psftp).
SFTP     = sftp sftpcommon logging cmdline

# Miscellaneous objects appearing in all the utilities, or all the
# network ones, or the Unix or Windows subsets of those in turn.
MISC     = misc utils marshal memory stripctrl wcwidth
MISCNETCOMMON = timing callback MISC version tree234 CONF
MISCNET  = MISCNETCOMMON be_misc settings proxy
WINMISC  = MISCNET winstore winnet winhandl cmdline windefs winmisc winproxy
<<<<<<< HEAD
         + wintime winhsock errsock winsecur winucs miscucs CONFFRIP
UXMISCCOMMON = MISCNETCOMMON uxstore uxsel uxnet uxpeer uxmisc time
=======
         + wintime winhsock errsock winsecur winucs miscucs winmiscs
UXMISCCOMMON = MISCNETCOMMON uxstore uxsel uxpoll uxnet uxpeer uxmisc time
>>>>>>> c78f59fd
         + uxfdsock errsock
UXMISC   = MISCNET UXMISCCOMMON uxproxy uxutils

# SSH server.
SSHSERVER = SSHCOMMON sshserver settings be_none logging ssh2kex-server
         + ssh2userauth-server sshrsag sshprime ssh2connection-server
         + sesschan sftpcommon sftpserver proxy cproxy ssh1login-server
         + ssh1connection-server scpserver

# import.c and dependencies, for PuTTYgen-like utilities that have to
# load foreign key files.
IMPORT   = import sshbcrypt sshblowf marshal

# Character set library, for use in pterm.
CHARSET  = sbcsdat slookup sbcs utf8 toucs fromucs xenc mimeenc macenc localenc

# Standard libraries.
LIBS     = advapi32.lib user32.lib gdi32.lib comdlg32.lib
         + shell32.lib imm32.lib ole32.lib

# Network backend sets. This also brings in the relevant attachment
# to proxy.c depending on whether we're crypto-avoidant or not.
BE_ALL   = be_all cproxy
BE_NOSSH = be_nossh nocproxy
BE_SSH   = be_ssh cproxy
BE_NONE  = be_none nocproxy
# More backend sets, with the additional Windows serial-port module.
W_BE_ALL = be_all_s winser cproxy
W_BE_NOSSH = be_nos_s winser nocproxy
# And with the Unix serial-port module.
U_BE_ALL = be_all_s uxser cproxy
U_BE_NOSSH = be_nos_s uxser nocproxy

# ------------------------------------------------------------
# Definitions of actual programs. The program name, followed by a
# colon, followed by a list of objects. Also in the list may be the
# keywords [G] for Windows GUI app, [C] for Console app, [X] for
# X/GTK Unix app, [U] for command-line Unix app.

putty    : [G] GUITERM NONSSH WINSSH W_BE_ALL WINMISC winx11 putty.res LIBS FRIPLIBS
puttytel : [G] GUITERM NONSSH W_BE_NOSSH WINMISC puttytel.res nogss LIBS FRIPLIBS
plink    : [C] winplink wincons NONSSH WINSSH W_BE_ALL logging WINMISC
         + winx11 plink.res winnojmp sessprep noterm winnohlp LIBS
pscp     : [C] pscp winsftp wincons WINSSH BE_SSH SFTP wildcard WINMISC
         + pscp.res winnojmp winnohlp LIBS
psftp    : [C] psftp winsftp wincons WINSSH BE_SSH SFTP wildcard WINMISC
         + psftp.res winnojmp winnohlp LIBS

pageant  : [G] winpgnt pageant sshrsa sshpubk sshdes ARITH sshmd5 version
	 + tree234 MISC sshaes sshsha winsecur winpgntc aqsync sshdss sshsh256
	 + sshsh512 winutils sshecc winmisc winmiscs winhelp conf pageant.res
	 + sshauxcrypt sshhmac LIBS

puttygen : [G] winpgen sshrsag sshdssg sshprime sshdes ARITH sshmd5 version
         + sshrand winnoise sshsha winstore MISC winctrls sshrsa sshdss winmisc
         + sshpubk sshaes sshsh256 sshsh512 IMPORT winutils puttygen.res
<<<<<<< HEAD
         + tree234 notiming winhelp winnojmp CONF LIBS wintime sshecc
         + sshecdsag winsecur CONFFRIP
=======
         + tree234 notiming winhelp winnojmp CONF LIBS wintime sshecc sshprng
         + sshecdsag sshauxcrypt sshhmac winsecur winmiscs
>>>>>>> c78f59fd

pterm    : [X] GTKTERM uxmisc misc ldisc settings uxpty uxsel BE_NONE uxstore
         + uxsignal CHARSET cmdline uxpterm version time xpmpterm xpmptcfg
	 + nogss utils memory GTKMAIN
putty    : [X] GTKTERM uxmisc misc ldisc settings uxsel U_BE_ALL uxstore
         + uxsignal CHARSET uxputty NONSSH UXSSH UXMISC ux_x11 xpmputty
         + xpmpucfg utils memory GTKMAIN
puttytel : [X] GTKTERM uxmisc misc ldisc settings uxsel U_BE_NOSSH
	 + uxstore uxsignal CHARSET uxputty NONSSH UXMISC xpmputty xpmpucfg
	 + nogss utils memory GTKMAIN

plink    : [U] uxplink uxcons NONSSH UXSSH U_BE_ALL logging UXMISC uxsignal
         + ux_x11 noterm uxnogtk sessprep cmdline

PUTTYGEN_UNIX = sshrsag sshdssg sshprime sshdes ARITH sshmd5 version sshprng
         + sshrand uxnoise sshsha MISC sshrsa sshdss uxcons uxstore uxmisc
         + sshpubk sshaes sshsh256 sshsh512 IMPORT puttygen.res time tree234
         + uxgen notiming CONF sshecc sshecdsag uxnogtk sshauxcrypt sshhmac
         + uxpoll
puttygen : [U] cmdgen PUTTYGEN_UNIX
cgtest   : [UT] cgtest PUTTYGEN_UNIX

pscp     : [U] pscp uxsftp uxcons UXSSH BE_SSH SFTP wildcard UXMISC uxnogtk
psftp    : [U] psftp uxsftp uxcons UXSSH BE_SSH SFTP wildcard UXMISC uxnogtk

pageant  : [X] uxpgnt uxagentc aqsync pageant sshrsa sshpubk sshdes ARITH
	 + sshmd5 version tree234 misc sshaes sshsha sshdss sshsh256 sshsh512
	 + sshecc CONF uxsignal nocproxy nogss be_none x11fwd ux_x11 uxcons
         + gtkask gtkmisc nullplug logging UXMISC uxagentsock utils memory
	 + sshauxcrypt sshhmac

ptermapp : [XT] GTKTERM uxmisc misc ldisc settings uxpty uxsel BE_NONE uxstore
         + uxsignal CHARSET uxpterm version time xpmpterm xpmptcfg
         + nogss gtkapp nocmdline utils memory
puttyapp : [XT] GTKTERM uxmisc misc ldisc settings uxsel U_BE_ALL uxstore
         + uxsignal CHARSET uxputty NONSSH UXSSH UXMISC ux_x11 xpmputty
         + xpmpucfg gtkapp nocmdline utils memory
osxlaunch : [UT] osxlaunch

fuzzterm : [UT] UXTERM CHARSET MISC version uxmisc uxucs fuzzterm time settings
	 + uxstore be_none uxnogtk memory
testcrypt : [UT] testcrypt SSHCRYPTO sshprng sshprime marshal utils
          + memory tree234 uxutils
testcrypt : [C] testcrypt SSHCRYPTO sshprng sshprime marshal utils
          + memory tree234 winmiscs
testsc    : [UT] testsc SSHCRYPTO marshal utils memory tree234 wildcard
          + sshmac uxutils
testzlib : [UT] testzlib sshzlib utils marshal memory

uppity   : [UT] uxserver SSHSERVER UXMISC uxsignal uxnoise uxgss uxnogtk
         + uxpty uxsftpserver ux_x11 uxagentsock

# ----------------------------------------------------------------------
# On Windows, provide a means of removing local test binaries that we
# aren't going to actually ship. (I prefer this to not building them
# in the first place, so that we find out about build breakage early.)
!begin vc
cleantestprogs:
	-del $(BUILDDIR)testcrypt.exe
!end
!begin clangcl
cleantestprogs:
	-rm -f $(BUILDDIR)testcrypt.exe
!end<|MERGE_RESOLUTION|>--- conflicted
+++ resolved
@@ -295,13 +295,8 @@
 MISCNETCOMMON = timing callback MISC version tree234 CONF
 MISCNET  = MISCNETCOMMON be_misc settings proxy
 WINMISC  = MISCNET winstore winnet winhandl cmdline windefs winmisc winproxy
-<<<<<<< HEAD
-         + wintime winhsock errsock winsecur winucs miscucs CONFFRIP
-UXMISCCOMMON = MISCNETCOMMON uxstore uxsel uxnet uxpeer uxmisc time
-=======
-         + wintime winhsock errsock winsecur winucs miscucs winmiscs
+         + wintime winhsock errsock winsecur winucs miscucs winmiscs CONFFRIP
 UXMISCCOMMON = MISCNETCOMMON uxstore uxsel uxpoll uxnet uxpeer uxmisc time
->>>>>>> c78f59fd
          + uxfdsock errsock
 UXMISC   = MISCNET UXMISCCOMMON uxproxy uxutils
 
@@ -358,13 +353,8 @@
 puttygen : [G] winpgen sshrsag sshdssg sshprime sshdes ARITH sshmd5 version
          + sshrand winnoise sshsha winstore MISC winctrls sshrsa sshdss winmisc
          + sshpubk sshaes sshsh256 sshsh512 IMPORT winutils puttygen.res
-<<<<<<< HEAD
-         + tree234 notiming winhelp winnojmp CONF LIBS wintime sshecc
-         + sshecdsag winsecur CONFFRIP
-=======
          + tree234 notiming winhelp winnojmp CONF LIBS wintime sshecc sshprng
-         + sshecdsag sshauxcrypt sshhmac winsecur winmiscs
->>>>>>> c78f59fd
+         + sshecdsag sshauxcrypt sshhmac winsecur winmiscs CONFFRIP
 
 pterm    : [X] GTKTERM uxmisc misc ldisc settings uxpty uxsel BE_NONE uxstore
          + uxsignal CHARSET cmdline uxpterm version time xpmpterm xpmptcfg
