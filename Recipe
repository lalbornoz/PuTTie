--- conflicted
+++ resolved
@@ -252,11 +252,7 @@
 
 # GUI front end and terminal emulator (putty, puttytel).
 GUITERM  = TERMINAL window windlg winctrls sizetip winprint winutils
-<<<<<<< HEAD
-	 + wincfg sercfg winhelp winjump sessprep WINFRIP
-=======
-	 + wincfg sercfg winhelp winjump sessprep winselgui
->>>>>>> c6a9bf86
+	 + wincfg sercfg winhelp winjump sessprep winselgui WINFRIP
 
 # Same thing on Unix.
 UXTERM   = TERMINAL uxcfg sercfg uxucs uxprint timing callback miscucs
@@ -362,11 +358,7 @@
          + sshrand winnoise sshsha winstore MISC winctrls sshrsa sshdss winmisc
          + sshpubk sshaes sshsh256 sshsh512 IMPORT winutils puttygen.res
          + tree234 notiming winhelp winnojmp CONF LIBS wintime sshecc sshprng
-<<<<<<< HEAD
-         + sshecdsag sshauxcrypt sshhmac winsecur winmiscs CONFFRIP
-=======
-         + sshauxcrypt sshhmac winsecur winmiscs
->>>>>>> c6a9bf86
+         + sshauxcrypt sshhmac winsecur winmiscs CONFFRIP
 
 pterm    : [X] GTKTERM uxmisc misc ldisc settings uxpty uxsel BE_NONE uxstore
          + uxsignal CHARSET cmdline uxpterm version time xpmpterm xpmptcfg
