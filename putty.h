#ifndef PUTTY_PUTTY_H
#define PUTTY_PUTTY_H

#include <stddef.h>                    /* for wchar_t */
#include <limits.h>                    /* for INT_MAX */

#include "defs.h"
#include "platform.h"
#include "network.h"
#include "misc.h"
#include "marshal.h"

/* {{{ winfrip */
#include "PuTTie/winfrip_putty_putty.h"
/* winfrip }}} */

/*
 * We express various time intervals in unsigned long minutes, but may need to
 * clip some values so that the resulting number of ticks does not overflow an
 * integer value.
 */
#define MAX_TICK_MINS   (INT_MAX / (60 * TICKSPERSEC))

/*
 * Fingerprints of the current and previous PGP master keys, to
 * establish a trust path between an executable and other files.
 */
#define PGP_MASTER_KEY_YEAR "2023"
#define PGP_MASTER_KEY_DETAILS "RSA, 4096-bit"
#define PGP_MASTER_KEY_FP                                  \
    "28D4 7C46 55E7 65A6 D827  AC66 B15D 9EFC 216B 06A1"
#define PGP_PREV_MASTER_KEY_YEAR "2021"
#define PGP_PREV_MASTER_KEY_DETAILS "RSA, 3072-bit"
#define PGP_PREV_MASTER_KEY_FP                                  \
    "A872 D42F 1660 890F 0E05  223E DD43 55EA AC11 19DE"

/*
 * Definitions of three separate indexing schemes for colour palette
 * entries.
 *
 * Why three? Because history, sorry.
 *
 * Two of the colour indexings are used in escape sequences. The
 * Linux-console style OSC P sequences for setting the palette use an
 * indexing in which the eight standard ANSI SGR colours come first,
 * then their bold versions, and then six extra colours for default
 * fg/bg and the terminal cursor. And the xterm OSC 4 sequences for
 * querying the palette use a related indexing in which the six extra
 * colours are pushed up to indices 256 and onwards, with the previous
 * 16 being the first part of the xterm 256-colour space, and 240
 * additional terminal-accessible colours inserted in the middle.
 *
 * The third indexing is the order that the colours appear in the
 * PuTTY configuration panel, and also the order in which they're
 * described in the saved session files. This order specifies the same
 * set of colours as the OSC P encoding, but in a different order,
 * with the default fg/bg colours (which users are most likely to want
 * to reconfigure) at the start, and the ANSI SGR colours coming
 * later.
 *
 * So all three indices really are needed, because all three appear in
 * protocols or file formats outside the PuTTY binary. (Changing the
 * saved-session encoding would have a backwards-compatibility impact;
 * also, if we ever do, it would be better to replace the numeric
 * indices with descriptive keywords.)
 *
 * Since the OSC 4 encoding contains the full set of colours used in
 * the terminal display, that's the encoding used by front ends to
 * store any actual data associated with their palette entries. So the
 * TermWin palette_set and palette_get_overrides methods use that
 * encoding, and so does the bitwise encoding of attribute words used
 * in terminal redraw operations.
 *
 * The Conf encoding, of course, is used by config.c and settings.c.
 *
 * The aim is that those two sections of the code should never need to
 * come directly into contact, and the only module that should have to
 * deal directly with the mapping between these colour encodings - or
 * to deal _at all_ with the intermediate OSC P encoding - is
 * terminal.c itself.
 */

#define CONF_NCOLOURS 22               /* 16 + 6 special ones */
#define OSCP_NCOLOURS 22               /* same as CONF, but different order */
#define OSC4_NCOLOURS 262              /* 256 + the same 6 special ones */

/* The list macro for the conf colours also gives the textual names
 * used in the GUI configurer */
#define CONF_COLOUR_LIST(X)                     \
    X(fg, "Default Foreground")                 \
    X(fg_bold, "Default Bold Foreground")       \
    X(bg, "Default Background")                 \
    X(bg_bold, "Default Bold Background")       \
    X(cursor_fg, "Cursor Text")                 \
    X(cursor_bg, "Cursor Colour")               \
    X(black, "ANSI Black")                      \
    X(black_bold, "ANSI Black Bold")            \
    X(red, "ANSI Red")                          \
    X(red_bold, "ANSI Red Bold")                \
    X(green, "ANSI Green")                      \
    X(green_bold, "ANSI Green Bold")            \
    X(yellow, "ANSI Yellow")                    \
    X(yellow_bold, "ANSI Yellow Bold")          \
    X(blue, "ANSI Blue")                        \
    X(blue_bold, "ANSI Blue Bold")              \
    X(magenta, "ANSI Magenta")                  \
    X(magenta_bold, "ANSI Magenta Bold")        \
    X(cyan, "ANSI Cyan")                        \
    X(cyan_bold, "ANSI Cyan Bold")              \
    X(white, "ANSI White")                      \
    X(white_bold, "ANSI White Bold")            \
    /* end of list */

#define OSCP_COLOUR_LIST(X)                     \
    X(black)                                    \
    X(red)                                      \
    X(green)                                    \
    X(yellow)                                   \
    X(blue)                                     \
    X(magenta)                                  \
    X(cyan)                                     \
    X(white)                                    \
    X(black_bold)                               \
    X(red_bold)                                 \
    X(green_bold)                               \
    X(yellow_bold)                              \
    X(blue_bold)                                \
    X(magenta_bold)                             \
    X(cyan_bold)                                \
    X(white_bold)                               \
    /*
     * In the OSC 4 indexing, this is where the extra 240 colours go.
     * They consist of:
     *
     *  - 216 colours forming a 6x6x6 cube, with R the most
     *    significant colour and G the least. In other words, these
     *    occupy the space of indices 16 <= i < 232, with each
     *    individual colour found as i = 16 + 36*r + 6*g + b, for all
     *    0 <= r,g,b <= 5.
     *
     *  - The remaining indices, 232 <= i < 256, consist of a uniform
     *    series of grey shades running between black and white (but
     *    not including either, since actual black and white are
     *    already provided in the previous colour cube).
     *
     * After that, we have the remaining 6 special colours:
     */                                         \
    X(fg)                                       \
    X(fg_bold)                                  \
    X(bg)                                       \
    X(bg_bold)                                  \
    X(cursor_fg)                                \
    X(cursor_bg)                                \
    /* end of list */

/* Enumerations of the colour lists. These are available everywhere in
 * the code. The OSC P encoding shouldn't be used outside terminal.c,
 * but the easiest way to define the OSC 4 enum is to have the OSC P
 * one available to compute with. */
enum {
    #define ENUM_DECL(id,name) CONF_COLOUR_##id,
    CONF_COLOUR_LIST(ENUM_DECL)
    #undef ENUM_DECL
};
enum {
    #define ENUM_DECL(id) OSCP_COLOUR_##id,
    OSCP_COLOUR_LIST(ENUM_DECL)
    #undef ENUM_DECL
};
enum {
    #define ENUM_DECL(id) OSC4_COLOUR_##id = \
        OSCP_COLOUR_##id + (OSCP_COLOUR_##id >= 16 ? 240 : 0),
    OSCP_COLOUR_LIST(ENUM_DECL)
    #undef ENUM_DECL
};

/* Mapping tables defined in terminal.c */
extern const int colour_indices_conf_to_oscp[CONF_NCOLOURS];
extern const int colour_indices_conf_to_osc4[CONF_NCOLOURS];
extern const int colour_indices_oscp_to_osc4[OSCP_NCOLOURS];

/* Three attribute types:
 * The ATTRs (normal attributes) are stored with the characters in
 * the main display arrays
 *
 * The TATTRs (temporary attributes) are generated on the fly, they
 * can overlap with characters but not with normal attributes.
 *
 * The LATTRs (line attributes) are an entirely disjoint space of
 * flags.
 *
 * The DATTRs (display attributes) are internal to terminal.c (but
 * defined here because their values have to match the others
 * here); they reuse the TATTR_* space but are always masked off
 * before sending to the front end.
 *
 * ATTR_INVALID is an illegal colour combination.
 */

#define TATTR_ACTCURS       0x40000000UL      /* active cursor (block) */
#define TATTR_PASCURS       0x20000000UL      /* passive cursor (box) */
#define TATTR_RIGHTCURS     0x10000000UL      /* cursor-on-RHS */
#define TATTR_COMBINING     0x80000000UL      /* combining characters */

#define DATTR_STARTRUN      0x80000000UL   /* start of redraw run */

#define TDATTR_MASK         0xF0000000UL
#define TATTR_MASK (TDATTR_MASK)
#define DATTR_MASK (TDATTR_MASK)

#define LATTR_NORM   0x00000000UL
#define LATTR_WIDE   0x00000001UL
#define LATTR_TOP    0x00000002UL
#define LATTR_BOT    0x00000003UL
#define LATTR_MODE   0x00000003UL
#define LATTR_WRAPPED 0x00000010UL     /* this line wraps to next */
#define LATTR_WRAPPED2 0x00000020UL    /* with WRAPPED: CJK wide character
                                          wrapped to next line, so last
                                          single-width cell is empty */

#define ATTR_INVALID 0x03FFFFU

/* Use the DC00 page for direct to font. */
#define CSET_OEMCP   0x0000DC00UL      /* OEM Codepage DTF */
#define CSET_ACP     0x0000DD00UL      /* Ansi Codepage DTF */

/* These are internal use overlapping with the UTF-16 surrogates */
#define CSET_ASCII   0x0000D800UL      /* normal ASCII charset ESC ( B */
#define CSET_LINEDRW 0x0000D900UL      /* line drawing charset ESC ( 0 */
#define CSET_SCOACS  0x0000DA00UL      /* SCO Alternate charset */
#define CSET_GBCHR   0x0000DB00UL      /* UK variant   charset ESC ( A */
#define CSET_MASK    0xFFFFFF00UL      /* Character set mask */

#define DIRECT_CHAR(c) ((c&0xFFFFFC00)==0xD800)
#define DIRECT_FONT(c) ((c&0xFFFFFE00)==0xDC00)

#define UCSERR       (CSET_LINEDRW|'a') /* UCS Format error character. */
/*
 * UCSWIDE is a special value used in the terminal data to signify
 * the character cell containing the right-hand half of a CJK wide
 * character. We use 0xDFFF because it's part of the surrogate
 * range and hence won't be used for anything else (it's impossible
 * to input it via UTF-8 because our UTF-8 decoder correctly
 * rejects surrogates).
 */
#define UCSWIDE      0xDFFF

#define ATTR_NARROW  0x0800000U
#define ATTR_WIDE    0x0400000U
#define ATTR_BOLD    0x0040000U
#define ATTR_UNDER   0x0080000U
#define ATTR_REVERSE 0x0100000U
#define ATTR_BLINK   0x0200000U
#define ATTR_FGMASK  0x00001FFU /* stores a colour in OSC 4 indexing */
#define ATTR_BGMASK  0x003FE00U /* stores a colour in OSC 4 indexing */
#define ATTR_COLOURS 0x003FFFFU
#define ATTR_DIM     0x1000000U
#define ATTR_STRIKE  0x2000000U
#define ATTR_FGSHIFT 0
#define ATTR_BGSHIFT 9

#define ATTR_DEFFG   (OSC4_COLOUR_fg << ATTR_FGSHIFT)
#define ATTR_DEFBG   (OSC4_COLOUR_bg << ATTR_BGSHIFT)
#define ATTR_DEFAULT (ATTR_DEFFG | ATTR_DEFBG)

struct sesslist {
    int nsessions;
    const char **sessions;
    char *buffer;                      /* so memory can be freed later */
};

struct unicode_data {
    bool dbcs_screenfont;
    int font_codepage;
    int line_codepage;
    wchar_t unitab_scoacs[256];
    wchar_t unitab_line[256];
    wchar_t unitab_font[256];
    wchar_t unitab_xterm[256];
    wchar_t unitab_oemcp[256];
    unsigned char unitab_ctrl[256];
};

#define LGXF_OVR  1                    /* existing logfile overwrite */
#define LGXF_APN  0                    /* existing logfile append */
#define LGXF_ASK -1                    /* existing logfile ask */
#define LGTYP_NONE  0                  /* logmode: no logging */
#define LGTYP_ASCII 1                  /* logmode: pure ascii */
#define LGTYP_DEBUG 2                  /* logmode: all chars of traffic */
#define LGTYP_PACKETS 3                /* logmode: SSH data packets */
#define LGTYP_SSHRAW 4                 /* logmode: SSH raw data */

/* Platform-generic function to set up a struct unicode_data. This is
 * only likely to be useful to test programs; real clients will want
 * to use the more flexible per-platform setup functions. */
void init_ucs_generic(Conf *conf, struct unicode_data *ucsdata);

/*
 * Enumeration of 'special commands' that can be sent during a
 * session, separately from the byte stream of ordinary session data.
 */
typedef enum {
    /* The list of enum constants is defined in a separate header so
     * they can be reused in other contexts */
    #define SPECIAL(x) SS_ ## x,
    #include "specials.h"
    #undef SPECIAL
} SessionSpecialCode;

/*
 * The structure type returned from backend_get_specials.
 */
struct SessionSpecial {
    const char *name;
    SessionSpecialCode code;
    int arg;
};

/* Needed by both ssh/channel.h and ssh/ppl.h */
typedef void (*add_special_fn_t)(
    void *ctx, const char *text, SessionSpecialCode code, int arg);

typedef enum {
    MBT_NOTHING,
    MBT_LEFT, MBT_MIDDLE, MBT_RIGHT,   /* `raw' button designations */
    MBT_SELECT, MBT_EXTEND, MBT_PASTE, /* `cooked' button designations */
    MBT_WHEEL_UP, MBT_WHEEL_DOWN,      /* vertical mouse wheel */
    MBT_WHEEL_LEFT, MBT_WHEEL_RIGHT    /* horizontal mouse wheel */
} Mouse_Button;

typedef enum {
    MA_NOTHING, MA_CLICK, MA_2CLK, MA_3CLK, MA_DRAG, MA_RELEASE, MA_MOVE
} Mouse_Action;

/* Keyboard modifiers -- keys the user is actually holding down */

#define PKM_SHIFT       0x01
#define PKM_CONTROL     0x02
#define PKM_META        0x04
#define PKM_ALT         0x08

/* Keyboard flags that aren't really modifiers */
#define PKF_CAPSLOCK    0x10
#define PKF_NUMLOCK     0x20
#define PKF_REPEAT      0x40

/* Stand-alone keysyms for function keys */

typedef enum {
    PK_NULL,            /* No symbol for this key */
    /* Main keypad keys */
    PK_ESCAPE, PK_TAB, PK_BACKSPACE, PK_RETURN, PK_COMPOSE,
    /* Editing keys */
    PK_HOME, PK_INSERT, PK_DELETE, PK_END, PK_PAGEUP, PK_PAGEDOWN,
    /* Cursor keys */
    PK_UP, PK_DOWN, PK_RIGHT, PK_LEFT, PK_REST,
    /* Numeric keypad */                        /* Real one looks like: */
    PK_PF1, PK_PF2, PK_PF3, PK_PF4,             /* PF1 PF2 PF3 PF4 */
    PK_KPCOMMA, PK_KPMINUS, PK_KPDECIMAL,       /*  7   8   9   -  */
    PK_KP0, PK_KP1, PK_KP2, PK_KP3, PK_KP4,     /*  4   5   6   ,  */
    PK_KP5, PK_KP6, PK_KP7, PK_KP8, PK_KP9,     /*  1   2   3  en- */
    PK_KPBIGPLUS, PK_KPENTER,                   /*    0     .  ter */
    /* Top row */
    PK_F1,  PK_F2,  PK_F3,  PK_F4,  PK_F5,
    PK_F6,  PK_F7,  PK_F8,  PK_F9,  PK_F10,
    PK_F11, PK_F12, PK_F13, PK_F14, PK_F15,
    PK_F16, PK_F17, PK_F18, PK_F19, PK_F20,
    PK_PAUSE
} Key_Sym;

#define PK_ISEDITING(k) ((k) >= PK_HOME && (k) <= PK_PAGEDOWN)
#define PK_ISCURSOR(k)  ((k) >= PK_UP && (k) <= PK_REST)
#define PK_ISKEYPAD(k)  ((k) >= PK_PF1 && (k) <= PK_KPENTER)
#define PK_ISFKEY(k)    ((k) >= PK_F1 && (k) <= PK_F20)

enum {
    VT_XWINDOWS, VT_OEMANSI, VT_OEMONLY, VT_POORMAN, VT_UNICODE
};

enum {
    /*
     * SSH-2 key exchange algorithms
     */
    KEX_WARN,
    KEX_DHGROUP1,
    KEX_DHGROUP14,
    KEX_DHGROUP15,
    KEX_DHGROUP16,
    KEX_DHGROUP17,
    KEX_DHGROUP18,
    KEX_DHGEX,
    KEX_RSA,
    KEX_ECDH,
    KEX_NTRU_HYBRID,
    KEX_MAX
};

enum {
    /*
     * SSH-2 host key algorithms
     */
    HK_WARN,
    HK_RSA,
    HK_DSA,
    HK_ECDSA,
    HK_ED25519,
    HK_ED448,
    HK_MAX
};

enum {
    /*
     * SSH ciphers (both SSH-1 and SSH-2)
     */
    CIPHER_WARN,                       /* pseudo 'cipher' */
    CIPHER_3DES,
    CIPHER_BLOWFISH,
    CIPHER_AES,                        /* (SSH-2 only) */
    CIPHER_DES,
    CIPHER_ARCFOUR,
    CIPHER_CHACHA20,
    CIPHER_AESGCM,
    CIPHER_MAX                         /* no. ciphers (inc warn) */
};

enum TriState {
    /*
     * Several different bits of the PuTTY configuration seem to be
     * three-way settings whose values are `always yes', `always
     * no', and `decide by some more complex automated means'. This
     * is true of line discipline options (local echo and line
     * editing), proxy DNS, proxy terminal logging, Close On Exit, and
     * SSH server bug workarounds. Accordingly I supply a single enum
     * here to deal with them all.
     */
    FORCE_ON, FORCE_OFF, AUTO
};

enum {
    /*
     * Proxy types.
     */
    PROXY_NONE, PROXY_SOCKS4, PROXY_SOCKS5,
    PROXY_HTTP, PROXY_TELNET, PROXY_CMD, PROXY_SSH_TCPIP,
    PROXY_SSH_EXEC, PROXY_SSH_SUBSYSTEM,
    PROXY_FUZZ
};

enum {
    /*
     * Line discipline options which the backend might try to control.
     */
    LD_EDIT,                           /* local line editing */
    LD_ECHO,                           /* local echo */
    LD_N_OPTIONS
};

enum {
    /* Actions on remote window title query */
    TITLE_NONE, TITLE_EMPTY, TITLE_REAL
};

enum {
    /* SUPDUP character set options */
    SUPDUP_CHARSET_ASCII, SUPDUP_CHARSET_ITS, SUPDUP_CHARSET_WAITS
};

enum {
    /* Protocol back ends. (CONF_protocol) */
    PROT_RAW, PROT_TELNET, PROT_RLOGIN, PROT_SSH, PROT_SSHCONN,
    /* PROT_SERIAL is supported on a subset of platforms, but it doesn't
     * hurt to define it globally. */
    PROT_SERIAL,
    /* PROT_SUPDUP is the historical RFC 734 protocol. */
    PROT_SUPDUP,
    PROTOCOL_LIMIT, /* upper bound on number of protocols */
};

enum {
    /* Bell settings (CONF_beep) */
    BELL_DISABLED, BELL_DEFAULT, BELL_VISUAL, BELL_WAVEFILE, BELL_PCSPEAKER
};

enum {
    /* Taskbar flashing indication on bell (CONF_beep_ind) */
    B_IND_DISABLED, B_IND_FLASH, B_IND_STEADY
};

enum {
    /* Resize actions (CONF_resize_action) */
    RESIZE_TERM, RESIZE_DISABLED, RESIZE_FONT, RESIZE_EITHER
};

enum {
    /* Mouse-button assignments */
    MOUSE_COMPROMISE, /* xterm-ish but with paste on RB in case no MB exists */
    MOUSE_XTERM, /* xterm-style: MB pastes, RB extends selection */
    MOUSE_WINDOWS /* Windows-style: RB brings up menu. MB still extends. */
};

enum {
    /* Function key types (CONF_funky_type) */
    FUNKY_TILDE,
    FUNKY_LINUX,
    FUNKY_XTERM,
    FUNKY_VT400,
    FUNKY_VT100P,
    FUNKY_SCO,
    FUNKY_XTERM_216
};

enum {
    /* Shifted arrow key types (CONF_sharrow_type) */
    SHARROW_APPLICATION,  /* Ctrl flips between ESC O A and ESC [ A */
    SHARROW_BITMAP        /* ESC [ 1 ; n A, where n = 1 + bitmap of CAS */
};

enum {
    FQ_DEFAULT, FQ_ANTIALIASED, FQ_NONANTIALIASED, FQ_CLEARTYPE
};

enum {
    CURSOR_BLOCK, CURSOR_UNDERLINE, CURSOR_VERTICAL_LINE
};

enum {
    /* these are really bit flags */
    BOLD_STYLE_FONT = 1,
    BOLD_STYLE_COLOUR = 2,
};

enum {
    SER_PAR_NONE, SER_PAR_ODD, SER_PAR_EVEN, SER_PAR_MARK, SER_PAR_SPACE
};

enum {
    SER_FLOW_NONE, SER_FLOW_XONXOFF, SER_FLOW_RTSCTS, SER_FLOW_DSRDTR
};

/*
 * Tables of string <-> enum value mappings used in settings.c.
 * Defined here so that backends can export their GSS library tables
 * to the cross-platform settings code.
 */
struct keyvalwhere {
    /*
     * Two fields which define a string and enum value to be
     * equivalent to each other.
     */
    const char *s;
    int v;

    /*
     * The next pair of fields are used by gprefs() in settings.c to
     * arrange that when it reads a list of strings representing a
     * preference list and translates it into the corresponding list
     * of integers, strings not appearing in the list are entered in a
     * configurable position rather than uniformly at the end.
     */

    /*
     * 'vrel' indicates which other value in the list to place this
     * element relative to. It should be a value that has occurred in
     * a 'v' field of some other element of the array, or -1 to
     * indicate that we simply place relative to one or other end of
     * the list.
     *
     * gprefs will try to process the elements in an order which makes
     * this field work (i.e. so that the element referenced has been
     * added before processing this one).
     */
    int vrel;

    /*
     * 'where' indicates whether to place the new value before or
     * after the one referred to by vrel. -1 means before; +1 means
     * after.
     *
     * When vrel is -1, this also implicitly indicates which end of
     * the array to use. So vrel=-1, where=-1 means to place _before_
     * some end of the list (hence, at the last element); vrel=-1,
     * where=+1 means to place _after_ an end (hence, at the first).
     */
    int where;
};

#ifndef NO_GSSAPI
extern const int ngsslibs;
extern const char *const gsslibnames[]; /* for displaying in configuration */
extern const struct keyvalwhere gsslibkeywords[]; /* for settings.c */
#endif

extern const char *const ttymodes[];

enum {
    /*
     * Network address types. Used for specifying choice of IPv4/v6
     * in config; also used in proxy.c to indicate whether a given
     * host name has already been resolved or will be resolved at
     * the proxy end.
     */
    ADDRTYPE_UNSPEC,
    ADDRTYPE_IPV4,
    ADDRTYPE_IPV6,
    ADDRTYPE_LOCAL,    /* e.g. Unix domain socket, or Windows named pipe */
    ADDRTYPE_NAME      /* SockAddr storing an unresolved host name */
};

/* Backend flags */
#define BACKEND_RESIZE_FORBIDDEN    0x01   /* Backend does not allow
                                              resizing terminal */
#define BACKEND_NEEDS_TERMINAL      0x02   /* Backend must have terminal */
#define BACKEND_SUPPORTS_NC_HOST    0x04   /* Backend can honour
                                              CONF_ssh_nc_host */
#define BACKEND_NOTIFIES_SESSION_START 0x08 /* Backend will call
                                               seat_notify_session_started */

/* In (no)sshproxy.c */
extern const bool ssh_proxy_supported;

/*
 * This structure type wraps a Seat pointer, in a way that has no
 * purpose except to be a different type.
 *
 * The Seat wrapper functions that present interactive prompts all
 * expect one of these in place of their ordinary Seat pointer. You
 * get one by calling interactor_announce (defined below), which will
 * print a message (if not already done) identifying the Interactor
 * that originated the prompt.
 *
 * This arranges that the C type system itself will check that no call
 * to any of those Seat methods has omitted the mandatory call to
 * interactor_announce beforehand.
 */
struct InteractionReadySeat {
    Seat *seat;
};

/*
 * The Interactor trait is implemented by anything that is capable of
 * presenting interactive prompts or questions to the user during
 * network connection setup. Every Backend that ever needs to do this
 * is an Interactor, but also, while a Backend is making its initial
 * network connection, it may go via network proxy code which is also
 * an Interactor and can ask questions of its own.
 */
struct Interactor {
    const InteractorVtable *vt;

    /* The parent Interactor that we are a proxy for, if any. */
    Interactor *parent;

    /*
     * If we're the top-level Interactor (parent==NULL), then this
     * field records the last Interactor that actually did anything
     * interactive, so that we know when to announce a changeover
     * between levels of proxying.
     *
     * If parent != NULL, this field is not used.
     */
    Interactor *last_to_talk;
};

struct InteractorVtable {
    /*
     * Returns a user-facing description of the nature of the network
     * connection being made. Used in interactive proxy authentication
     * to announce which connection attempt is now in control of the
     * Seat.
     *
     * The idea is not just to be written in natural language, but to
     * connect with the user's idea of _why_ they think some
     * connection is being made. For example, instead of saying 'TCP
     * connection to 123.45.67.89 port 22', you might say 'SSH
     * connection to [logical host name for SSH host key purposes]'.
     *
     * The returned string must be freed by the caller.
     */
    char *(*description)(Interactor *itr);

    /*
     * Returns the LogPolicy associated with this Interactor. (A
     * Backend can derive this from its logging context; a proxy
     * Interactor inherits it from the Interactor for the parent
     * network connection.)
     */
    LogPolicy *(*logpolicy)(Interactor *itr);

    /*
     * Gets and sets the Seat that this Interactor talks to. When a
     * Seat is borrowed and replaced with a TempSeat, this will be the
     * mechanism by which that replacement happens.
     */
    Seat *(*get_seat)(Interactor *itr);
    void (*set_seat)(Interactor *itr, Seat *seat);
};

static inline char *interactor_description(Interactor *itr)
{ return itr->vt->description(itr); }
static inline LogPolicy *interactor_logpolicy(Interactor *itr)
{ return itr->vt->logpolicy(itr); }
static inline Seat *interactor_get_seat(Interactor *itr)
{ return itr->vt->get_seat(itr); }
static inline void interactor_set_seat(Interactor *itr, Seat *seat)
{ itr->vt->set_seat(itr, seat); }

static inline void interactor_set_child(Interactor *parent, Interactor *child)
{ child->parent = parent; }
Seat *interactor_borrow_seat(Interactor *itr);
void interactor_return_seat(Interactor *itr);
InteractionReadySeat interactor_announce(Interactor *itr);

/* Interactors that are Backends will find this helper function useful
 * in constructing their description strings */
char *default_description(const BackendVtable *backvt,
                          const char *host, int port);

/*
 * The Backend trait is the top-level one that governs each of the
 * user-facing main modes that PuTTY can use to talk to some
 * destination: SSH, Telnet, serial port, pty, etc.
 */

struct Backend {
    const BackendVtable *vt;

    /* Many Backends are also Interactors. If this one is, a pointer
     * to its Interactor trait lives here. */
    Interactor *interactor;
};
struct BackendVtable {
    char *(*init) (const BackendVtable *vt, Seat *seat,
                   Backend **backend_out, LogContext *logctx, Conf *conf,
                   const char *host, int port, char **realhost,
                   bool nodelay, bool keepalive);

    void (*free) (Backend *be);
    /* Pass in a replacement configuration. */
    void (*reconfig) (Backend *be, Conf *conf);
    void (*send) (Backend *be, const char *buf, size_t len);
    /* sendbuffer() returns the current amount of buffered data */
    size_t (*sendbuffer) (Backend *be);
    void (*size) (Backend *be, int width, int height);
    void (*special) (Backend *be, SessionSpecialCode code, int arg);
    const SessionSpecial *(*get_specials) (Backend *be);
    bool (*connected) (Backend *be);
    int (*exitcode) (Backend *be);
    /* If back->sendok() returns false, the backend doesn't currently
     * want input data, so the frontend should avoid acquiring any if
     * possible (passing back-pressure on to its sender).
     *
     * Policy rule: no backend shall return true from sendok() while
     * its network connection attempt is still ongoing. This ensures
     * that if making the network connection involves a proxy type
     * which wants to interact with the user via the terminal, the
     * proxy implementation and the backend itself won't fight over
     * who gets the terminal input. */
    bool (*sendok) (Backend *be);
    bool (*ldisc_option_state) (Backend *be, int);
    void (*provide_ldisc) (Backend *be, Ldisc *ldisc);
    /* Tells the back end that the front end  buffer is clearing. */
    void (*unthrottle) (Backend *be, size_t bufsize);
    int (*cfg_info) (Backend *be);

    /* Only implemented in the SSH protocol: check whether a
     * connection-sharing upstream exists for a given configuration. */
    bool (*test_for_upstream)(const char *host, int port, Conf *conf);
    /* Special-purpose function to return additional information to put
     * in a "are you sure you want to close this session" dialog;
     * return NULL if no such info, otherwise caller must free.
     * Only implemented in the SSH protocol, to warn about downstream
     * connections that would be lost if this one were terminated. */
    char *(*close_warn_text)(Backend *be);

    /* 'id' is a machine-readable name for the backend, used in
     * saved-session storage. 'displayname_tc' and 'displayname_lc'
     * are human-readable names, one in title-case for config boxes,
     * and one in lower-case for use in mid-sentence. */
    const char *id, *displayname_tc, *displayname_lc;

    int protocol;
    int default_port;
    unsigned flags;

    /* Only relevant for the serial protocol: bit masks of which
     * parity and flow control settings are supported. */
    unsigned serial_parity_mask, serial_flow_mask;
};

static inline char *backend_init(
    const BackendVtable *vt, Seat *seat, Backend **out, LogContext *logctx,
    Conf *conf, const char *host, int port, char **rhost, bool nd, bool ka)
{ return vt->init(vt, seat, out, logctx, conf, host, port, rhost, nd, ka); }
static inline void backend_free(Backend *be)
{ be->vt->free(be); }
static inline void backend_reconfig(Backend *be, Conf *conf)
{ be->vt->reconfig(be, conf); }
static inline void backend_send(Backend *be, const char *buf, size_t len)
{ be->vt->send(be, buf, len); }
static inline size_t backend_sendbuffer(Backend *be)
{ return be->vt->sendbuffer(be); }
static inline void backend_size(Backend *be, int width, int height)
{ be->vt->size(be, width, height); }
static inline void backend_special(
    Backend *be, SessionSpecialCode code, int arg)
{ be->vt->special(be, code, arg); }
static inline const SessionSpecial *backend_get_specials(Backend *be)
{ return be->vt->get_specials(be); }
static inline bool backend_connected(Backend *be)
{ return be->vt->connected(be); }
static inline int backend_exitcode(Backend *be)
{ return be->vt->exitcode(be); }
static inline bool backend_sendok(Backend *be)
{ return be->vt->sendok(be); }
static inline bool backend_ldisc_option_state(Backend *be, int state)
{ return be->vt->ldisc_option_state(be, state); }
static inline void backend_provide_ldisc(Backend *be, Ldisc *ldisc)
{ be->vt->provide_ldisc(be, ldisc); }
static inline void backend_unthrottle(Backend *be, size_t bufsize)
{ be->vt->unthrottle(be, bufsize); }
static inline int backend_cfg_info(Backend *be)
{ return be->vt->cfg_info(be); }

extern const struct BackendVtable *const backends[];
/*
 * In programs with a config UI, only the first few members of
 * backends[] will be displayed at the top-level; the others will be
 * relegated to a drop-down.
 */
extern const size_t n_ui_backends;

/*
 * Suggested default protocol provided by the backend link module.
 * The application is free to ignore this.
 */
extern const int be_default_protocol;

/*
 * Name of this particular application, for use in the config box
 * and other pieces of text.
 */
extern const char *const appname;

/*
 * Used by callback.c; declared up here so that prompts_t can use it
 */
typedef void (*toplevel_callback_fn_t)(void *ctx);

/* Enum of result types in SeatPromptResult below */
typedef enum SeatPromptResultKind {
    /* Answer not yet available at all; either try again later or wait
     * for a callback (depending on the request's API) */
    SPRK_INCOMPLETE,

    /* We're abandoning the connection because the user interactively
     * told us to. (Hence, no need to present an error message
     * telling the user we're doing that: they already know.) */
    SPRK_USER_ABORT,

    /* We're abandoning the connection for some other reason (e.g. we
     * were unable to present the prompt at all, or a batch-mode
     * configuration told us to give the answer no). This may
     * ultimately have stemmed from some user configuration, but they
     * didn't _tell us right now_ to abandon this connection, so we
     * still need to inform them that we've done so. */
    SPRK_SW_ABORT,

    /* We're proceeding with the connection and have all requested
     * information (if any) */
    SPRK_OK
} SeatPromptResultKind;

/* Small struct to present the results of interactive requests from
 * backend to Seat (see below) */
struct SeatPromptResult {
    SeatPromptResultKind kind;

    /*
     * In the case of SPRK_SW_ABORT, the frontend provides an error
     * message to present to the user. But dynamically allocating it
     * up front would mean having to make sure it got freed at any
     * call site where one of these structs is received (and freed
     * _once_ no matter how many times the struct is copied). So
     * instead we provide a function that will generate the error
     * message into a BinarySink.
     */
    void (*errfn)(SeatPromptResult, BinarySink *);

    /*
     * And some fields the error function can use to construct the
     * message (holding, e.g. an OS error code).
     */
    const char *errdata_lit; /* statically allocated, e.g. a string literal */
    unsigned errdata_u;
};

/* Helper function to construct the simple versions of these
 * structures inline */
static inline SeatPromptResult make_spr_simple(SeatPromptResultKind kind)
{
    SeatPromptResult spr;
    spr.kind = kind;
    spr.errdata_lit = NULL;
    return spr;
}

/* Most common constructor function for SPRK_SW_ABORT errors */
SeatPromptResult make_spr_sw_abort_static(const char *);

/* Convenience macros wrapping those constructors in turn */
#define SPR_INCOMPLETE make_spr_simple(SPRK_INCOMPLETE)
#define SPR_USER_ABORT make_spr_simple(SPRK_USER_ABORT)
#define SPR_SW_ABORT(lit) make_spr_sw_abort_static(lit)
#define SPR_OK make_spr_simple(SPRK_OK)

/* Query function that folds both kinds of abort together */
static inline bool spr_is_abort(SeatPromptResult spr)
{
    return spr.kind == SPRK_USER_ABORT || spr.kind == SPRK_SW_ABORT;
}

/* Function to return a dynamically allocated copy of the error message */
char *spr_get_error_message(SeatPromptResult spr);

/*
 * Mechanism for getting text strings such as usernames and passwords
 * from the front-end.
 * The fields are mostly modelled after SSH's keyboard-interactive auth.
 * FIXME We should probably mandate a character set/encoding (probably UTF-8).
 *
 * Since many of the pieces of text involved may be chosen by the server,
 * the caller must take care to ensure that the server can't spoof locally-
 * generated prompts such as key passphrase prompts. Some ground rules:
 *  - If the front-end needs to truncate a string, it should lop off the
 *    end.
 *  - The front-end should filter out any dangerous characters and
 *    generally not trust the strings. (But \n is required to behave
 *    vaguely sensibly, at least in `instruction', and ideally in
 *    `prompt[]' too.)
 */
typedef struct {
    char *prompt;
    bool echo;
    strbuf *result;
} prompt_t;
typedef struct prompts_t prompts_t;
struct prompts_t {
    /*
     * Indicates whether the information entered is to be used locally
     * (for instance a key passphrase prompt), or is destined for the wire.
     * This is a hint only; the front-end is at liberty not to use this
     * information (so the caller should ensure that the supplied text is
     * sufficient).
     */
    bool to_server;

    /*
     * Indicates whether the prompts originated _at_ the server, so
     * that the front end can display some kind of trust sigil that
     * distinguishes (say) a legit private-key passphrase prompt from
     * a fake one sent by a malicious server.
     */
    bool from_server;

    char *name;         /* Short description, perhaps for dialog box title */
    bool name_reqd;     /* Display of `name' required or optional? */
    char *instruction;  /* Long description, maybe with embedded newlines */
    bool instr_reqd;    /* Display of `instruction' required or optional? */
    size_t n_prompts;   /* May be zero (in which case display the foregoing,
                         * if any, and return success) */
    size_t prompts_size; /* allocated storage capacity for prompts[] */
    prompt_t **prompts;
    void *data;         /* slot for housekeeping data, managed by
                         * seat_get_userpass_input(); initially NULL */
    SeatPromptResult spr; /* some implementations need to cache one of these */

    /*
     * Set this flag to indicate that the caller has encoded the
     * prompts in UTF-8, and expects the responses to be UTF-8 too.
     *
     * Ideally this flag would be unnecessary because it would always
     * be true, but for legacy reasons, we have to switch over a bit
     * at a time from the old behaviour, and may never manage to get
     * rid of it completely.
     */
    bool utf8;

    /*
     * Callback you can fill in to be notified when all the prompts'
     * responses are available. After you receive this notification, a
     * further call to the get_userpass_input function will return the
     * final state of the prompts system, which is guaranteed not to
     * be negative for 'still ongoing'.
     */
    toplevel_callback_fn_t callback;
    void *callback_ctx;

    /*
     * When this prompts_t is known to an Ldisc, we might need to
     * break the connection if things get freed in an emergency. So
     * this is a pointer to the Ldisc's pointer to us.
     */
    prompts_t **ldisc_ptr_to_us;
};
prompts_t *new_prompts(void);
void add_prompt(prompts_t *p, char *promptstr, bool echo);
void prompt_set_result(prompt_t *pr, const char *newstr);
char *prompt_get_result(prompt_t *pr);
const char *prompt_get_result_ref(prompt_t *pr);
void free_prompts(prompts_t *p);

/*
 * Data type definitions for true-colour terminal display.
 * 'optionalrgb' describes a single RGB colour, which overrides the
 * other colour settings if 'enabled' is nonzero, and is ignored
 * otherwise. 'truecolour' contains a pair of those for foreground and
 * background.
 */
typedef struct optionalrgb {
    bool enabled;
    unsigned char r, g, b;
} optionalrgb;
extern const optionalrgb optionalrgb_none;
typedef struct truecolour {
    optionalrgb fg, bg;
} truecolour;
#define optionalrgb_equal(r1,r2) (                              \
        (r1).enabled==(r2).enabled &&                           \
        (r1).r==(r2).r && (r1).g==(r2).g && (r1).b==(r2).b)
#define truecolour_equal(c1,c2) (               \
        optionalrgb_equal((c1).fg, (c2).fg) &&  \
        optionalrgb_equal((c1).bg, (c2).bg))

/*
 * Enumeration of clipboards. We provide some standard ones cross-
 * platform, and then permit each platform to extend this enumeration
 * further by defining PLATFORM_CLIPBOARDS in its own header file.
 *
 * CLIP_NULL is a non-clipboard, writes to which are ignored and reads
 * from which return no data.
 *
 * CLIP_LOCAL refers to a buffer within terminal.c, which
 * unconditionally saves the last data selected in the terminal. In
 * configurations where a system clipboard is not written
 * automatically on selection but instead by an explicit UI action,
 * this is where the code responding to that action can find the data
 * to write to the clipboard in question.
 */
#define CROSS_PLATFORM_CLIPBOARDS(X)                    \
    X(CLIP_NULL, "null clipboard")                      \
    X(CLIP_LOCAL, "last text selected in terminal")     \
    /* end of list */

#define ALL_CLIPBOARDS(X)                       \
    CROSS_PLATFORM_CLIPBOARDS(X)                \
    PLATFORM_CLIPBOARDS(X)                      \
    /* end of list */

#define CLIP_ID(id,name) id,
enum { ALL_CLIPBOARDS(CLIP_ID) N_CLIPBOARDS };
#undef CLIP_ID

/* Hint from backend to frontend about time-consuming operations, used
 * by seat_set_busy_status. Initial state is assumed to be
 * BUSY_NOT. */
typedef enum BusyStatus {
    BUSY_NOT,       /* Not busy, all user interaction OK */
    BUSY_WAITING,   /* Waiting for something; local event loops still
                       running so some local interaction (e.g. menus)
                       OK, but network stuff is suspended */
    BUSY_CPU        /* Locally busy (e.g. crypto); user interaction
                     * suspended */
} BusyStatus;

typedef enum SeatInteractionContext {
    SIC_BANNER, SIC_KI_PROMPTS
} SeatInteractionContext;

typedef enum SeatOutputType {
    SEAT_OUTPUT_STDOUT, SEAT_OUTPUT_STDERR
} SeatOutputType;

typedef enum SeatDialogTextType {
    SDT_PARA, SDT_DISPLAY, SDT_SCARY_HEADING,
    SDT_TITLE, SDT_PROMPT, SDT_BATCH_ABORT,
    SDT_MORE_INFO_KEY, SDT_MORE_INFO_VALUE_SHORT, SDT_MORE_INFO_VALUE_BLOB
} SeatDialogTextType;
struct SeatDialogTextItem {
    SeatDialogTextType type;
    char *text;
};
struct SeatDialogText {
    size_t nitems, itemsize;
    SeatDialogTextItem *items;
};
SeatDialogText *seat_dialog_text_new(void);
void seat_dialog_text_free(SeatDialogText *sdt);
PRINTF_LIKE(3, 4) void seat_dialog_text_append(
    SeatDialogText *sdt, SeatDialogTextType type, const char *fmt, ...);

/*
 * Data type 'Seat', which is an API intended to contain essentially
 * everything that a back end might need to talk to its client for:
 * session output, password prompts, SSH warnings about host keys and
 * weak cryptography, notifications of events like the remote process
 * exiting or the GUI specials menu needing an update.
 */
struct Seat {
    const struct SeatVtable *vt;
};
struct SeatVtable {
    /*
     * Provide output from the remote session. 'type' indicates the
     * type of the output (stdout or stderr), which can be used to
     * split the output into separate message channels, if the seat
     * wants to handle them differently. But combining the channels
     * into one is OK too; that's what terminal-window based seats do.
     *
     * The return value is the current size of the output backlog.
     */
    size_t (*output)(Seat *seat, SeatOutputType type,
                     const void *data, size_t len);

    /*
     * Called when the back end wants to indicate that EOF has arrived
     * on the server-to-client stream. Returns false to indicate that
     * we intend to keep the session open in the other direction, or
     * true to indicate that if they're closing so are we.
     */
    bool (*eof)(Seat *seat);

    /*
     * Called by the back end to notify that the output backlog has
     * changed size. A front end in control of the event loop won't
     * necessarily need this (they can just keep checking it via
     * backend_sendbuffer at every opportunity), but one buried in the
     * depths of something else (like an SSH proxy) will need to be
     * proactively notified that the amount of buffered data has
     * become smaller.
     */
    void (*sent)(Seat *seat, size_t new_sendbuffer);

    /*
     * Provide authentication-banner output from the session setup.
     * End-user Seats can treat this as very similar to 'output', but
     * intermediate Seats in complex proxying situations will want to
     * implement this and 'output' differently.
     */
    size_t (*banner)(Seat *seat, const void *data, size_t len);

    /*
     * Try to get answers from a set of interactive login prompts. The
     * prompts are provided in 'p'.
     *
     * (FIXME: it would be nice to distinguish two classes of user-
     * abort action, so the user could specify 'I want to abandon this
     * entire attempt to start a session' or the milder 'I want to
     * abandon this particular form of authentication and fall back to
     * a different one' - e.g. if you turn out not to be able to
     * remember your private key passphrase then perhaps you'd rather
     * fall back to password auth rather than aborting the whole
     * session.)
     */
    SeatPromptResult (*get_userpass_input)(Seat *seat, prompts_t *p);

    /*
     * Notify the seat that the main session channel has been
     * successfully set up.
     *
     * This is only used as part of the SSH proxying system, so it's
     * not necessary to implement it in all backends. A backend must
     * call this if it advertises the BACKEND_NOTIFIES_SESSION_START
     * flag, and otherwise, doesn't have to.
     */
    void (*notify_session_started)(Seat *seat);

    /*
     * Notify the seat that the process running at the other end of
     * the connection has finished.
     */
    void (*notify_remote_exit)(Seat *seat);

    /*
     * Notify the seat that the whole connection has finished.
     * (Distinct from notify_remote_exit, e.g. in the case where you
     * have port forwardings still active when the main foreground
     * session goes away: then you'd get notify_remote_exit when the
     * foreground session dies, but notify_remote_disconnect when the
     * last forwarding vanishes and the network connection actually
     * closes.)
     *
     * This function might be called multiple times by accident; seats
     * should be prepared to cope.
     *
     * More precisely: this function notifies the seat that
     * backend_connected() might now return false where previously it
     * returned true. (Note the 'might': an accidental duplicate call
     * might happen when backend_connected() was already returning
     * false. Or even, in weird situations, when it hadn't stopped
     * returning true yet. The point is, when you get this
     * notification, all it's really telling you is that it's worth
     * _checking_ backend_connected, if you weren't already.)
     */
    void (*notify_remote_disconnect)(Seat *seat);

    /*
     * Notify the seat that the connection has suffered an error,
     * either fatal to the whole connection or not.
     *
     * The latter kind of error is expected to be things along the
     * lines of 'I/O error storing the new host key', which has
     * traditionally been presented via a dialog box or similar.
     */
    void (*connection_fatal)(Seat *seat, const char *message);
    void (*nonfatal)(Seat *seat, const char *message);

    /*
     * Notify the seat that the list of special commands available
     * from backend_get_specials() has changed, so that it might want
     * to call that function to repopulate its menu.
     *
     * Seats are not expected to call backend_get_specials()
     * proactively; they may start by assuming that the backend
     * provides no special commands at all, so if the backend does
     * provide any, then it should use this notification at startup
     * time. Of course it can also invoke it later if the set of
     * special commands changes.
     *
     * It does not need to invoke it at session shutdown.
     */
    void (*update_specials_menu)(Seat *seat);

    /*
     * Get the seat's preferred value for an SSH terminal mode
     * setting. Returning NULL indicates no preference (i.e. the SSH
     * connection will not attempt to set the mode at all).
     *
     * The returned value is dynamically allocated, and the caller
     * should free it.
     */
    char *(*get_ttymode)(Seat *seat, const char *mode);

    /*
     * Tell the seat whether the backend is currently doing anything
     * CPU-intensive (typically a cryptographic key exchange). See
     * BusyStatus enumeration above.
     */
    void (*set_busy_status)(Seat *seat, BusyStatus status);

    /*
     * Ask the seat whether a given SSH host key should be accepted.
     * This is called after we've already checked it by any means we
     * can do ourselves, such as checking against host key
     * fingerprints in the Conf or the host key cache on disk: once we
     * call this function, we've already decided there's nothing for
     * it but to prompt the user.
     *
     * 'mismatch' reports the result of checking the host key cache:
     * it is true if the server has presented a host key different
     * from the one we expected, and false if we had no expectation in
     * the first place.
     *
     * This call may prompt the user synchronously and not return
     * until the answer is available, or it may present the prompt and
     * return immediately, giving the answer later via the provided
     * callback.
     *
     * Return values:
     *
     *  - +1 means `user approved the key, so continue with the
     *    connection'
     *
     *  - 0 means `user rejected the key, abandon the connection'
     *
     *  - -1 means `I've initiated enquiries, please wait to be called
     *    back via the provided function with a result that's either 0
     *    or +1'.
     */
    SeatPromptResult (*confirm_ssh_host_key)(
        Seat *seat, const char *host, int port, const char *keytype,
        char *keystr, SeatDialogText *text, HelpCtx helpctx,
        void (*callback)(void *ctx, SeatPromptResult result), void *ctx);

    /*
     * Check with the seat whether it's OK to use a cryptographic
     * primitive from below the 'warn below this line' threshold in
     * the input Conf. Return values are the same as
     * confirm_ssh_host_key above.
     */
    SeatPromptResult (*confirm_weak_crypto_primitive)(
        Seat *seat, const char *algtype, const char *algname,
        void (*callback)(void *ctx, SeatPromptResult result), void *ctx);

    /*
     * Variant form of confirm_weak_crypto_primitive, which prints a
     * slightly different message but otherwise has the same
     * semantics.
     *
     * This form is used in the case where we're using a host key
     * below the warning threshold because that's the best one we have
     * cached, but at least one host key algorithm *above* the
     * threshold is available that we don't have cached. 'betteralgs'
     * lists the better algorithm(s).
     */
    SeatPromptResult (*confirm_weak_cached_hostkey)(
        Seat *seat, const char *algname, const char *betteralgs,
        void (*callback)(void *ctx, SeatPromptResult result), void *ctx);

    /*
     * Some snippets of text describing the UI actions in host key
     * prompts / dialog boxes, to be used in ssh/common.c when it
     * assembles the full text of those prompts.
     */
    const SeatDialogPromptDescriptions *(*prompt_descriptions)(Seat *seat);

    /*
     * Indicates whether the seat is expecting to interact with the
     * user in the UTF-8 character set. (Affects e.g. visual erase
     * handling in local line editing.)
     */
    bool (*is_utf8)(Seat *seat);

    /*
     * Notify the seat that the back end, and/or the ldisc between
     * them, have changed their idea of whether they currently want
     * local echo and/or local line editing enabled.
     */
    void (*echoedit_update)(Seat *seat, bool echoing, bool editing);

    /*
     * Return the local X display string relevant to a seat, or NULL
     * if there isn't one or if the concept is meaningless.
     */
    const char *(*get_x_display)(Seat *seat);

    /*
     * Return the X11 id of the X terminal window relevant to a seat,
     * by returning true and filling in the output pointer. Return
     * false if there isn't one or if the concept is meaningless.
     */
    bool (*get_windowid)(Seat *seat, long *id_out);

    /*
     * Return the size of the terminal window in pixels. If the
     * concept is meaningless or the information is unavailable,
     * return false; otherwise fill in the output pointers and return
     * true.
     */
    bool (*get_window_pixel_size)(Seat *seat, int *width, int *height);

    /*
     * Return a StripCtrlChars appropriate for sanitising untrusted
     * terminal data (e.g. SSH banners, prompts) being sent to the
     * user of this seat. May return NULL if no sanitisation is
     * needed.
     */
    StripCtrlChars *(*stripctrl_new)(
        Seat *seat, BinarySink *bs_out, SeatInteractionContext sic);

    /*
     * Set the seat's current idea of where output is coming from.
     * True means that output is being generated by our own code base
     * (and hence, can be trusted if it's asking you for secrets such
     * as your passphrase); false means output is coming from the
     * server.
     */
    void (*set_trust_status)(Seat *seat, bool trusted);

    /*
     * Query whether this Seat can do anything user-visible in
     * response to set_trust_status.
     *
     * Returns true if the seat has a way to indicate this
     * distinction. Returns false if not, in which case the backend
     * should use a fallback defence against spoofing of PuTTY's local
     * prompts by malicious servers.
     */
    bool (*can_set_trust_status)(Seat *seat);

    /*
     * Query whether this Seat's interactive prompt responses and its
     * session input come from the same place.
     *
     * If false, this is used to suppress the final 'Press Return to
     * begin session' anti-spoofing prompt in Plink. For example,
     * Plink itself sets this flag if its standard input is redirected
     * (and therefore not coming from the same place as the console
     * it's sending its prompts to).
     */
    bool (*has_mixed_input_stream)(Seat *seat);

    /*
     * Ask the seat whether it would like verbose messages.
     */
    bool (*verbose)(Seat *seat);

    /*
     * Ask the seat whether it's an interactive program.
     */
    bool (*interactive)(Seat *seat);

    /*
     * Return the seat's current idea of where the output cursor is.
     *
     * Returns true if the seat has a cursor. Returns false if not.
     */
    bool (*get_cursor_position)(Seat *seat, int *x, int *y);
};

static inline size_t seat_output(
    Seat *seat, SeatOutputType type, const void *data, size_t len)
{ return seat->vt->output(seat, type, data, len); }
static inline bool seat_eof(Seat *seat)
{ return seat->vt->eof(seat); }
static inline void seat_sent(Seat *seat, size_t bufsize)
{ seat->vt->sent(seat, bufsize); }
static inline size_t seat_banner(
    InteractionReadySeat iseat, const void *data, size_t len)
{ return iseat.seat->vt->banner(iseat.seat, data, len); }
static inline SeatPromptResult seat_get_userpass_input(
    InteractionReadySeat iseat, prompts_t *p)
{ return iseat.seat->vt->get_userpass_input(iseat.seat, p); }
static inline void seat_notify_session_started(Seat *seat)
{ seat->vt->notify_session_started(seat); }
static inline void seat_notify_remote_exit(Seat *seat)
{ seat->vt->notify_remote_exit(seat); }
static inline void seat_notify_remote_disconnect(Seat *seat)
{ seat->vt->notify_remote_disconnect(seat); }
static inline void seat_update_specials_menu(Seat *seat)
{ seat->vt->update_specials_menu(seat); }
static inline char *seat_get_ttymode(Seat *seat, const char *mode)
{ return seat->vt->get_ttymode(seat, mode); }
static inline void seat_set_busy_status(Seat *seat, BusyStatus status)
{ seat->vt->set_busy_status(seat, status); }
static inline SeatPromptResult seat_confirm_ssh_host_key(
    InteractionReadySeat iseat, const char *h, int p, const char *ktyp,
    char *kstr, SeatDialogText *text, HelpCtx helpctx,
    void (*cb)(void *ctx, SeatPromptResult result), void *ctx)
{ return iseat.seat->vt->confirm_ssh_host_key(
        iseat.seat, h, p, ktyp, kstr, text, helpctx, cb, ctx); }
static inline SeatPromptResult seat_confirm_weak_crypto_primitive(
    InteractionReadySeat iseat, const char *atyp, const char *aname,
    void (*cb)(void *ctx, SeatPromptResult result), void *ctx)
{ return iseat.seat->vt->confirm_weak_crypto_primitive(
        iseat.seat, atyp, aname, cb, ctx); }
static inline SeatPromptResult seat_confirm_weak_cached_hostkey(
    InteractionReadySeat iseat, const char *aname, const char *better,
    void (*cb)(void *ctx, SeatPromptResult result), void *ctx)
{ return iseat.seat->vt->confirm_weak_cached_hostkey(
        iseat.seat, aname, better, cb, ctx); }
static inline const SeatDialogPromptDescriptions *seat_prompt_descriptions(
    Seat *seat)
{ return seat->vt->prompt_descriptions(seat); }
static inline bool seat_is_utf8(Seat *seat)
{ return seat->vt->is_utf8(seat); }
static inline void seat_echoedit_update(Seat *seat, bool ec, bool ed)
{ seat->vt->echoedit_update(seat, ec, ed); }
static inline const char *seat_get_x_display(Seat *seat)
{ return seat->vt->get_x_display(seat); }
static inline bool seat_get_windowid(Seat *seat, long *id_out)
{ return seat->vt->get_windowid(seat, id_out); }
static inline bool seat_get_window_pixel_size(Seat *seat, int *w, int *h)
{ return seat->vt->get_window_pixel_size(seat, w, h); }
static inline StripCtrlChars *seat_stripctrl_new(
    Seat *seat, BinarySink *bs, SeatInteractionContext sic)
{ return seat->vt->stripctrl_new(seat, bs, sic); }
static inline void seat_set_trust_status(Seat *seat, bool trusted)
{ seat->vt->set_trust_status(seat, trusted); }
static inline bool seat_can_set_trust_status(Seat *seat)
{ return seat->vt->can_set_trust_status(seat); }
static inline bool seat_has_mixed_input_stream(Seat *seat)
{ return seat->vt->has_mixed_input_stream(seat); }
static inline bool seat_verbose(Seat *seat)
{ return seat->vt->verbose(seat); }
static inline bool seat_interactive(Seat *seat)
{ return seat->vt->interactive(seat); }
static inline bool seat_get_cursor_position(Seat *seat, int *x, int *y)
{ return  seat->vt->get_cursor_position(seat, x, y); }

/* Unlike the seat's actual method, the public entry points
 * seat_connection_fatal and seat_nonfatal are wrapper functions with
 * a printf-like API, defined in utils. */
void seat_connection_fatal(Seat *seat, const char *fmt, ...) PRINTF_LIKE(2, 3);
void seat_nonfatal(Seat *seat, const char *fmt, ...) PRINTF_LIKE(2, 3);

/* Handy aliases for seat_output which set is_stderr to a fixed value. */
static inline size_t seat_stdout(Seat *seat, const void *data, size_t len)
{ return seat_output(seat, SEAT_OUTPUT_STDOUT, data, len); }
static inline size_t seat_stdout_pl(Seat *seat, ptrlen data)
{ return seat_output(seat, SEAT_OUTPUT_STDOUT, data.ptr, data.len); }
static inline size_t seat_stderr(Seat *seat, const void *data, size_t len)
{ return seat_output(seat, SEAT_OUTPUT_STDERR, data, len); }
static inline size_t seat_stderr_pl(Seat *seat, ptrlen data)
{ return seat_output(seat, SEAT_OUTPUT_STDERR, data.ptr, data.len); }

/* Alternative API for seat_banner taking a ptrlen */
static inline size_t seat_banner_pl(InteractionReadySeat iseat, ptrlen data)
{ return iseat.seat->vt->banner(iseat.seat, data.ptr, data.len); }

struct SeatDialogPromptDescriptions {
    const char *hk_accept_action;
    const char *hk_connect_once_action;
    const char *hk_cancel_action, *hk_cancel_action_Participle;
};

/* In the utils subdir: print a message to the Seat which can't be
 * spoofed by server-supplied auth-time output such as SSH banners */
void seat_antispoof_msg(InteractionReadySeat iseat, const char *msg);

/*
 * Stub methods for seat implementations that want to use the obvious
 * null handling for a given method.
 *
 * These are generally obvious, except for is_utf8, where you might
 * plausibly want to return either fixed answer 'no' or 'yes'.
 */
size_t nullseat_output(
    Seat *seat, SeatOutputType type, const void *data, size_t len);
bool nullseat_eof(Seat *seat);
void nullseat_sent(Seat *seat, size_t bufsize);
size_t nullseat_banner(Seat *seat, const void *data, size_t len);
size_t nullseat_banner_to_stderr(Seat *seat, const void *data, size_t len);
SeatPromptResult nullseat_get_userpass_input(Seat *seat, prompts_t *p);
void nullseat_notify_session_started(Seat *seat);
void nullseat_notify_remote_exit(Seat *seat);
void nullseat_notify_remote_disconnect(Seat *seat);
void nullseat_connection_fatal(Seat *seat, const char *message);
void nullseat_nonfatal(Seat *seat, const char *message);
void nullseat_update_specials_menu(Seat *seat);
char *nullseat_get_ttymode(Seat *seat, const char *mode);
void nullseat_set_busy_status(Seat *seat, BusyStatus status);
SeatPromptResult nullseat_confirm_ssh_host_key(
    Seat *seat, const char *host, int port, const char *keytype,
    char *keystr, SeatDialogText *text, HelpCtx helpctx,
    void (*callback)(void *ctx, SeatPromptResult result), void *ctx);
SeatPromptResult nullseat_confirm_weak_crypto_primitive(
    Seat *seat, const char *algtype, const char *algname,
    void (*callback)(void *ctx, SeatPromptResult result), void *ctx);
SeatPromptResult nullseat_confirm_weak_cached_hostkey(
    Seat *seat, const char *algname, const char *betteralgs,
    void (*callback)(void *ctx, SeatPromptResult result), void *ctx);
const SeatDialogPromptDescriptions *nullseat_prompt_descriptions(Seat *seat);
bool nullseat_is_never_utf8(Seat *seat);
bool nullseat_is_always_utf8(Seat *seat);
void nullseat_echoedit_update(Seat *seat, bool echoing, bool editing);
const char *nullseat_get_x_display(Seat *seat);
bool nullseat_get_windowid(Seat *seat, long *id_out);
bool nullseat_get_window_pixel_size(Seat *seat, int *width, int *height);
StripCtrlChars *nullseat_stripctrl_new(
    Seat *seat, BinarySink *bs_out, SeatInteractionContext sic);
void nullseat_set_trust_status(Seat *seat, bool trusted);
bool nullseat_can_set_trust_status_yes(Seat *seat);
bool nullseat_can_set_trust_status_no(Seat *seat);
bool nullseat_has_mixed_input_stream_yes(Seat *seat);
bool nullseat_has_mixed_input_stream_no(Seat *seat);
bool nullseat_verbose_no(Seat *seat);
bool nullseat_verbose_yes(Seat *seat);
bool nullseat_interactive_no(Seat *seat);
bool nullseat_interactive_yes(Seat *seat);
bool nullseat_get_cursor_position(Seat *seat, int *x, int *y);

/*
 * Seat functions provided by the platform's console-application
 * support module (console.c in each platform subdirectory).
 */

void console_connection_fatal(Seat *seat, const char *message);
void console_nonfatal(Seat *seat, const char *message);
SeatPromptResult console_confirm_ssh_host_key(
    Seat *seat, const char *host, int port, const char *keytype,
    char *keystr, SeatDialogText *text, HelpCtx helpctx,
    void (*callback)(void *ctx, SeatPromptResult result), void *ctx);
SeatPromptResult console_confirm_weak_crypto_primitive(
    Seat *seat, const char *algtype, const char *algname,
    void (*callback)(void *ctx, SeatPromptResult result), void *ctx);
SeatPromptResult console_confirm_weak_cached_hostkey(
    Seat *seat, const char *algname, const char *betteralgs,
    void (*callback)(void *ctx, SeatPromptResult result), void *ctx);
StripCtrlChars *console_stripctrl_new(
    Seat *seat, BinarySink *bs_out, SeatInteractionContext sic);
void console_set_trust_status(Seat *seat, bool trusted);
bool console_can_set_trust_status(Seat *seat);
bool console_has_mixed_input_stream(Seat *seat);
const SeatDialogPromptDescriptions *console_prompt_descriptions(Seat *seat);

/*
 * Other centralised seat functions.
 */
SeatPromptResult filexfer_get_userpass_input(Seat *seat, prompts_t *p);
bool cmdline_seat_verbose(Seat *seat);

/*
 * TempSeat: a seat implementation that can be given to a backend
 * temporarily while network proxy setup is using the real seat.
 * Buffers output and trust-status changes until the real seat is
 * available again.
 */

/* Called by the proxy code to make a TempSeat. */
Seat *tempseat_new(Seat *real);

/* Query functions to tell if a Seat _is_ temporary, and if so, to
 * return the underlying real Seat. */
bool is_tempseat(Seat *seat);
Seat *tempseat_get_real(Seat *seat);

/* Called by interactor_return_seat once the proxy connection has
 * finished setting up (or failed), to pass on any buffered stuff to
 * the real seat. */
void tempseat_flush(Seat *ts);

/* Frees a TempSeat, without flushing anything it has buffered. (Call
 * this after tempseat_flush, or alternatively, when you were going to
 * abandon the whole connection anyway.) */
void tempseat_free(Seat *ts);

typedef struct rgb {
    uint8_t r, g, b;
} rgb;

/*
 * Data type 'TermWin', which is a vtable encapsulating all the
 * functionality that Terminal expects from its containing terminal
 * window.
 */
struct TermWin {
    const struct TermWinVtable *vt;
};
struct TermWinVtable {
    /*
     * All functions listed here between setup_draw_ctx and
     * free_draw_ctx expect to be _called_ between them too, so that
     * the TermWin has a drawing context currently available.
     *
     * (Yes, even char_width, because e.g. the Windows implementation
     * of TermWin handles it by loading the currently configured font
     * into the HDC and doing a GDI query.)
     */
    bool (*setup_draw_ctx)(TermWin *);
    /* Draw text in the window, during a painting operation */
    void (*draw_text)(TermWin *, int x, int y, wchar_t *text, int len,
                      unsigned long attrs, int line_attrs, truecolour tc);
    /* Draw the visible cursor. Expects you to have called do_text
     * first (because it might just draw an underline over a character
     * presumed to exist already), but also expects you to pass in all
     * the details of the character under the cursor (because it might
     * redraw it in different colours). */
    void (*draw_cursor)(TermWin *, int x, int y, wchar_t *text, int len,
                        unsigned long attrs, int line_attrs, truecolour tc);
    /* Draw the sigil indicating that a line of text has come from
     * PuTTY itself rather than the far end (defence against end-of-
     * authentication spoofing) */
    void (*draw_trust_sigil)(TermWin *, int x, int y);
    int (*char_width)(TermWin *, int uc);
    void (*free_draw_ctx)(TermWin *);

    void (*set_cursor_pos)(TermWin *, int x, int y);

    /* set_raw_mouse_mode instructs the front end to start sending mouse events
     * in raw mode suitable for translating into mouse-tracking terminal data
     * (e.g. include scroll-wheel events and don't bother to identify double-
     * and triple-clicks). set_raw_mouse_mode_pointer instructs the front end
     * to change the mouse pointer shape to *indicate* raw mouse mode. */
    void (*set_raw_mouse_mode)(TermWin *, bool enable);
    void (*set_raw_mouse_mode_pointer)(TermWin *, bool enable);

    void (*set_scrollbar)(TermWin *, int total, int start, int page);

    void (*bell)(TermWin *, int mode);

    void (*clip_write)(TermWin *, int clipboard, wchar_t *text, int *attrs,
                       truecolour *colours, int len, bool must_deselect);
    void (*clip_request_paste)(TermWin *, int clipboard);

    void (*refresh)(TermWin *);

    /* request_resize asks the front end if the terminal can please be
     * resized to (w,h) in characters. The front end MAY call
     * term_size() in response to tell the terminal its new size
     * (which MAY be the requested size, or some other size if the
     * requested one can't be achieved). The front end MAY also not
     * call term_size() at all. But the front end MUST reply to this
     * request by calling term_resize_request_completed(), after the
     * responding resize event has taken place (if any).
     *
     * The calls to term_size and term_resize_request_completed may be
     * synchronous callbacks from within the call to request_resize(). */
    void (*request_resize)(TermWin *, int w, int h);

    void (*set_title)(TermWin *, const char *title, int codepage);
    void (*set_icon_title)(TermWin *, const char *icontitle, int codepage);

    /* set_minimised and set_maximised are assumed to set two
     * independent settings, rather than a single three-way
     * {min,normal,max} switch. The idea is that when you un-minimise
     * the window it remembers whether to go back to normal or
     * maximised. */
    void (*set_minimised)(TermWin *, bool minimised);
    void (*set_maximised)(TermWin *, bool maximised);
    void (*move)(TermWin *, int x, int y);
    void (*set_zorder)(TermWin *, bool top);

    /* Set the colour palette that the TermWin will use to display
     * text. One call to this function sets 'ncolours' consecutive
     * colours in the OSC 4 sequence, starting at 'start'. */
    void (*palette_set)(TermWin *, unsigned start, unsigned ncolours,
                        const rgb *colours);

    /* Query the front end for any OS-local overrides to the default
     * colours stored in Conf. The front end should set any it cares
     * about by calling term_palette_override.
     *
     * The Terminal object is passed in as a parameter, because this
     * can be called as a callback from term_init(). So the TermWin
     * itself won't yet have been told where to find its Terminal
     * object, because that doesn't happen until term_init
     * returns. */
    void (*palette_get_overrides)(TermWin *, Terminal *);

    /* Notify the front end that the terminal's buffer of unprocessed
     * output has reduced. (Front ends will likely pass this straight
     * on to backend_unthrottle.) */
    void (*unthrottle)(TermWin *, size_t bufsize);
};

static inline bool win_setup_draw_ctx(TermWin *win)
{ return win->vt->setup_draw_ctx(win); }
static inline void win_draw_text(
    TermWin *win, int x, int y, wchar_t *text, int len,
    unsigned long attrs, int line_attrs, truecolour tc)
{ win->vt->draw_text(win, x, y, text, len, attrs, line_attrs, tc); }
static inline void win_draw_cursor(
    TermWin *win, int x, int y, wchar_t *text, int len,
    unsigned long attrs, int line_attrs, truecolour tc)
{ win->vt->draw_cursor(win, x, y, text, len, attrs, line_attrs, tc); }
static inline void win_draw_trust_sigil(TermWin *win, int x, int y)
{ win->vt->draw_trust_sigil(win, x, y); }
static inline int win_char_width(TermWin *win, int uc)
{ return win->vt->char_width(win, uc); }
static inline void win_free_draw_ctx(TermWin *win)
{ win->vt->free_draw_ctx(win); }
static inline void win_set_cursor_pos(TermWin *win, int x, int y)
{ win->vt->set_cursor_pos(win, x, y); }
static inline void win_set_raw_mouse_mode(TermWin *win, bool enable)
{ win->vt->set_raw_mouse_mode(win, enable); }
static inline void win_set_raw_mouse_mode_pointer(TermWin *win, bool enable)
{ win->vt->set_raw_mouse_mode_pointer(win, enable); }
static inline void win_set_scrollbar(TermWin *win, int t, int s, int p)
{ win->vt->set_scrollbar(win, t, s, p); }
static inline void win_bell(TermWin *win, int mode)
{ win->vt->bell(win, mode); }
static inline void win_clip_write(
    TermWin *win, int clipboard, wchar_t *text, int *attrs,
    truecolour *colours, int len, bool deselect)
{ win->vt->clip_write(win, clipboard, text, attrs, colours, len, deselect); }
static inline void win_clip_request_paste(TermWin *win, int clipboard)
{ win->vt->clip_request_paste(win, clipboard); }
static inline void win_refresh(TermWin *win)
{ win->vt->refresh(win); }
static inline void win_request_resize(TermWin *win, int w, int h)
{ win->vt->request_resize(win, w, h); }
static inline void win_set_title(TermWin *win, const char *title, int codepage)
{ win->vt->set_title(win, title, codepage); }
static inline void win_set_icon_title(TermWin *win, const char *icontitle,
                                      int codepage)
{ win->vt->set_icon_title(win, icontitle, codepage); }
static inline void win_set_minimised(TermWin *win, bool minimised)
{ win->vt->set_minimised(win, minimised); }
static inline void win_set_maximised(TermWin *win, bool maximised)
{ win->vt->set_maximised(win, maximised); }
static inline void win_move(TermWin *win, int x, int y)
{ win->vt->move(win, x, y); }
static inline void win_set_zorder(TermWin *win, bool top)
{ win->vt->set_zorder(win, top); }
static inline void win_palette_set(
    TermWin *win, unsigned start, unsigned ncolours, const rgb *colours)
{ win->vt->palette_set(win, start, ncolours, colours); }
static inline void win_palette_get_overrides(TermWin *win, Terminal *term)
{ win->vt->palette_get_overrides(win, term); }
static inline void win_unthrottle(TermWin *win, size_t size)
{ win->vt->unthrottle(win, size); }

/*
 * Global functions not specific to a connection instance.
 */
void nonfatal(const char *, ...) PRINTF_LIKE(1, 2);
NORETURN void modalfatalbox(const char *, ...) PRINTF_LIKE(1, 2);
NORETURN void cleanup_exit(int);

/*
 * Exports from conf.c, and a big enum (via parametric macro) of
 * configuration option keys.
 */
<<<<<<< HEAD
#define CONFIG_OPTIONS(X) \
    /* X(value-type, subkey-type, keyword) */ \
    X(STR, NONE, host) \
    X(INT, NONE, port) \
    X(INT, NONE, protocol) /* PROT_SSH, PROT_TELNET etc */ \
    X(INT, NONE, addressfamily) /* ADDRTYPE_IPV[46] or ADDRTYPE_UNSPEC */ \
    X(INT, NONE, close_on_exit) /* FORCE_ON, FORCE_OFF, AUTO */ \
    X(BOOL, NONE, warn_on_close) \
    X(INT, NONE, ping_interval) /* in seconds */ \
    X(BOOL, NONE, tcp_nodelay) \
    X(BOOL, NONE, tcp_keepalives) \
    X(STR, NONE, loghost) /* logical host being contacted, for host key check */ \
    /* Proxy options */ \
    X(STR, NONE, proxy_exclude_list) \
    X(INT, NONE, proxy_dns) /* FORCE_ON, FORCE_OFF, AUTO */ \
    X(BOOL, NONE, even_proxy_localhost) \
    X(INT, NONE, proxy_type) /* PROXY_NONE, PROXY_SOCKS4, ... */ \
    X(STR, NONE, proxy_host) \
    X(INT, NONE, proxy_port) \
    X(STR, NONE, proxy_username) \
    X(STR, NONE, proxy_password) \
    X(STR, NONE, proxy_telnet_command) \
    X(INT, NONE, proxy_log_to_term) /* FORCE_ON, FORCE_OFF, AUTO */ \
    /* SSH options */ \
    X(STR, NONE, remote_cmd) \
    X(STR, NONE, remote_cmd2) /* fallback if remote_cmd fails; never loaded or saved */ \
    X(BOOL, NONE, nopty) \
    X(BOOL, NONE, compression) \
    X(INT, INT, ssh_kexlist) \
    X(INT, INT, ssh_hklist) \
    X(BOOL, NONE, ssh_prefer_known_hostkeys) \
    X(INT, NONE, ssh_rekey_time) /* in minutes */ \
    X(STR, NONE, ssh_rekey_data) /* string encoding e.g. "100K", "2M", "1G" */ \
    X(BOOL, NONE, tryagent) \
    X(BOOL, NONE, agentfwd) \
    X(BOOL, NONE, change_username) /* allow username switching in SSH-2 */ \
    X(INT, INT, ssh_cipherlist) \
    X(FILENAME, NONE, keyfile) \
    X(FILENAME, NONE, detached_cert) \
    X(STR, NONE, auth_plugin) \
    /* \
     * Which SSH protocol to use. \
     * For historical reasons, the current legal values for CONF_sshprot \
     * are: \
     *  0 = SSH-1 only \
     *  3 = SSH-2 only \
     * We used to also support \
     *  1 = SSH-1 with fallback to SSH-2 \
     *  2 = SSH-2 with fallback to SSH-1 \
     * and we continue to use 0/3 in storage formats rather than the more \
     * obvious 1/2 to avoid surprises if someone saves a session and later \
     * downgrades PuTTY. So it's easier to use these numbers internally too. \
     */ \
    X(INT, NONE, sshprot) \
    X(BOOL, NONE, ssh2_des_cbc) /* "des-cbc" unrecommended SSH-2 cipher */ \
    X(BOOL, NONE, ssh_no_userauth) /* bypass "ssh-userauth" (SSH-2 only) */ \
    X(BOOL, NONE, ssh_no_trivial_userauth) /* disable trivial types of auth */ \
    X(BOOL, NONE, ssh_show_banner) /* show USERAUTH_BANNERs (SSH-2 only) */ \
    X(BOOL, NONE, try_tis_auth) \
    X(BOOL, NONE, try_ki_auth) \
    X(BOOL, NONE, try_gssapi_auth) /* attempt gssapi auth via ssh userauth */ \
    X(BOOL, NONE, try_gssapi_kex) /* attempt gssapi auth via ssh kex */ \
    X(BOOL, NONE, gssapifwd) /* forward tgt via gss */ \
    X(INT, NONE, gssapirekey) /* KEXGSS refresh interval (mins) */ \
    X(INT, INT, ssh_gsslist) /* preference order for local GSS libs */ \
    X(FILENAME, NONE, ssh_gss_custom) \
    X(BOOL, NONE, ssh_subsys) /* run a subsystem rather than a command */ \
    X(BOOL, NONE, ssh_subsys2) /* fallback to go with remote_cmd_ptr2 */ \
    X(BOOL, NONE, ssh_no_shell) /* avoid running a shell */ \
    X(STR, NONE, ssh_nc_host) /* host to connect to in `nc' mode */ \
    X(INT, NONE, ssh_nc_port) /* port to connect to in `nc' mode */ \
    /* Telnet options */ \
    X(STR, NONE, termtype) \
    X(STR, NONE, termspeed) \
    X(STR, STR, ttymodes) /* values are "Vvalue" or "A" */ \
    X(STR, STR, environmt) \
    X(STR, NONE, username) \
    X(BOOL, NONE, username_from_env) \
    X(STR, NONE, localusername) \
    X(BOOL, NONE, rfc_environ) \
    X(BOOL, NONE, passive_telnet) \
    /* Serial port options */ \
    X(STR, NONE, serline) \
    X(INT, NONE, serspeed) \
    X(INT, NONE, serdatabits) \
    X(INT, NONE, serstopbits) \
    X(INT, NONE, serparity) /* SER_PAR_NONE, SER_PAR_ODD, ... */ \
    X(INT, NONE, serflow) /* SER_FLOW_NONE, SER_FLOW_XONXOFF, ... */ \
    /* Supdup options */ \
    X(STR, NONE, supdup_location) \
    X(INT, NONE, supdup_ascii_set) \
    X(BOOL, NONE, supdup_more) \
    X(BOOL, NONE, supdup_scroll) \
    /* Keyboard options */ \
    X(BOOL, NONE, bksp_is_delete) \
    X(BOOL, NONE, rxvt_homeend) \
    X(INT, NONE, funky_type) /* FUNKY_XTERM, FUNKY_LINUX, ... */ \
    X(INT, NONE, sharrow_type) /* SHARROW_APPLICATION, SHARROW_BITMAP, ... */ \
    X(BOOL, NONE, no_applic_c) /* totally disable app cursor keys */ \
    X(BOOL, NONE, no_applic_k) /* totally disable app keypad */ \
    X(BOOL, NONE, no_mouse_rep) /* totally disable mouse reporting */ \
    X(BOOL, NONE, no_remote_resize) /* disable remote resizing */ \
    X(BOOL, NONE, no_alt_screen) /* disable alternate screen */ \
    X(BOOL, NONE, no_remote_wintitle) /* disable remote retitling */ \
    X(BOOL, NONE, no_remote_clearscroll) /* disable ESC[3J */ \
    X(BOOL, NONE, no_dbackspace) /* disable destructive backspace */ \
    X(BOOL, NONE, no_remote_charset) /* disable remote charset config */ \
    X(INT, NONE, remote_qtitle_action) /* remote win title query action
                                       * (TITLE_NONE, TITLE_EMPTY, ...) */ \
    X(BOOL, NONE, app_cursor) \
    X(BOOL, NONE, app_keypad) \
    X(BOOL, NONE, nethack_keypad) \
    X(BOOL, NONE, telnet_keyboard) \
    X(BOOL, NONE, telnet_newline) \
    X(BOOL, NONE, alt_f4) /* is it special? */ \
    X(BOOL, NONE, alt_space) /* is it special? */ \
    X(BOOL, NONE, alt_only) /* is it special? */ \
    X(INT, NONE, localecho) /* FORCE_ON, FORCE_OFF, AUTO */ \
    X(INT, NONE, localedit) /* FORCE_ON, FORCE_OFF, AUTO */ \
    X(BOOL, NONE, alwaysontop) \
    X(BOOL, NONE, fullscreenonaltenter) \
    X(BOOL, NONE, scroll_on_key) \
    X(BOOL, NONE, scroll_on_disp) \
    X(BOOL, NONE, erase_to_scrollback) \
    X(BOOL, NONE, compose_key) \
    X(BOOL, NONE, ctrlaltkeys) \
    X(BOOL, NONE, osx_option_meta) \
    X(BOOL, NONE, osx_command_meta) \
    X(STR, NONE, wintitle) /* initial window title */ \
    /* Terminal options */ \
    X(INT, NONE, savelines) \
    X(BOOL, NONE, dec_om) \
    X(BOOL, NONE, wrap_mode) \
    X(BOOL, NONE, lfhascr) \
    X(INT, NONE, cursor_type) /* 0=block 1=underline 2=vertical */ \
    X(BOOL, NONE, blink_cur) \
    X(INT, NONE, beep) /* BELL_DISABLED, BELL_DEFAULT, ... */ \
    X(INT, NONE, beep_ind) /* B_IND_DISABLED, B_IND_FLASH, ... */ \
    X(BOOL, NONE, bellovl) /* bell overload protection active? */ \
    X(INT, NONE, bellovl_n) /* number of bells to cause overload */ \
    X(INT, NONE, bellovl_t) /* time interval for overload (seconds) */ \
    X(INT, NONE, bellovl_s) /* period of silence to re-enable bell (s) */ \
    X(FILENAME, NONE, bell_wavefile) \
    X(BOOL, NONE, scrollbar) \
    X(BOOL, NONE, scrollbar_in_fullscreen) \
    X(INT, NONE, resize_action) /* RESIZE_TERM, RESIZE_DISABLED, ... */ \
    X(BOOL, NONE, bce) \
    X(BOOL, NONE, blinktext) \
    X(BOOL, NONE, win_name_always) \
    X(INT, NONE, width) \
    X(INT, NONE, height) \
    X(FONT, NONE, font) \
    X(INT, NONE, font_quality) /* FQ_DEFAULT, FQ_ANTIALIASED, ... */ \
    X(FILENAME, NONE, logfilename) \
    X(INT, NONE, logtype) /* LGTYP_NONE, LGTYPE_ASCII, ... */ \
    X(INT, NONE, logxfovr) /* LGXF_OVR, LGXF_APN, LGXF_ASK */ \
    X(BOOL, NONE, logflush) \
    X(BOOL, NONE, logheader) \
    X(BOOL, NONE, logomitpass) \
    X(BOOL, NONE, logomitdata) \
    X(BOOL, NONE, hide_mouseptr) \
    X(BOOL, NONE, sunken_edge) \
    X(INT, NONE, window_border) /* in pixels */ \
    /* {{{ winfrip */ \
    WF_CONFIG_OPTIONS(X) \
    /* winfrip }}} */ \
    X(STR, NONE, answerback) \
    X(STR, NONE, printer) \
    X(BOOL, NONE, no_arabicshaping) \
    X(BOOL, NONE, no_bidi) \
    /* Colour options */ \
    X(BOOL, NONE, ansi_colour) \
    X(BOOL, NONE, xterm_256_colour) \
    X(BOOL, NONE, true_colour) \
    X(BOOL, NONE, system_colour) \
    X(BOOL, NONE, try_palette) \
    X(INT, NONE, bold_style) /* 1=font 2=colour (3=both) */ \
    X(INT, INT, colours) /* indexed by the CONF_COLOUR_* enum encoding */ \
    /* Selection options */ \
    X(INT, NONE, mouse_is_xterm) /* 0=compromise 1=xterm 2=Windows */ \
    X(BOOL, NONE, rect_select) \
    X(BOOL, NONE, paste_controls) \
    X(BOOL, NONE, rawcnp) \
    X(BOOL, NONE, utf8linedraw) \
    X(BOOL, NONE, rtf_paste) \
    X(BOOL, NONE, mouse_override) \
    X(INT, INT, wordness) \
    X(BOOL, NONE, mouseautocopy) \
    X(INT, NONE, mousepaste) /* CLIPUI_IMPLICIT, CLIPUI_EXPLICIT, ... */ \
    X(INT, NONE, ctrlshiftins) /* CLIPUI_IMPLICIT, CLIPUI_EXPLICIT, ... */ \
    X(INT, NONE, ctrlshiftcv) /* CLIPUI_IMPLICIT, CLIPUI_EXPLICIT, ... */ \
    X(STR, NONE, mousepaste_custom) \
    X(STR, NONE, ctrlshiftins_custom) \
    X(STR, NONE, ctrlshiftcv_custom) \
    /* translations */ \
    X(INT, NONE, vtmode) /* VT_XWINDOWS, VT_OEMANSI, ... */ \
    X(STR, NONE, line_codepage) \
    X(BOOL, NONE, cjk_ambig_wide) \
    X(BOOL, NONE, utf8_override) \
    X(BOOL, NONE, xlat_capslockcyr) \
    /* X11 forwarding */ \
    X(BOOL, NONE, x11_forward) \
    X(STR, NONE, x11_display) \
    X(INT, NONE, x11_auth) /* X11_NO_AUTH, X11_MIT, X11_XDM */ \
    X(FILENAME, NONE, xauthfile) \
    /* port forwarding */ \
    X(BOOL, NONE, lport_acceptall) /* accept conns from hosts other than localhost */ \
    X(BOOL, NONE, rport_acceptall) /* same for remote forwarded ports (SSH-2 only) */ \
    /*                                                                \
     * Subkeys for 'portfwd' can have the following forms:            \
     *                                                                \
     *   [LR]localport                                                \
     *   [LR]localaddr:localport                                      \
     *                                                                \
     * Dynamic forwardings are indicated by an 'L' key, and the       \
     * special value "D". For all other forwardings, the value        \
     * should be of the form 'host:port'.                             \
     */ \
    X(STR, STR, portfwd) \
    /* SSH bug compatibility modes. All FORCE_ON/FORCE_OFF/AUTO */ \
    X(INT, NONE, sshbug_ignore1) \
    X(INT, NONE, sshbug_plainpw1) \
    X(INT, NONE, sshbug_rsa1) \
    X(INT, NONE, sshbug_hmac2) \
    X(INT, NONE, sshbug_derivekey2) \
    X(INT, NONE, sshbug_rsapad2) \
    X(INT, NONE, sshbug_pksessid2) \
    X(INT, NONE, sshbug_rekey2) \
    X(INT, NONE, sshbug_maxpkt2) \
    X(INT, NONE, sshbug_ignore2) \
    X(INT, NONE, sshbug_oldgex2) \
    X(INT, NONE, sshbug_winadj) \
    X(INT, NONE, sshbug_chanreq) \
    X(INT, NONE, sshbug_dropstart) \
    X(INT, NONE, sshbug_filter_kexinit) \
    /*                                                                \
     * ssh_simple means that we promise never to open any channel     \
     * other than the main one, which means it can safely use a very  \
     * large window in SSH-2.                                         \
     */ \
    X(BOOL, NONE, ssh_simple) \
    X(BOOL, NONE, ssh_connection_sharing) \
    X(BOOL, NONE, ssh_connection_sharing_upstream) \
    X(BOOL, NONE, ssh_connection_sharing_downstream) \
    /*
     * ssh_manual_hostkeys is conceptually a set rather than a
     * dictionary: the string subkeys are the important thing, and the
     * actual values to which those subkeys map are all "".
     */ \
    X(STR, STR, ssh_manual_hostkeys) \
    /* Options for pterm. Should split out into platform-dependent part. */ \
    X(BOOL, NONE, stamp_utmp) \
    X(BOOL, NONE, login_shell) \
    X(BOOL, NONE, scrollbar_on_left) \
    X(BOOL, NONE, shadowbold) \
    X(FONT, NONE, boldfont) \
    X(FONT, NONE, widefont) \
    X(FONT, NONE, wideboldfont) \
    X(INT, NONE, shadowboldoffset) /* in pixels */ \
    X(BOOL, NONE, crhaslf) \
    X(STR, NONE, winclass) \
    /* end of list */
=======
>>>>>>> 1cd0f178

/* The master list of option keywords lives in conf.h */
enum config_primary_key {
    #define CONF_OPTION(keyword, ...) CONF_ ## keyword,
    #include "conf.h"
    #undef CONF_OPTION

    N_CONFIG_OPTIONS
};

/* Types that appear in Conf keys and values. CONF_TYPE_NONE is used
 * as the subkey type for options that don't have subkeys, and is also
 * available as a placeholder value for other kinds of 'no type found'
 * error. */
enum {
    CONF_TYPE_NONE,
    CONF_TYPE_BOOL,
    CONF_TYPE_INT,
    CONF_TYPE_STR,
    CONF_TYPE_FILENAME,
    CONF_TYPE_FONT,
};

struct ConfKeyInfo {
    int subkey_type;
    int value_type;

    union {
        bool bval;
        int ival;
        const char *sval;
    } default_value;

    bool save_custom : 1;
    bool load_custom : 1;
    bool not_saved : 1;

    const char *save_keyword;
    const ConfSaveEnumType *storage_enum;
};
struct ConfSaveEnumType {
    const ConfSaveEnumValue *values;
    size_t nvalues;
};
struct ConfSaveEnumValue {
    int confval, storageval;
    bool obsolete;
};

extern const ConfKeyInfo conf_key_info[];
bool conf_enum_map_to_storage(const ConfSaveEnumType *etype,
                              int confval, int *storageval_out);
bool conf_enum_map_from_storage(const ConfSaveEnumType *etype,
                                int storageval, int *confval_out);

/* Functions handling configuration structures. */
Conf *conf_new(void);                  /* create an empty configuration */
void conf_free(Conf *conf);
void conf_clear(Conf *conf);    /* likely only useful for test programs */
Conf *conf_copy(Conf *oldconf);
void conf_copy_into(Conf *dest, Conf *src);
/* Mandatory accessor functions: enforce by assertion that keys exist. */
bool conf_get_bool(Conf *conf, int key);
int conf_get_int(Conf *conf, int key);
int conf_get_int_int(Conf *conf, int key, int subkey);
char *conf_get_str(Conf *conf, int key);   /* result still owned by conf */
char *conf_get_str_str(Conf *conf, int key, const char *subkey);
Filename *conf_get_filename(Conf *conf, int key);
FontSpec *conf_get_fontspec(Conf *conf, int key); /* still owned by conf */
/* Optional accessor function: return NULL if key does not exist. */
char *conf_get_str_str_opt(Conf *conf, int key, const char *subkey);
/* Accessor function to step through a string-subkeyed list.
 * Returns the next subkey after the provided one, or the first if NULL.
 * Returns NULL if there are none left.
 * Both the return value and *subkeyout are still owned by conf. */
char *conf_get_str_strs(Conf *conf, int key, char *subkeyin, char **subkeyout);
/* Return the nth string subkey in a list. Owned by conf. NULL if beyond end */
char *conf_get_str_nthstrkey(Conf *conf, int key, int n);
/* Functions to set entries in configuration. Always copy their inputs. */
void conf_set_bool(Conf *conf, int key, bool value);
void conf_set_int(Conf *conf, int key, int value);
void conf_set_int_int(Conf *conf, int key, int subkey, int value);
void conf_set_str(Conf *conf, int key, const char *value);
void conf_set_str_str(Conf *conf, int key,
                      const char *subkey, const char *val);
void conf_del_str_str(Conf *conf, int key, const char *subkey);
void conf_set_filename(Conf *conf, int key, const Filename *val);
void conf_set_fontspec(Conf *conf, int key, const FontSpec *val);
/* Serialisation functions for Duplicate Session */
void conf_serialise(BinarySink *bs, Conf *conf);
bool conf_deserialise(Conf *conf, BinarySource *src);/*returns true on success*/

/*
 * Functions to copy, free, serialise and deserialise FontSpecs.
 * Provided per-platform, to go with the platform's idea of a
 * FontSpec's contents.
 *
 * The full fontspec_new is declared in the platform header, because
 * each platform may need it to have a different prototype, due to
 * constructing fonts in different ways. But fontspec_new_default()
 * will at least produce _some_ kind of a FontSpec, for use in
 * situations where one needs to exist (e.g. to put in a Conf) and be
 * freeable but won't actually be used for anything important.
 */
FontSpec *fontspec_new_default(void);
FontSpec *fontspec_copy(const FontSpec *f);
void fontspec_free(FontSpec *f);
void fontspec_serialise(BinarySink *bs, FontSpec *f);
FontSpec *fontspec_deserialise(BinarySource *src);

/*
 * Exports from each platform's noise.c.
 */
typedef enum NoiseSourceId {
    NOISE_SOURCE_TIME,
    NOISE_SOURCE_IOID,
    NOISE_SOURCE_IOLEN,
    NOISE_SOURCE_KEY,
    NOISE_SOURCE_MOUSEBUTTON,
    NOISE_SOURCE_MOUSEPOS,
    NOISE_SOURCE_MEMINFO,
    NOISE_SOURCE_STAT,
    NOISE_SOURCE_RUSAGE,
    NOISE_SOURCE_FGWINDOW,
    NOISE_SOURCE_CAPTURE,
    NOISE_SOURCE_CLIPBOARD,
    NOISE_SOURCE_QUEUE,
    NOISE_SOURCE_CURSORPOS,
    NOISE_SOURCE_THREADTIME,
    NOISE_SOURCE_PROCTIME,
    NOISE_SOURCE_PERFCOUNT,
    NOISE_MAX_SOURCES
} NoiseSourceId;
void noise_get_heavy(void (*func) (void *, int));
void noise_get_light(void (*func) (void *, int));
void noise_regular(void);
void noise_ultralight(NoiseSourceId id, unsigned long data);

/*
 * Exports from sshrand.c.
 */
void random_save_seed(void);
void random_destroy_seed(void);

/*
 * Exports from settings.c.
 *
 * load_settings() and do_defaults() return false if the provided
 * session name didn't actually exist. But they still fill in the
 * provided Conf with _something_.
 */
const struct BackendVtable *backend_vt_from_name(const char *name);
const struct BackendVtable *backend_vt_from_proto(int proto);
char *get_remote_username(Conf *conf); /* dynamically allocated */
char *save_settings(const char *section, Conf *conf);
void save_open_settings(settings_w *sesskey, Conf *conf);
bool load_settings(const char *section, Conf *conf);
void load_open_settings(settings_r *sesskey, Conf *conf);
void get_sesslist(struct sesslist *, bool allocate);
bool do_defaults(const char *, Conf *);
void registry_cleanup(void);
void settings_set_default_protocol(int);
void settings_set_default_port(int);

/*
 * Functions used by settings.c to provide platform-specific
 * default settings.
 *
 * (The integer one is expected to return `def' if it has no clear
 * opinion of its own. This is because there's no integer value
 * which I can reliably set aside to indicate `nil'. The string
 * function is perfectly all right returning NULL, of course. The
 * Filename and FontSpec functions are _not allowed_ to fail to
 * return, since these defaults _must_ be per-platform.)
 *
 * The 'Filename *' returned by platform_default_filename, and the
 * 'FontSpec *' returned by platform_default_fontspec, have ownership
 * transferred to the caller, and must be freed.
 */
char *platform_default_s(const char *name);
bool platform_default_b(const char *name, bool def);
int platform_default_i(const char *name, int def);
Filename *platform_default_filename(const char *name);
FontSpec *platform_default_fontspec(const char *name);

/*
 * Exports from terminal.c.
 */

Terminal *term_init(Conf *, struct unicode_data *, TermWin *);
void term_free(Terminal *);
void term_size(Terminal *, int, int, int);
void term_resize_request_completed(Terminal *);
void term_paint(Terminal *, int, int, int, int, bool);
void term_scroll(Terminal *, int, int);
void term_scroll_to_selection(Terminal *, int);
void term_pwron(Terminal *, bool);
void term_clrsb(Terminal *);
void term_mouse(Terminal *, Mouse_Button, Mouse_Button, Mouse_Action,
                int, int, bool, bool, bool);
void term_cancel_selection_drag(Terminal *);
void term_key(Terminal *, Key_Sym, wchar_t *, size_t, unsigned int,
              unsigned int);
void term_lost_clipboard_ownership(Terminal *, int clipboard);
void term_update(Terminal *);
void term_invalidate(Terminal *);
void term_blink(Terminal *, bool set_cursor);
void term_do_paste(Terminal *, const wchar_t *, int);
void term_nopaste(Terminal *);
void term_copyall(Terminal *, const int *, int);
void term_pre_reconfig(Terminal *, Conf *);
void term_reconfig(Terminal *, Conf *);
void term_request_copy(Terminal *, const int *clipboards, int n_clipboards);
void term_request_paste(Terminal *, int clipboard);
void term_seen_key_event(Terminal *);
size_t term_data(Terminal *, const void *data, size_t len);
void term_provide_backend(Terminal *term, Backend *backend);
void term_provide_logctx(Terminal *term, LogContext *logctx);
void term_set_focus(Terminal *term, bool has_focus);
char *term_get_ttymode(Terminal *term, const char *mode);
SeatPromptResult term_get_userpass_input(Terminal *term, prompts_t *p);
void term_set_trust_status(Terminal *term, bool trusted);
void term_keyinput(Terminal *, int codepage, const void *buf, int len);
void term_keyinputw(Terminal *, const wchar_t *widebuf, int len);
void term_get_cursor_position(Terminal *term, int *x, int *y);
void term_setup_window_titles(Terminal *term, const char *title_hostname);
void term_notify_minimised(Terminal *term, bool minimised);
void term_notify_palette_changed(Terminal *term);
void term_notify_window_pos(Terminal *term, int x, int y);
void term_notify_window_size_pixels(Terminal *term, int x, int y);
void term_palette_override(Terminal *term, unsigned osc4_index, rgb rgb);

typedef enum SmallKeypadKey {
    SKK_HOME, SKK_END, SKK_INSERT, SKK_DELETE, SKK_PGUP, SKK_PGDN,
} SmallKeypadKey;
int format_arrow_key(char *buf, Terminal *term, int xkey,
                     bool shift, bool ctrl, bool alt, bool *consumed_alt);
int format_function_key(char *buf, Terminal *term, int key_number,
                        bool shift, bool ctrl, bool alt, bool *consumed_alt);
int format_small_keypad_key(char *buf, Terminal *term, SmallKeypadKey key,
                            bool shift, bool ctrl, bool alt,
                            bool *consumed_alt);
int format_numeric_keypad_key(char *buf, Terminal *term, char key,
                              bool shift, bool ctrl);

/*
 * Exports from logging.c.
 */
struct LogPolicyVtable {
    /*
     * Pass Event Log entries on from LogContext to the front end,
     * which might write them to standard error or save them for a GUI
     * list box or other things.
     */
    void (*eventlog)(LogPolicy *lp, const char *event);

    /*
     * Ask what to do about the specified output log file already
     * existing. Can return four values:
     *
     *  - 2 means overwrite the log file
     *  - 1 means append to the log file
     *  - 0 means cancel logging for this session
     *  - -1 means please wait, and callback() will be called with one
     *    of those options.
     */
    int (*askappend)(LogPolicy *lp, Filename *filename,
                     void (*callback)(void *ctx, int result), void *ctx);

    /*
     * Emergency logging when the log file itself can't be opened,
     * which typically means we want to shout about it more loudly
     * than a mere Event Log entry.
     *
     * One reasonable option is to send it to the same place that
     * stderr output from the main session goes (so, either a console
     * tool's actual stderr, or a terminal window). In many cases this
     * is unlikely to cause this error message to turn up
     * embarrassingly in a log file of real server output, because the
     * whole point is that we haven't managed to open any such log
     * file :-)
     */
    void (*logging_error)(LogPolicy *lp, const char *event);

    /*
     * Ask whether extra verbose log messages are required.
     */
    bool (*verbose)(LogPolicy *lp);
};
struct LogPolicy {
    const LogPolicyVtable *vt;
};

static inline void lp_eventlog(LogPolicy *lp, const char *event)
{ lp->vt->eventlog(lp, event); }
static inline int lp_askappend(
    LogPolicy *lp, Filename *filename,
    void (*callback)(void *ctx, int result), void *ctx)
{ return lp->vt->askappend(lp, filename, callback, ctx); }
static inline void lp_logging_error(LogPolicy *lp, const char *event)
{ lp->vt->logging_error(lp, event); }
static inline bool lp_verbose(LogPolicy *lp)
{ return lp->vt->verbose(lp); }

/* Defined in clicons.c, used in several console command-line tools */
extern LogPolicy console_cli_logpolicy[];

int console_askappend(LogPolicy *lp, Filename *filename,
                      void (*callback)(void *ctx, int result), void *ctx);
void console_logging_error(LogPolicy *lp, const char *string);
void console_eventlog(LogPolicy *lp, const char *string);
bool null_lp_verbose_yes(LogPolicy *lp);
bool null_lp_verbose_no(LogPolicy *lp);
bool cmdline_lp_verbose(LogPolicy *lp);

LogContext *log_init(LogPolicy *lp, Conf *conf);
void log_free(LogContext *logctx);
void log_reconfig(LogContext *logctx, Conf *conf);
void logfopen(LogContext *logctx);
void logfclose(LogContext *logctx);
void logtraffic(LogContext *logctx, unsigned char c, int logmode);
void logflush(LogContext *logctx);
LogPolicy *log_get_policy(LogContext *logctx);
void logevent(LogContext *logctx, const char *event);
void logeventf(LogContext *logctx, const char *fmt, ...) PRINTF_LIKE(2, 3);
void logeventvf(LogContext *logctx, const char *fmt, va_list ap);

/*
 * Pass a dynamically allocated string to logevent and immediately
 * free it. Intended for use by wrapper macros which pass the return
 * value of dupprintf straight to this.
 */
void logevent_and_free(LogContext *logctx, char *event);
enum { PKT_INCOMING, PKT_OUTGOING };
enum { PKTLOG_EMIT, PKTLOG_BLANK, PKTLOG_OMIT };
struct logblank_t {
    int offset;
    int len;
    int type;
};
void log_packet(LogContext *logctx, int direction, int type,
                const char *texttype, const void *data, size_t len,
                int n_blanks, const struct logblank_t *blanks,
                const unsigned long *sequence,
                unsigned downstream_id, const char *additional_log_text);

/*
 * Exports from testback.c
 */

extern const struct BackendVtable null_backend;
extern const struct BackendVtable loop_backend;

/*
 * Exports from raw.c.
 */

extern const struct BackendVtable raw_backend;

/*
 * Exports from rlogin.c.
 */

extern const struct BackendVtable rlogin_backend;

/*
 * Exports from telnet.c.
 */

extern const struct BackendVtable telnet_backend;

/*
 * Exports from ssh/ssh.c.
 */
extern const struct BackendVtable ssh_backend;
extern const struct BackendVtable sshconn_backend;

/*
 * Exports from supdup.c.
 */
extern const struct BackendVtable supdup_backend;

/*
 * Exports from ldisc.c.
 */
Ldisc *ldisc_create(Conf *, Terminal *, Backend *, Seat *);
void ldisc_configure(Ldisc *, Conf *);
void ldisc_free(Ldisc *);
void ldisc_send(Ldisc *, const void *buf, int len, bool interactive);
void ldisc_echoedit_update(Ldisc *);
void ldisc_provide_userpass_le(Ldisc *, TermLineEditor *);
void ldisc_check_sendok(Ldisc *);

/*
 * Exports from sshrand.c.
 */

void random_add_noise(NoiseSourceId source, const void *noise, int length);
void random_read(void *buf, size_t size);
void random_get_savedata(void **data, int *len);
extern int random_active;
/* The random number subsystem is activated if at least one other entity
 * within the program expresses an interest in it. So each SSH session
 * calls random_ref on startup and random_unref on shutdown. */
void random_ref(void);
void random_unref(void);
/* random_clear is equivalent to calling random_unref as many times as
 * necessary to shut down the global PRNG instance completely. It's
 * not needed in normal applications, but the command-line PuTTYgen
 * test finds it useful to clean up after each invocation of the
 * logical main() no matter whether it needed random numbers or
 * not. */
void random_clear(void);
/* random_setup_custom sets up the process-global random number
 * generator specially, with a hash function of your choice. */
void random_setup_custom(const ssh_hashalg *hash);
/* random_setup_special() is a macro wrapper on that, which makes an
 * extra-big one based on the largest hash function we have. It's
 * defined this way to avoid what would otherwise be an unnecessary
 * module dependency from sshrand.c to a hash function implementation. */
#define random_setup_special() random_setup_custom(&ssh_shake256_114bytes)
/* Manually drop a random seed into the random number generator, e.g.
 * just before generating a key. */
void random_reseed(ptrlen seed);
/* Limit on how much entropy is worth putting into the generator (bits). */
size_t random_seed_bits(void);

/*
 * Exports from pinger.c.
 */
typedef struct Pinger Pinger;
Pinger *pinger_new(Conf *conf, Backend *backend);
void pinger_reconfig(Pinger *, Conf *oldconf, Conf *newconf);
void pinger_free(Pinger *);

/*
 * Exports from modules in utils.
 */

#include "misc.h"
bool conf_launchable(Conf *conf);
char const *conf_dest(Conf *conf);

/*
 * Exports from sessprep.c.
 */
void prepare_session(Conf *conf);

/*
 * Exports from version.c and cmake_commit.c.
 */
extern const char ver[];
extern const char commitid[];

/*
 * Exports from unicode.c in platform subdirs.
 */
/* void init_ucs(void); -- this is now in platform-specific headers */
bool is_dbcs_leadbyte(int codepage, char byte);
int mb_to_wc(int codepage, int flags, const char *mbstr, int mblen,
             wchar_t *wcstr, int wclen);
int wc_to_mb(int codepage, int flags, const wchar_t *wcstr, int wclen,
             char *mbstr, int mblen, const char *defchr);
wchar_t xlat_uskbd2cyrllic(int ch);
int check_compose(int first, int second);
int decode_codepage(const char *cp_name);
const char *cp_enumerate (int index);
const char *cp_name(int codepage);
void get_unitab(int codepage, wchar_t *unitab, int ftype);

/*
 * Exports from wcwidth.c
 */
int mk_wcwidth(unsigned int ucs);
int mk_wcswidth(const unsigned int *pwcs, size_t n);
int mk_wcwidth_cjk(unsigned int ucs);
int mk_wcswidth_cjk(const unsigned int *pwcs, size_t n);

/*
 * Exports from agent-client.c in platform subdirs.
 *
 * agent_query returns NULL for here's-a-response, and non-NULL for
 * query-in- progress. In the latter case there will be a call to
 * `callback' at some future point, passing callback_ctx as the first
 * parameter and the actual reply data as the second and third.
 *
 * The response may be a NULL pointer (in either of the synchronous
 * or asynchronous cases), which indicates failure to receive a
 * response.
 *
 * When the return from agent_query is not NULL, it identifies the
 * in-progress query in case it needs to be cancelled. If
 * agent_cancel_query is called, then the pending query is destroyed
 * and the callback will not be called. (E.g. if you're going to throw
 * away the thing you were using as callback_ctx.)
 *
 * Passing a null pointer as callback forces agent_query to behave
 * synchronously, i.e. it will block if necessary, and guarantee to
 * return NULL. The wrapper function agent_query_synchronous()
 * (defined in its own module aqsync.c) makes this easier.
 */
typedef struct agent_pending_query agent_pending_query;
agent_pending_query *agent_query(
    strbuf *in, void **out, int *outlen,
    void (*callback)(void *, void *, int), void *callback_ctx);
void agent_cancel_query(agent_pending_query *);
void agent_query_synchronous(strbuf *in, void **out, int *outlen);
bool agent_exists(void);

/* For stream-oriented agent connections, if available. */
Socket *agent_connect(Plug *plug);

/*
 * Exports from wildcard.c
 */
const char *wc_error(int value);
int wc_match_pl(const char *wildcard, ptrlen target);
int wc_match(const char *wildcard, const char *target);
bool wc_unescape(char *output, const char *wildcard);

/*
 * Exports from frontend (dialog.c etc)
 */
void pgp_fingerprints(void);
/*
 * have_ssh_host_key() just returns true if a key of that type is
 * already cached and false otherwise.
 */
bool have_ssh_host_key(const char *host, int port, const char *keytype);

/*
 * Exports from console frontends (console.c in platform subdirs)
 * that aren't equivalents to things in windlg.c et al.
 */
extern bool console_batch_mode, console_antispoof_prompt;
extern bool console_set_batch_mode(bool);
extern bool console_set_stdio_prompts(bool);
SeatPromptResult console_get_userpass_input(prompts_t *p);
bool is_interactive(void);
void console_print_error_msg(const char *prefix, const char *msg);
void console_print_error_msg_fmt_v(
    const char *prefix, const char *fmt, va_list ap);
void console_print_error_msg_fmt(const char *prefix, const char *fmt, ...)
    PRINTF_LIKE(2, 3);

/*
 * Exports from either console frontends or terminal.c.
 */
extern bool set_legacy_charset_handling(bool);

/*
 * Exports from printing.c in platform subdirs.
 */
typedef struct printer_enum_tag printer_enum;
typedef struct printer_job_tag printer_job;
printer_enum *printer_start_enum(int *nprinters);
char *printer_get_name(printer_enum *, int);
void printer_finish_enum(printer_enum *);
printer_job *printer_start_job(char *printer);
void printer_job_data(printer_job *, const void *, size_t);
void printer_finish_job(printer_job *);

/*
 * Exports from cmdline.c (and also cmdline_error(), which is
 * defined differently in various places and required _by_
 * cmdline.c).
 *
 * Note that cmdline_process_param takes a const option string, but a
 * writable argument string. That's not a mistake - that's so it can
 * zero out password arguments in the hope of not having them show up
 * avoidably in Unix 'ps'.
 */
struct cmdline_get_passwd_input_state { bool tried; };
#define CMDLINE_GET_PASSWD_INPUT_STATE_INIT { .tried = false }
extern const cmdline_get_passwd_input_state cmdline_get_passwd_input_state_new;

int cmdline_process_param(const char *, char *, int, Conf *);
void cmdline_run_saved(Conf *);
void cmdline_cleanup(void);
SeatPromptResult cmdline_get_passwd_input(
    prompts_t *p, cmdline_get_passwd_input_state *state, bool restartable);
bool cmdline_host_ok(Conf *);
bool cmdline_verbose(void);
bool cmdline_loaded_session(void);

/*
 * Here we have a flags word provided by each tool, which describes
 * the capabilities of that tool that cmdline.c needs to know about.
 * It will refuse certain command-line options if a particular tool
 * inherently can't do anything sensible. For example, the file
 * transfer tools (psftp, pscp) can't do a great deal with protocol
 * selections (ever tried running scp over telnet?) or with port
 * forwarding (even if it wasn't a hideously bad idea, they don't have
 * the select/poll infrastructure to make them work).
 */
extern const unsigned cmdline_tooltype;

/* Bit flags for the above */
#define TOOLTYPE_LIST(X)                        \
    X(TOOLTYPE_FILETRANSFER)                    \
    X(TOOLTYPE_NONNETWORK)                      \
    X(TOOLTYPE_HOST_ARG)                        \
    X(TOOLTYPE_HOST_ARG_CAN_BE_SESSION)         \
    X(TOOLTYPE_HOST_ARG_PROTOCOL_PREFIX)        \
    X(TOOLTYPE_HOST_ARG_FROM_LAUNCHABLE_LOAD)   \
    X(TOOLTYPE_PORT_ARG)                        \
    X(TOOLTYPE_NO_VERBOSE_OPTION)               \
    X(TOOLTYPE_GUI)                             \
    /* end of list */
#define BITFLAG_INDEX(val) val ## _bitflag_index,
enum { TOOLTYPE_LIST(BITFLAG_INDEX) };
#define BITFLAG_DEF(val) val = 1U << (val ## _bitflag_index),
enum { TOOLTYPE_LIST(BITFLAG_DEF) };

void cmdline_error(const char *, ...) PRINTF_LIKE(1, 2);

/*
 * Exports from config.c.
 */
struct controlbox;
void conf_radiobutton_handler(dlgcontrol *ctrl, dlgparam *dlg,
                              void *data, int event);
#define CHECKBOX_INVERT (1<<30)
void conf_checkbox_handler(dlgcontrol *ctrl, dlgparam *dlg,
                           void *data, int event);
void conf_editbox_handler(dlgcontrol *ctrl, dlgparam *dlg,
                          void *data, int event);
void conf_filesel_handler(dlgcontrol *ctrl, dlgparam *dlg,
                          void *data, int event);
void conf_fontsel_handler(dlgcontrol *ctrl, dlgparam *dlg,
                          void *data, int event);

struct conf_editbox_handler_type {
    /* Structure passed as context2 to conf_editbox_handler */
    enum { EDIT_STR, EDIT_INT, EDIT_FIXEDPOINT } type;
    union {
        /*
         * EDIT_STR means the edit box is connected to a string
         * field in Conf. No further parameters needed.
         */

        /*
         * EDIT_INT means the edit box is connected to an int field in
         * Conf, and the input string is interpreted as decimal. No
         * further parameters needed. (But we could add one here later
         * if for some reason we wanted int fields in hex.)
         */

        /*
         * EDIT_FIXEDPOINT means the edit box is connected to an int
         * field in Conf, but the input string is interpreted as
         * _floating point_, and converted to/from the output int by
         * means of a fixed denominator. That is,
         *
         *   (floating value in edit box) * denominator = value in Conf
         */
        struct {
            double denominator;
        };
    };
};

extern const struct conf_editbox_handler_type conf_editbox_str;
extern const struct conf_editbox_handler_type conf_editbox_int;
#define ED_STR CP(&conf_editbox_str)
#define ED_INT CP(&conf_editbox_int)

void setup_config_box(struct controlbox *b, bool midsession,
                      int protocol, int protcfginfo);

void setup_ca_config_box(struct controlbox *b);

/* Platforms provide this to be called from config.c */
void show_ca_config_box(dlgparam *dlg);
extern const bool has_ca_config_box; /* false if, e.g., we're PuTTYtel */

/* Visible outside config.c so that platforms can use it to recognise
 * the proxy type control */
void proxy_type_handler(dlgcontrol *ctrl, dlgparam *dlg,
                        void *data, int event);
/* And then they'll set this flag in its generic.context.i */
#define PROXY_UI_FLAG_LOCAL 1 /* has a local proxy */

/*
 * Exports from bidi.c.
 */
#define BIDI_CHAR_INDEX_NONE ((unsigned short)-1)
typedef struct bidi_char {
    unsigned int origwc, wc;
    unsigned short index, nchars;
} bidi_char;
BidiContext *bidi_new_context(void);
void bidi_free_context(BidiContext *ctx);
void do_bidi(BidiContext *ctx, bidi_char *line, size_t count);
int do_shape(bidi_char *line, bidi_char *to, int count);
bool is_rtl(int c);

/*
 * X11 auth mechanisms we know about.
 */
enum {
    X11_NO_AUTH,
    X11_MIT,                           /* MIT-MAGIC-COOKIE-1 */
    X11_XDM,                           /* XDM-AUTHORIZATION-1 */
    X11_NAUTHS
};
extern const char *const x11_authnames[X11_NAUTHS];

/*
 * An enum for the copy-paste UI action configuration.
 */
enum {
    CLIPUI_NONE,     /* UI action has no copy/paste effect */
    CLIPUI_IMPLICIT, /* use the default clipboard implicit in mouse actions  */
    CLIPUI_EXPLICIT, /* use the default clipboard for explicit Copy/Paste */
    CLIPUI_CUSTOM,   /* use a named clipboard (on systems that support it) */
};

/*
 * Miscellaneous exports from the platform-specific code.
 *
 * filename_serialise and filename_deserialise have the same semantics
 * as fontspec_serialise and fontspec_deserialise above.
 */
Filename *filename_from_str(const char *string);
const char *filename_to_str(const Filename *fn);
bool filename_equal(const Filename *f1, const Filename *f2);
bool filename_is_null(const Filename *fn);
Filename *filename_copy(const Filename *fn);
void filename_free(Filename *fn);
void filename_serialise(BinarySink *bs, const Filename *f);
Filename *filename_deserialise(BinarySource *src);
char *get_username(void);              /* return value needs freeing */
char *get_random_data(int bytes, const char *device); /* used in cmdgen.c */
char filename_char_sanitise(char c);   /* rewrite special pathname chars */
bool open_for_write_would_lose_data(const Filename *fn);

/*
 * Exports and imports from timing.c.
 *
 * schedule_timer() asks the front end to schedule a callback to a
 * timer function in a given number of ticks. The returned value is
 * the time (in ticks since an arbitrary offset) at which the
 * callback can be expected. This value will also be passed as the
 * `now' parameter to the callback function. Hence, you can (for
 * example) schedule an event at a particular time by calling
 * schedule_timer() and storing the return value in your context
 * structure as the time when that event is due. The first time a
 * callback function gives you that value or more as `now', you do
 * the thing.
 *
 * expire_timer_context() drops all current timers associated with
 * a given value of ctx (for when you're about to free ctx).
 *
 * run_timers() is called from the front end when it has reason to
 * think some timers have reached their moment, or when it simply
 * needs to know how long to wait next. We pass it the time we
 * think it is. It returns true and places the time when the next
 * timer needs to go off in `next', or alternatively it returns
 * false if there are no timers at all pending.
 *
 * timer_change_notify() must be supplied by the front end; it
 * notifies the front end that a new timer has been added to the
 * list which is sooner than any existing ones. It provides the
 * time when that timer needs to go off.
 *
 * *** FRONT END IMPLEMENTORS NOTE:
 *
 * There's an important subtlety in the front-end implementation of
 * the timer interface. When a front end is given a `next' value,
 * either returned from run_timers() or via timer_change_notify(),
 * it should ensure that it really passes _that value_ as the `now'
 * parameter to its next run_timers call. It should _not_ simply
 * call GETTICKCOUNT() to get the `now' parameter when invoking
 * run_timers().
 *
 * The reason for this is that an OS's system clock might not agree
 * exactly with the timing mechanisms it supplies to wait for a
 * given interval. I'll illustrate this by the simple example of
 * Unix Plink, which uses timeouts to poll() in a way which for
 * these purposes can simply be considered to be a wait() function.
 * Suppose, for the sake of argument, that this wait() function
 * tends to return early by 1%. Then a possible sequence of actions
 * is:
 *
 *  - run_timers() tells the front end that the next timer firing
 *    is 10000ms from now.
 *  - Front end calls wait(10000ms), but according to
 *    GETTICKCOUNT() it has only waited for 9900ms.
 *  - Front end calls run_timers() again, passing time T-100ms as
 *    `now'.
 *  - run_timers() does nothing, and says the next timer firing is
 *    still 100ms from now.
 *  - Front end calls wait(100ms), which only waits for 99ms.
 *  - Front end calls run_timers() yet again, passing time T-1ms.
 *  - run_timers() says there's still 1ms to wait.
 *  - Front end calls wait(1ms).
 *
 * If you're _lucky_ at this point, wait(1ms) will actually wait
 * for 1ms and you'll only have woken the program up three times.
 * If you're unlucky, wait(1ms) might do nothing at all due to
 * being below some minimum threshold, and you might find your
 * program spends the whole of the last millisecond tight-looping
 * between wait() and run_timers().
 *
 * Instead, what you should do is to _save_ the precise `next'
 * value provided by run_timers() or via timer_change_notify(), and
 * use that precise value as the input to the next run_timers()
 * call. So:
 *
 *  - run_timers() tells the front end that the next timer firing
 *    is at time T, 10000ms from now.
 *  - Front end calls wait(10000ms).
 *  - Front end then immediately calls run_timers() and passes it
 *    time T, without stopping to check GETTICKCOUNT() at all.
 *
 * This guarantees that the program wakes up only as many times as
 * there are actual timer actions to be taken, and that the timing
 * mechanism will never send it into a tight loop.
 *
 * (It does also mean that the timer action in the above example
 * will occur 100ms early, but this is not generally critical. And
 * the hypothetical 1% error in wait() will be partially corrected
 * for anyway when, _after_ run_timers() returns, you call
 * GETTICKCOUNT() and compare the result with the returned `next'
 * value to find out how long you have to make your next wait().)
 */
typedef void (*timer_fn_t)(void *ctx, unsigned long now);
unsigned long schedule_timer(int ticks, timer_fn_t fn, void *ctx);
void expire_timer_context(void *ctx);
bool run_timers(unsigned long now, unsigned long *next);
void timer_change_notify(unsigned long next);
unsigned long timing_last_clock(void);

/*
 * Exports from callback.c.
 *
 * This provides a method of queuing function calls to be run at the
 * earliest convenience from the top-level event loop. Use it if
 * you're deep in a nested chain of calls and want to trigger an
 * action which will probably lead to your function being re-entered
 * recursively if you just call the initiating function the normal
 * way.
 *
 * Most front ends run the queued callbacks by simply calling
 * run_toplevel_callbacks() after handling each event in their
 * top-level event loop. However, if a front end doesn't have control
 * over its own event loop (e.g. because it's using GTK) then it can
 * instead request notifications when a callback is available, so that
 * it knows to ask its delegate event loop to do the same thing. Also,
 * if a front end needs to know whether a callback is pending without
 * actually running it (e.g. so as to put a zero timeout on a poll()
 * call) then it can call toplevel_callback_pending(), which will
 * return true if at least one callback is in the queue.
 *
 * run_toplevel_callbacks() returns true if it ran any actual code.
 * This can be used as a means of speculatively terminating a poll
 * loop, as in PSFTP, for example - if a callback has run then perhaps
 * it might have done whatever the loop's caller was waiting for.
 */
void queue_toplevel_callback(toplevel_callback_fn_t fn, void *ctx);
bool run_toplevel_callbacks(void);
bool toplevel_callback_pending(void);
void delete_callbacks_for_context(void *ctx);

/*
 * Another facility in callback.c deals with 'idempotent' callbacks,
 * defined as those which never need to be scheduled again if they are
 * already scheduled and have not yet run. (An example would be one
 * which, when called, empties a queue of data completely: when data
 * is added to the queue, you must ensure a run of the queue-consuming
 * function has been scheduled, but if one is already pending, you
 * don't need to schedule a second one.)
 */
struct IdempotentCallback {
    toplevel_callback_fn_t fn;
    void *ctx;
    bool queued;
};
void queue_idempotent_callback(struct IdempotentCallback *ic);

typedef void (*toplevel_callback_notify_fn_t)(void *ctx);
void request_callback_notifications(toplevel_callback_notify_fn_t notify,
                                    void *ctx);

/*
 * Facility provided by the platform to spawn a parallel subprocess
 * and present its stdio via a Socket.
 *
 * 'prefix' indicates the prefix that should appear on messages passed
 * to plug_log to provide stderr output from the process.
 */
Socket *platform_start_subprocess(const char *cmd, Plug *plug,
                                  const char *prefix);

/*
 * Define no-op macros for the jump list functions, on platforms that
 * don't support them. (This is a bit of a hack, and it'd be nicer to
 * localise even the calls to those functions into the Windows front
 * end, but it'll do for the moment.)
 */
#ifndef JUMPLIST_SUPPORTED
#define add_session_to_jumplist(x) ((void)0)
#define remove_session_from_jumplist(x) ((void)0)
#endif

/* SURROGATE PAIR */
#ifndef HIGH_SURROGATE_START /* in some toolchains <winnls.h> defines these */
#define HIGH_SURROGATE_START 0xd800
#define HIGH_SURROGATE_END 0xdbff
#define LOW_SURROGATE_START 0xdc00
#define LOW_SURROGATE_END 0xdfff
#endif

/* These macros exist in the Windows API, so the environment may
 * provide them. If not, define them in terms of the above. */
#ifndef IS_HIGH_SURROGATE
#define IS_HIGH_SURROGATE(wch) (((wch) >= HIGH_SURROGATE_START) && \
                                ((wch) <= HIGH_SURROGATE_END))
#define IS_LOW_SURROGATE(wch) (((wch) >= LOW_SURROGATE_START) && \
                               ((wch) <= LOW_SURROGATE_END))
#define IS_SURROGATE_PAIR(hs, ls) (IS_HIGH_SURROGATE(hs) && \
                                   IS_LOW_SURROGATE(ls))
#endif


#define IS_SURROGATE(wch) (((wch) >= HIGH_SURROGATE_START) &&   \
                           ((wch) <= LOW_SURROGATE_END))
#define HIGH_SURROGATE_OF(codept) \
    (HIGH_SURROGATE_START + (((codept) - 0x10000) >> 10))
#define LOW_SURROGATE_OF(codept) \
    (LOW_SURROGATE_START + (((codept) - 0x10000) & 0x3FF))
#define FROM_SURROGATES(wch1, wch2) \
    (0x10000 + (((wch1) & 0x3FF) << 10) + ((wch2) & 0x3FF))

#endif

/* {{{ winfrip */
/*
 * vim:expandtab sw=4 ts=4
 */
/* winfrip }}} */<|MERGE_RESOLUTION|>--- conflicted
+++ resolved
@@ -9,10 +9,6 @@
 #include "network.h"
 #include "misc.h"
 #include "marshal.h"
-
-/* {{{ winfrip */
-#include "PuTTie/winfrip_putty_putty.h"
-/* winfrip }}} */
 
 /*
  * We express various time intervals in unsigned long minutes, but may need to
@@ -1791,271 +1787,22 @@
  * Exports from conf.c, and a big enum (via parametric macro) of
  * configuration option keys.
  */
-<<<<<<< HEAD
-#define CONFIG_OPTIONS(X) \
-    /* X(value-type, subkey-type, keyword) */ \
-    X(STR, NONE, host) \
-    X(INT, NONE, port) \
-    X(INT, NONE, protocol) /* PROT_SSH, PROT_TELNET etc */ \
-    X(INT, NONE, addressfamily) /* ADDRTYPE_IPV[46] or ADDRTYPE_UNSPEC */ \
-    X(INT, NONE, close_on_exit) /* FORCE_ON, FORCE_OFF, AUTO */ \
-    X(BOOL, NONE, warn_on_close) \
-    X(INT, NONE, ping_interval) /* in seconds */ \
-    X(BOOL, NONE, tcp_nodelay) \
-    X(BOOL, NONE, tcp_keepalives) \
-    X(STR, NONE, loghost) /* logical host being contacted, for host key check */ \
-    /* Proxy options */ \
-    X(STR, NONE, proxy_exclude_list) \
-    X(INT, NONE, proxy_dns) /* FORCE_ON, FORCE_OFF, AUTO */ \
-    X(BOOL, NONE, even_proxy_localhost) \
-    X(INT, NONE, proxy_type) /* PROXY_NONE, PROXY_SOCKS4, ... */ \
-    X(STR, NONE, proxy_host) \
-    X(INT, NONE, proxy_port) \
-    X(STR, NONE, proxy_username) \
-    X(STR, NONE, proxy_password) \
-    X(STR, NONE, proxy_telnet_command) \
-    X(INT, NONE, proxy_log_to_term) /* FORCE_ON, FORCE_OFF, AUTO */ \
-    /* SSH options */ \
-    X(STR, NONE, remote_cmd) \
-    X(STR, NONE, remote_cmd2) /* fallback if remote_cmd fails; never loaded or saved */ \
-    X(BOOL, NONE, nopty) \
-    X(BOOL, NONE, compression) \
-    X(INT, INT, ssh_kexlist) \
-    X(INT, INT, ssh_hklist) \
-    X(BOOL, NONE, ssh_prefer_known_hostkeys) \
-    X(INT, NONE, ssh_rekey_time) /* in minutes */ \
-    X(STR, NONE, ssh_rekey_data) /* string encoding e.g. "100K", "2M", "1G" */ \
-    X(BOOL, NONE, tryagent) \
-    X(BOOL, NONE, agentfwd) \
-    X(BOOL, NONE, change_username) /* allow username switching in SSH-2 */ \
-    X(INT, INT, ssh_cipherlist) \
-    X(FILENAME, NONE, keyfile) \
-    X(FILENAME, NONE, detached_cert) \
-    X(STR, NONE, auth_plugin) \
-    /* \
-     * Which SSH protocol to use. \
-     * For historical reasons, the current legal values for CONF_sshprot \
-     * are: \
-     *  0 = SSH-1 only \
-     *  3 = SSH-2 only \
-     * We used to also support \
-     *  1 = SSH-1 with fallback to SSH-2 \
-     *  2 = SSH-2 with fallback to SSH-1 \
-     * and we continue to use 0/3 in storage formats rather than the more \
-     * obvious 1/2 to avoid surprises if someone saves a session and later \
-     * downgrades PuTTY. So it's easier to use these numbers internally too. \
-     */ \
-    X(INT, NONE, sshprot) \
-    X(BOOL, NONE, ssh2_des_cbc) /* "des-cbc" unrecommended SSH-2 cipher */ \
-    X(BOOL, NONE, ssh_no_userauth) /* bypass "ssh-userauth" (SSH-2 only) */ \
-    X(BOOL, NONE, ssh_no_trivial_userauth) /* disable trivial types of auth */ \
-    X(BOOL, NONE, ssh_show_banner) /* show USERAUTH_BANNERs (SSH-2 only) */ \
-    X(BOOL, NONE, try_tis_auth) \
-    X(BOOL, NONE, try_ki_auth) \
-    X(BOOL, NONE, try_gssapi_auth) /* attempt gssapi auth via ssh userauth */ \
-    X(BOOL, NONE, try_gssapi_kex) /* attempt gssapi auth via ssh kex */ \
-    X(BOOL, NONE, gssapifwd) /* forward tgt via gss */ \
-    X(INT, NONE, gssapirekey) /* KEXGSS refresh interval (mins) */ \
-    X(INT, INT, ssh_gsslist) /* preference order for local GSS libs */ \
-    X(FILENAME, NONE, ssh_gss_custom) \
-    X(BOOL, NONE, ssh_subsys) /* run a subsystem rather than a command */ \
-    X(BOOL, NONE, ssh_subsys2) /* fallback to go with remote_cmd_ptr2 */ \
-    X(BOOL, NONE, ssh_no_shell) /* avoid running a shell */ \
-    X(STR, NONE, ssh_nc_host) /* host to connect to in `nc' mode */ \
-    X(INT, NONE, ssh_nc_port) /* port to connect to in `nc' mode */ \
-    /* Telnet options */ \
-    X(STR, NONE, termtype) \
-    X(STR, NONE, termspeed) \
-    X(STR, STR, ttymodes) /* values are "Vvalue" or "A" */ \
-    X(STR, STR, environmt) \
-    X(STR, NONE, username) \
-    X(BOOL, NONE, username_from_env) \
-    X(STR, NONE, localusername) \
-    X(BOOL, NONE, rfc_environ) \
-    X(BOOL, NONE, passive_telnet) \
-    /* Serial port options */ \
-    X(STR, NONE, serline) \
-    X(INT, NONE, serspeed) \
-    X(INT, NONE, serdatabits) \
-    X(INT, NONE, serstopbits) \
-    X(INT, NONE, serparity) /* SER_PAR_NONE, SER_PAR_ODD, ... */ \
-    X(INT, NONE, serflow) /* SER_FLOW_NONE, SER_FLOW_XONXOFF, ... */ \
-    /* Supdup options */ \
-    X(STR, NONE, supdup_location) \
-    X(INT, NONE, supdup_ascii_set) \
-    X(BOOL, NONE, supdup_more) \
-    X(BOOL, NONE, supdup_scroll) \
-    /* Keyboard options */ \
-    X(BOOL, NONE, bksp_is_delete) \
-    X(BOOL, NONE, rxvt_homeend) \
-    X(INT, NONE, funky_type) /* FUNKY_XTERM, FUNKY_LINUX, ... */ \
-    X(INT, NONE, sharrow_type) /* SHARROW_APPLICATION, SHARROW_BITMAP, ... */ \
-    X(BOOL, NONE, no_applic_c) /* totally disable app cursor keys */ \
-    X(BOOL, NONE, no_applic_k) /* totally disable app keypad */ \
-    X(BOOL, NONE, no_mouse_rep) /* totally disable mouse reporting */ \
-    X(BOOL, NONE, no_remote_resize) /* disable remote resizing */ \
-    X(BOOL, NONE, no_alt_screen) /* disable alternate screen */ \
-    X(BOOL, NONE, no_remote_wintitle) /* disable remote retitling */ \
-    X(BOOL, NONE, no_remote_clearscroll) /* disable ESC[3J */ \
-    X(BOOL, NONE, no_dbackspace) /* disable destructive backspace */ \
-    X(BOOL, NONE, no_remote_charset) /* disable remote charset config */ \
-    X(INT, NONE, remote_qtitle_action) /* remote win title query action
-                                       * (TITLE_NONE, TITLE_EMPTY, ...) */ \
-    X(BOOL, NONE, app_cursor) \
-    X(BOOL, NONE, app_keypad) \
-    X(BOOL, NONE, nethack_keypad) \
-    X(BOOL, NONE, telnet_keyboard) \
-    X(BOOL, NONE, telnet_newline) \
-    X(BOOL, NONE, alt_f4) /* is it special? */ \
-    X(BOOL, NONE, alt_space) /* is it special? */ \
-    X(BOOL, NONE, alt_only) /* is it special? */ \
-    X(INT, NONE, localecho) /* FORCE_ON, FORCE_OFF, AUTO */ \
-    X(INT, NONE, localedit) /* FORCE_ON, FORCE_OFF, AUTO */ \
-    X(BOOL, NONE, alwaysontop) \
-    X(BOOL, NONE, fullscreenonaltenter) \
-    X(BOOL, NONE, scroll_on_key) \
-    X(BOOL, NONE, scroll_on_disp) \
-    X(BOOL, NONE, erase_to_scrollback) \
-    X(BOOL, NONE, compose_key) \
-    X(BOOL, NONE, ctrlaltkeys) \
-    X(BOOL, NONE, osx_option_meta) \
-    X(BOOL, NONE, osx_command_meta) \
-    X(STR, NONE, wintitle) /* initial window title */ \
-    /* Terminal options */ \
-    X(INT, NONE, savelines) \
-    X(BOOL, NONE, dec_om) \
-    X(BOOL, NONE, wrap_mode) \
-    X(BOOL, NONE, lfhascr) \
-    X(INT, NONE, cursor_type) /* 0=block 1=underline 2=vertical */ \
-    X(BOOL, NONE, blink_cur) \
-    X(INT, NONE, beep) /* BELL_DISABLED, BELL_DEFAULT, ... */ \
-    X(INT, NONE, beep_ind) /* B_IND_DISABLED, B_IND_FLASH, ... */ \
-    X(BOOL, NONE, bellovl) /* bell overload protection active? */ \
-    X(INT, NONE, bellovl_n) /* number of bells to cause overload */ \
-    X(INT, NONE, bellovl_t) /* time interval for overload (seconds) */ \
-    X(INT, NONE, bellovl_s) /* period of silence to re-enable bell (s) */ \
-    X(FILENAME, NONE, bell_wavefile) \
-    X(BOOL, NONE, scrollbar) \
-    X(BOOL, NONE, scrollbar_in_fullscreen) \
-    X(INT, NONE, resize_action) /* RESIZE_TERM, RESIZE_DISABLED, ... */ \
-    X(BOOL, NONE, bce) \
-    X(BOOL, NONE, blinktext) \
-    X(BOOL, NONE, win_name_always) \
-    X(INT, NONE, width) \
-    X(INT, NONE, height) \
-    X(FONT, NONE, font) \
-    X(INT, NONE, font_quality) /* FQ_DEFAULT, FQ_ANTIALIASED, ... */ \
-    X(FILENAME, NONE, logfilename) \
-    X(INT, NONE, logtype) /* LGTYP_NONE, LGTYPE_ASCII, ... */ \
-    X(INT, NONE, logxfovr) /* LGXF_OVR, LGXF_APN, LGXF_ASK */ \
-    X(BOOL, NONE, logflush) \
-    X(BOOL, NONE, logheader) \
-    X(BOOL, NONE, logomitpass) \
-    X(BOOL, NONE, logomitdata) \
-    X(BOOL, NONE, hide_mouseptr) \
-    X(BOOL, NONE, sunken_edge) \
-    X(INT, NONE, window_border) /* in pixels */ \
-    /* {{{ winfrip */ \
-    WF_CONFIG_OPTIONS(X) \
-    /* winfrip }}} */ \
-    X(STR, NONE, answerback) \
-    X(STR, NONE, printer) \
-    X(BOOL, NONE, no_arabicshaping) \
-    X(BOOL, NONE, no_bidi) \
-    /* Colour options */ \
-    X(BOOL, NONE, ansi_colour) \
-    X(BOOL, NONE, xterm_256_colour) \
-    X(BOOL, NONE, true_colour) \
-    X(BOOL, NONE, system_colour) \
-    X(BOOL, NONE, try_palette) \
-    X(INT, NONE, bold_style) /* 1=font 2=colour (3=both) */ \
-    X(INT, INT, colours) /* indexed by the CONF_COLOUR_* enum encoding */ \
-    /* Selection options */ \
-    X(INT, NONE, mouse_is_xterm) /* 0=compromise 1=xterm 2=Windows */ \
-    X(BOOL, NONE, rect_select) \
-    X(BOOL, NONE, paste_controls) \
-    X(BOOL, NONE, rawcnp) \
-    X(BOOL, NONE, utf8linedraw) \
-    X(BOOL, NONE, rtf_paste) \
-    X(BOOL, NONE, mouse_override) \
-    X(INT, INT, wordness) \
-    X(BOOL, NONE, mouseautocopy) \
-    X(INT, NONE, mousepaste) /* CLIPUI_IMPLICIT, CLIPUI_EXPLICIT, ... */ \
-    X(INT, NONE, ctrlshiftins) /* CLIPUI_IMPLICIT, CLIPUI_EXPLICIT, ... */ \
-    X(INT, NONE, ctrlshiftcv) /* CLIPUI_IMPLICIT, CLIPUI_EXPLICIT, ... */ \
-    X(STR, NONE, mousepaste_custom) \
-    X(STR, NONE, ctrlshiftins_custom) \
-    X(STR, NONE, ctrlshiftcv_custom) \
-    /* translations */ \
-    X(INT, NONE, vtmode) /* VT_XWINDOWS, VT_OEMANSI, ... */ \
-    X(STR, NONE, line_codepage) \
-    X(BOOL, NONE, cjk_ambig_wide) \
-    X(BOOL, NONE, utf8_override) \
-    X(BOOL, NONE, xlat_capslockcyr) \
-    /* X11 forwarding */ \
-    X(BOOL, NONE, x11_forward) \
-    X(STR, NONE, x11_display) \
-    X(INT, NONE, x11_auth) /* X11_NO_AUTH, X11_MIT, X11_XDM */ \
-    X(FILENAME, NONE, xauthfile) \
-    /* port forwarding */ \
-    X(BOOL, NONE, lport_acceptall) /* accept conns from hosts other than localhost */ \
-    X(BOOL, NONE, rport_acceptall) /* same for remote forwarded ports (SSH-2 only) */ \
-    /*                                                                \
-     * Subkeys for 'portfwd' can have the following forms:            \
-     *                                                                \
-     *   [LR]localport                                                \
-     *   [LR]localaddr:localport                                      \
-     *                                                                \
-     * Dynamic forwardings are indicated by an 'L' key, and the       \
-     * special value "D". For all other forwardings, the value        \
-     * should be of the form 'host:port'.                             \
-     */ \
-    X(STR, STR, portfwd) \
-    /* SSH bug compatibility modes. All FORCE_ON/FORCE_OFF/AUTO */ \
-    X(INT, NONE, sshbug_ignore1) \
-    X(INT, NONE, sshbug_plainpw1) \
-    X(INT, NONE, sshbug_rsa1) \
-    X(INT, NONE, sshbug_hmac2) \
-    X(INT, NONE, sshbug_derivekey2) \
-    X(INT, NONE, sshbug_rsapad2) \
-    X(INT, NONE, sshbug_pksessid2) \
-    X(INT, NONE, sshbug_rekey2) \
-    X(INT, NONE, sshbug_maxpkt2) \
-    X(INT, NONE, sshbug_ignore2) \
-    X(INT, NONE, sshbug_oldgex2) \
-    X(INT, NONE, sshbug_winadj) \
-    X(INT, NONE, sshbug_chanreq) \
-    X(INT, NONE, sshbug_dropstart) \
-    X(INT, NONE, sshbug_filter_kexinit) \
-    /*                                                                \
-     * ssh_simple means that we promise never to open any channel     \
-     * other than the main one, which means it can safely use a very  \
-     * large window in SSH-2.                                         \
-     */ \
-    X(BOOL, NONE, ssh_simple) \
-    X(BOOL, NONE, ssh_connection_sharing) \
-    X(BOOL, NONE, ssh_connection_sharing_upstream) \
-    X(BOOL, NONE, ssh_connection_sharing_downstream) \
-    /*
-     * ssh_manual_hostkeys is conceptually a set rather than a
-     * dictionary: the string subkeys are the important thing, and the
-     * actual values to which those subkeys map are all "".
-     */ \
-    X(STR, STR, ssh_manual_hostkeys) \
-    /* Options for pterm. Should split out into platform-dependent part. */ \
-    X(BOOL, NONE, stamp_utmp) \
-    X(BOOL, NONE, login_shell) \
-    X(BOOL, NONE, scrollbar_on_left) \
-    X(BOOL, NONE, shadowbold) \
-    X(FONT, NONE, boldfont) \
-    X(FONT, NONE, widefont) \
-    X(FONT, NONE, wideboldfont) \
-    X(INT, NONE, shadowboldoffset) /* in pixels */ \
-    X(BOOL, NONE, crhaslf) \
-    X(STR, NONE, winclass) \
-    /* end of list */
-=======
->>>>>>> 1cd0f178
+
+/* {{{ winfrip */
+#include "PuTTie/winfrip_rtl.h"
+#include "PuTTie/winfrip_feature.h"
+#include "PuTTie/winfrip_feature_bgimg.h"
+#include "PuTTie/winfrip_feature_general.h"
+#include "PuTTie/winfrip_feature_mouse.h"
+#include "PuTTie/winfrip_feature_storage_general.h"
+#include "PuTTie/winfrip_feature_storage_host_keys.h"
+#include "PuTTie/winfrip_feature_storage_sessions.h"
+#include "PuTTie/winfrip_feature_trans.h"
+#include "PuTTie/winfrip_feature_urls.h"
+#include "PuTTie/winfrip_putty_settings.h"
+#include "PuTTie/winfrip_storage.h"
+#include "PuTTie/winfrip_storage_adapter.h"
+/* winfrip }}} */
 
 /* The master list of option keywords lives in conf.h */
 enum config_primary_key {
@@ -2991,10 +2738,4 @@
 #define FROM_SURROGATES(wch1, wch2) \
     (0x10000 + (((wch1) & 0x3FF) << 10) + ((wch2) & 0x3FF))
 
-#endif
-
-/* {{{ winfrip */
-/*
- * vim:expandtab sw=4 ts=4
- */
-/* winfrip }}} */+#endif