--- conflicted
+++ resolved
@@ -1296,19 +1296,6 @@
     X(FONT, NONE, font) \
     X(INT, NONE, font_quality) /* FQ_DEFAULT, FQ_ANTIALIASED, ... */ \
     X(FILENAME, NONE, logfilename) \
-<<<<<<< HEAD
-    X(INT, NONE, logtype) \
-    X(INT, NONE, logxfovr) \
-    X(INT, NONE, logflush) \
-    X(INT, NONE, logomitpass) \
-    X(INT, NONE, logomitdata) \
-    X(INT, NONE, hide_mouseptr) \
-    X(INT, NONE, sunken_edge) \
-    X(INT, NONE, window_border) \
-    /* {{{ winfrip */ \
-    WINFRIP_CONFIG_OPTIONS(X) \
-    /* winfrip }}} */ \
-=======
     X(INT, NONE, logtype) /* LGTYP_NONE, LGTYPE_ASCII, ... */ \
     X(INT, NONE, logxfovr) /* LGXF_OVR, LGXF_APN, LGXF_ASK */ \
     X(BOOL, NONE, logflush) \
@@ -1318,7 +1305,9 @@
     X(BOOL, NONE, hide_mouseptr) \
     X(BOOL, NONE, sunken_edge) \
     X(INT, NONE, window_border) /* in pixels */ \
->>>>>>> 3322d4c0
+    /* {{{ winfrip */ \
+    WINFRIP_CONFIG_OPTIONS(X) \
+    /* winfrip }}} */ \
     X(STR, NONE, answerback) \
     X(STR, NONE, printer) \
     X(BOOL, NONE, arabicshaping) \
