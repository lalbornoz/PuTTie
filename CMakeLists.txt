cmake_minimum_required(VERSION 3.7)
project(putty LANGUAGES C)

include(cmake/setup.cmake)

# Scan the docs directory first, so that when we start calling
# installed_program(), we'll know if we have man pages available
add_subdirectory(doc)

add_compile_definitions(HAVE_CMAKE_H)

include_directories(terminal)

add_library(utils STATIC
  ${GENERATED_COMMIT_C})
add_dependencies(utils cmake_commit_c)
add_subdirectory(utils)

add_library(logging OBJECT
  logging.c)

add_library(eventloop STATIC
  callback.c timing.c)

add_library(console STATIC
  clicons.c console.c)

add_library(settings STATIC
  cmdline.c settings.c)

add_library(crypto STATIC
  proxy/cproxy.c proxy/sshproxy.c)
add_subdirectory(crypto)

add_library(network STATIC
  stubs/nullplug.c errsock.c logging.c x11disp.c
  proxy/proxy.c
  proxy/http.c
  proxy/socks4.c
  proxy/socks5.c
  proxy/telnet.c
  proxy/local.c
  proxy/interactor.c)

add_library(keygen STATIC
  import.c)
add_subdirectory(keygen)

add_library(agent STATIC
  sshpubk.c pageant.c aqsync.c)

add_library(guiterminal STATIC
  terminal/terminal.c terminal/bidi.c
  ldisc.c config.c dialog.c
  $<TARGET_OBJECTS:logging>)

add_library(noterminal STATIC
  stubs/noterm.c ldisc.c)

add_library(all-backends OBJECT
  pinger.c)

add_library(sftpclient STATIC
  psftpcommon.c)
add_subdirectory(ssh)

add_library(otherbackends STATIC
  $<TARGET_OBJECTS:all-backends>
  $<TARGET_OBJECTS:logging>)
add_subdirectory(otherbackends)

add_executable(testcrypt
  test/testcrypt.c sshpubk.c ssh/crc-attack-detector.c)
target_link_libraries(testcrypt
  keygen crypto utils ${platform_libraries})

add_executable(test_host_strfoo
  utils/host_strchr_internal.c)
target_compile_definitions(test_host_strfoo PRIVATE TEST)
target_link_libraries(test_host_strfoo utils ${platform_libraries})

add_executable(test_tree234
  utils/tree234.c)
target_compile_definitions(test_tree234 PRIVATE TEST)
target_link_libraries(test_tree234 utils ${platform_libraries})

add_executable(test_wildcard
  utils/wildcard.c)
target_compile_definitions(test_wildcard PRIVATE TEST)
target_link_libraries(test_wildcard utils ${platform_libraries})

add_executable(bidi_gettype
  terminal/bidi_gettype.c)
target_link_libraries(bidi_gettype guiterminal utils ${platform_libraries})

add_executable(bidi_test
  terminal/bidi_test.c)
target_link_libraries(bidi_test guiterminal utils ${platform_libraries})

add_executable(plink
<<<<<<< HEAD
  ${platform}/plink.c
  be_all_s.c
  FySTY/winfrip_storage_file.c)
=======
  ${platform}/plink.c)
# Note: if we ever port Plink to a platform where we can't implement a
# serial backend, this be_list command will need to become platform-
# dependent, so that it only sets the SERIAL option on platforms where
# that backend exists. For the moment, though, we have serial port
# backends for both our platforms, so we can do this unconditionally.
be_list(plink Plink SSH SERIAL OTHERBACKENDS)
>>>>>>> 7143e361
target_link_libraries(plink
  eventloop noterminal console sshclient otherbackends settings network crypto
  utils
  ${platform_libraries})
installed_program(plink)

add_executable(pscp
<<<<<<< HEAD
  pscp.c
  be_ssh.c
  FySTY/winfrip_storage_file.c)
=======
  pscp.c)
be_list(pscp PSCP SSH)
>>>>>>> 7143e361
target_link_libraries(pscp
  sftpclient eventloop console sshclient settings network crypto utils
  ${platform_libraries})
installed_program(pscp)

add_executable(psftp
<<<<<<< HEAD
  psftp.c
  be_ssh.c
  FySTY/winfrip_storage_file.c)
=======
  psftp.c)
be_list(psftp PSFTP SSH)
>>>>>>> 7143e361
target_link_libraries(psftp
  sftpclient eventloop console sshclient settings network crypto utils
  ${platform_libraries})
installed_program(psftp)

add_executable(psocks
  ${platform}/psocks.c
  psocks.c
<<<<<<< HEAD
  norand.c
  nocproxy.c
  nosshproxy.c
  ssh/portfwd.c
  FySTY/winfrip_storage_void.c)
=======
  stubs/norand.c
  proxy/nocproxy.c
  proxy/nosshproxy.c
  ssh/portfwd.c)
>>>>>>> 7143e361
target_link_libraries(psocks
  eventloop console network utils
  ${platform_libraries})

foreach(subdir ${platform} ${extra_dirs})
  add_subdirectory(${subdir})
endforeach()

configure_file(cmake/cmake.h.in ${GENERATED_SOURCES_DIR}/cmake.h)<|MERGE_RESOLUTION|>--- conflicted
+++ resolved
@@ -98,19 +98,14 @@
 target_link_libraries(bidi_test guiterminal utils ${platform_libraries})
 
 add_executable(plink
-<<<<<<< HEAD
   ${platform}/plink.c
-  be_all_s.c
   FySTY/winfrip_storage_file.c)
-=======
-  ${platform}/plink.c)
 # Note: if we ever port Plink to a platform where we can't implement a
 # serial backend, this be_list command will need to become platform-
 # dependent, so that it only sets the SERIAL option on platforms where
 # that backend exists. For the moment, though, we have serial port
 # backends for both our platforms, so we can do this unconditionally.
 be_list(plink Plink SSH SERIAL OTHERBACKENDS)
->>>>>>> 7143e361
 target_link_libraries(plink
   eventloop noterminal console sshclient otherbackends settings network crypto
   utils
@@ -118,28 +113,18 @@
 installed_program(plink)
 
 add_executable(pscp
-<<<<<<< HEAD
   pscp.c
-  be_ssh.c
   FySTY/winfrip_storage_file.c)
-=======
-  pscp.c)
 be_list(pscp PSCP SSH)
->>>>>>> 7143e361
 target_link_libraries(pscp
   sftpclient eventloop console sshclient settings network crypto utils
   ${platform_libraries})
 installed_program(pscp)
 
 add_executable(psftp
-<<<<<<< HEAD
   psftp.c
-  be_ssh.c
   FySTY/winfrip_storage_file.c)
-=======
-  psftp.c)
 be_list(psftp PSFTP SSH)
->>>>>>> 7143e361
 target_link_libraries(psftp
   sftpclient eventloop console sshclient settings network crypto utils
   ${platform_libraries})
@@ -148,18 +133,11 @@
 add_executable(psocks
   ${platform}/psocks.c
   psocks.c
-<<<<<<< HEAD
-  norand.c
-  nocproxy.c
-  nosshproxy.c
-  ssh/portfwd.c
-  FySTY/winfrip_storage_void.c)
-=======
   stubs/norand.c
   proxy/nocproxy.c
   proxy/nosshproxy.c
-  ssh/portfwd.c)
->>>>>>> 7143e361
+  ssh/portfwd.c
+  FySTY/winfrip_storage_void.c)
 target_link_libraries(psocks
   eventloop console network utils
   ${platform_libraries})
