cmake_minimum_required(VERSION 3.7)
project(putty LANGUAGES C)

include(cmake/setup.cmake)

# Scan the docs directory first, so that when we start calling
# installed_program(), we'll know if we have man pages available
add_subdirectory(doc)

add_compile_definitions(HAVE_CMAKE_H)

include_directories(terminal)

add_library(utils STATIC
  ${GENERATED_COMMIT_C})
add_dependencies(utils cmake_commit_c)
add_subdirectory(utils)
add_subdirectory(stubs)

add_library(logging OBJECT
  logging.c utils/logeventf.c)

add_library(eventloop STATIC
  callback.c timing.c)

add_library(console STATIC
  clicons.c console.c)

add_library(settings STATIC
  cmdline.c settings.c)

add_library(crypto STATIC
  proxy/cproxy.c proxy/sshproxy.c)
add_subdirectory(crypto)

add_library(network STATIC
  errsock.c x11disp.c
  $<TARGET_OBJECTS:logging>
  proxy/proxy.c
  proxy/http.c
  proxy/socks4.c
  proxy/socks5.c
  proxy/telnet.c
  proxy/local.c
  proxy/interactor.c)

add_library(keygen STATIC
  import.c)
add_subdirectory(keygen)

add_library(agent STATIC
  sshpubk.c pageant.c aqsync.c)

add_library(guiterminal STATIC
  terminal/terminal.c terminal/bidi.c
  ldisc.c terminal/lineedit.c config.c dialog.c
  $<TARGET_OBJECTS:logging>)

add_library(noterminal STATIC
  stubs/no-term.c ldisc.c)

add_library(all-backends OBJECT
  pinger.c)

add_library(sftpclient STATIC
  psftpcommon.c)
add_subdirectory(ssh)

add_library(otherbackends STATIC
  $<TARGET_OBJECTS:all-backends>
  $<TARGET_OBJECTS:logging>)
add_subdirectory(otherbackends)

add_executable(testcrypt
  test/testcrypt.c sshpubk.c ssh/crc-attack-detector.c)
target_link_libraries(testcrypt
  keygen crypto utils ${platform_libraries})
# {{{ winfrip
if (MINGW)
set_property(TARGET testcrypt APPEND PROPERTY SOURCES
  PuTTie/winfrip_rtl.c)
set_property(TARGET testcrypt APPEND PROPERTY COMPILE_FLAGS
  "-DWINFRIP_RTL_NO_PCRE2")
endif()
# winfrip }}}

add_executable(test_host_strfoo
  utils/host_strchr_internal.c)
target_compile_definitions(test_host_strfoo PRIVATE TEST)
target_link_libraries(test_host_strfoo utils ${platform_libraries})

add_executable(test_decode_utf8
  utils/decode_utf8.c)
target_compile_definitions(test_decode_utf8 PRIVATE TEST)
target_link_libraries(test_decode_utf8 utils ${platform_libraries})

add_executable(test_unicode_norm
  utils/unicode-norm.c)
target_compile_definitions(test_unicode_norm PRIVATE TEST)
target_link_libraries(test_unicode_norm utils ${platform_libraries})
# {{{ winfrip
if (MINGW)
set_property(TARGET test_unicode_norm APPEND PROPERTY SOURCES
  PuTTie/winfrip_rtl.c)
set_property(TARGET test_unicode_norm APPEND PROPERTY COMPILE_FLAGS
  "-DWINFRIP_RTL_NO_PCRE2")
endif()
# winfrip }}}

add_executable(test_tree234
  utils/tree234.c)
target_compile_definitions(test_tree234 PRIVATE TEST)
target_link_libraries(test_tree234 utils ${platform_libraries})

add_executable(test_wildcard
  utils/wildcard.c)
target_compile_definitions(test_wildcard PRIVATE TEST)
target_link_libraries(test_wildcard utils ${platform_libraries})

add_executable(test_cert_expr
  utils/cert-expr.c)
target_compile_definitions(test_cert_expr PRIVATE TEST)
target_link_libraries(test_cert_expr utils ${platform_libraries})

add_executable(bidi_gettype
  terminal/bidi_gettype.c)
target_link_libraries(bidi_gettype guiterminal utils ${platform_libraries})

add_executable(bidi_test
  terminal/bidi_test.c)
target_link_libraries(bidi_test guiterminal utils ${platform_libraries})
# {{{ winfrip
if (MINGW)
set_property(TARGET bidi_test APPEND PROPERTY SOURCES
  PuTTie/winfrip_rtl.c)
set_property(TARGET bidi_test APPEND PROPERTY COMPILE_FLAGS
  "-DWINFRIP_RTL_NO_PCRE2")
endif()
# winfrip }}}

# {{{ winfrip
if (MINGW)
set_source_files_properties(PuTTie/winfrip_rtl.c PROPERTIES COMPILE_FLAGS "-Wall -Wextra")
set_source_files_properties(PuTTie/winfrip_rtl_debug.c PROPERTIES COMPILE_FLAGS "-Wall -Wextra")
set_source_files_properties(PuTTie/winfrip_rtl_file.c PROPERTIES COMPILE_FLAGS "-Wall -Wextra")
set_source_files_properties(PuTTie/winfrip_rtl_load.c PROPERTIES COMPILE_FLAGS "-Wall -Wextra")
set_source_files_properties(PuTTie/winfrip_rtl_pcre2.c PROPERTIES COMPILE_FLAGS "-Wall -Wextra")
set_source_files_properties(PuTTie/winfrip_rtl_registry.c PROPERTIES COMPILE_FLAGS "-Wall -Wextra")
set_source_files_properties(PuTTie/winfrip_rtl_save.c PROPERTIES COMPILE_FLAGS "-Wall -Wextra")
set_source_files_properties(PuTTie/winfrip_rtl_tree.c PROPERTIES COMPILE_FLAGS "-Wall -Wextra")
set_source_files_properties(PuTTie/winfrip_rtl_windows.c PROPERTIES COMPILE_FLAGS "-Wall -Wextra")
set_source_files_properties(PuTTie/winfrip_storage.c PROPERTIES COMPILE_FLAGS "-Wall -Wextra")
set_source_files_properties(PuTTie/winfrip_storage_adapter.c PROPERTIES COMPILE_FLAGS "-Wall -Wextra")
set_source_files_properties(PuTTie/winfrip_storage_adapter_host_ca.c PROPERTIES COMPILE_FLAGS "-Wall -Wextra")
set_source_files_properties(PuTTie/winfrip_storage_adapter_host_keys.c PROPERTIES COMPILE_FLAGS "-Wall -Wextra")
set_source_files_properties(PuTTie/winfrip_storage_adapter_sessions.c PROPERTIES COMPILE_FLAGS "-Wall -Wextra")
set_source_files_properties(PuTTie/winfrip_storage_backend_ephemeral.c PROPERTIES COMPILE_FLAGS "-Wall -Wextra")
set_source_files_properties(PuTTie/winfrip_storage_backend_file.c PROPERTIES COMPILE_FLAGS "-Wall -Wextra")
set_source_files_properties(PuTTie/winfrip_storage_backend_registry.c PROPERTIES COMPILE_FLAGS "-Wall -Wextra")
set_source_files_properties(PuTTie/winfrip_storage_host_ca.c PROPERTIES COMPILE_FLAGS "-Wall -Wextra")
set_source_files_properties(PuTTie/winfrip_storage_host_keys.c PROPERTIES COMPILE_FLAGS "-Wall -Wextra")
set_source_files_properties(PuTTie/winfrip_storage_jump_list.c PROPERTIES COMPILE_FLAGS "-Wall -Wextra")
set_source_files_properties(PuTTie/winfrip_storage_options.c PROPERTIES COMPILE_FLAGS "-Wall -Wextra")
set_source_files_properties(PuTTie/winfrip_storage_priv.c PROPERTIES COMPILE_FLAGS "-Wall -Wextra")
set_source_files_properties(PuTTie/winfrip_storage_privkey_list.c PROPERTIES COMPILE_FLAGS "-Wall -Wextra")
set_source_files_properties(PuTTie/winfrip_storage_sessions.c PROPERTIES COMPILE_FLAGS "-Wall -Wextra")

if ("${DEFAULT_STORAGE_BACKEND}" STREQUAL "")
  set(DEFAULT_STORAGE_BACKEND "WFS_BACKEND_REGISTRY")
endif()
set_property(SOURCE PuTTie/winfrip_storage.c APPEND_STRING PROPERTY COMPILE_FLAGS " -DWFS_DEFAULT_STORAGE_BACKEND=${DEFAULT_STORAGE_BACKEND}")

if ("${BUILD_SSH_VERSION}" STREQUAL "")
  set(BUILD_SSH_VERSION "-Unidentified-Local-Build")
endif()
if ("${BUILD_TEXT_VERSION}" STREQUAL "")
  set(BUILD_TEXT_VERSION "Unidentified build")
endif()
set_property(SOURCE utils/version.c APPEND_STRING PROPERTY COMPILE_FLAGS " -DSSHVER=\"\\\"${BUILD_SSH_VERSION}\\\"\" -DTEXTVER=\"\\\"${BUILD_TEXT_VERSION}\\\"\"")

endif()
# winfrip }}}

add_executable(plink
<<<<<<< HEAD
  ${platform}/plink.c)
# {{{ winfrip
if (MINGW)
set_property(TARGET plink APPEND PROPERTY SOURCES
  PuTTie/no-jump-list.c
  PuTTie/winfrip_rtl.c
  PuTTie/winfrip_rtl_debug.c
  PuTTie/winfrip_rtl_file.c
  PuTTie/winfrip_rtl_load.c
  PuTTie/winfrip_rtl_pcre2.c
  PuTTie/winfrip_rtl_registry.c
  PuTTie/winfrip_rtl_save.c
  PuTTie/winfrip_rtl_tree.c
  PuTTie/winfrip_rtl_windows.c
  PuTTie/winfrip_storage.c
  PuTTie/winfrip_storage_adapter.c
  PuTTie/winfrip_storage_adapter_host_ca.c
  PuTTie/winfrip_storage_adapter_host_keys.c
  PuTTie/winfrip_storage_adapter_sessions.c
  PuTTie/winfrip_storage_backend_ephemeral.c
  PuTTie/winfrip_storage_backend_file.c
  PuTTie/winfrip_storage_backend_registry.c
  PuTTie/winfrip_storage_host_ca.c
  PuTTie/winfrip_storage_host_keys.c
  PuTTie/winfrip_storage_jump_list.c
  PuTTie/winfrip_storage_options.c
  PuTTie/winfrip_storage_priv.c
  PuTTie/winfrip_storage_privkey_list.c
  PuTTie/winfrip_storage_sessions.c)
endif()
# winfrip }}}
=======
  ${platform}/plink.c
  stubs/no-lineedit.c)
>>>>>>> 2357dee0
# Note: if we ever port Plink to a platform where we can't implement a
# serial backend, this be_list command will need to become platform-
# dependent, so that it only sets the SERIAL option on platforms where
# that backend exists. For the moment, though, we have serial port
# backends for both our platforms, so we can do this unconditionally.
be_list(plink Plink SSH SERIAL OTHERBACKENDS)
target_link_libraries(plink
  eventloop noterminal console sshclient otherbackends settings network crypto
  utils
  ${CMAKE_SOURCE_DIR}/PuTTie/pcre2/libpcre2-16.a
  ${platform_libraries})
installed_program(plink)

add_executable(pscp
  pscp.c)
# {{{ winfrip
if (MINGW)
set_property(TARGET pscp APPEND PROPERTY SOURCES
  PuTTie/no-jump-list.c
  PuTTie/winfrip_rtl.c
  PuTTie/winfrip_rtl_debug.c
  PuTTie/winfrip_rtl_file.c
  PuTTie/winfrip_rtl_load.c
  PuTTie/winfrip_rtl_pcre2.c
  PuTTie/winfrip_rtl_registry.c
  PuTTie/winfrip_rtl_save.c
  PuTTie/winfrip_rtl_tree.c
  PuTTie/winfrip_rtl_windows.c
  PuTTie/winfrip_storage.c
  PuTTie/winfrip_storage_adapter.c
  PuTTie/winfrip_storage_adapter_host_ca.c
  PuTTie/winfrip_storage_adapter_host_keys.c
  PuTTie/winfrip_storage_adapter_sessions.c
  PuTTie/winfrip_storage_backend_ephemeral.c
  PuTTie/winfrip_storage_backend_file.c
  PuTTie/winfrip_storage_backend_registry.c
  PuTTie/winfrip_storage_host_ca.c
  PuTTie/winfrip_storage_host_keys.c
  PuTTie/winfrip_storage_jump_list.c
  PuTTie/winfrip_storage_options.c
  PuTTie/winfrip_storage_priv.c
  PuTTie/winfrip_storage_privkey_list.c
  PuTTie/winfrip_storage_sessions.c)
endif()
# winfrip }}}
be_list(pscp PSCP SSH)
target_link_libraries(pscp
  sftpclient eventloop console sshclient settings network crypto utils
  ${CMAKE_SOURCE_DIR}/PuTTie/pcre2/libpcre2-16.a
  ${platform_libraries})
installed_program(pscp)

add_executable(psftp
  psftp.c)
# {{{ winfrip
if (MINGW)
set_property(TARGET psftp APPEND PROPERTY SOURCES
  PuTTie/no-jump-list.c
  PuTTie/winfrip_rtl.c
  PuTTie/winfrip_rtl_debug.c
  PuTTie/winfrip_rtl_file.c
  PuTTie/winfrip_rtl_load.c
  PuTTie/winfrip_rtl_pcre2.c
  PuTTie/winfrip_rtl_registry.c
  PuTTie/winfrip_rtl_save.c
  PuTTie/winfrip_rtl_tree.c
  PuTTie/winfrip_rtl_windows.c
  PuTTie/winfrip_storage.c
  PuTTie/winfrip_storage_adapter.c
  PuTTie/winfrip_storage_adapter_host_ca.c
  PuTTie/winfrip_storage_adapter_host_keys.c
  PuTTie/winfrip_storage_adapter_sessions.c
  PuTTie/winfrip_storage_backend_ephemeral.c
  PuTTie/winfrip_storage_backend_file.c
  PuTTie/winfrip_storage_backend_registry.c
  PuTTie/winfrip_storage_host_ca.c
  PuTTie/winfrip_storage_host_keys.c
  PuTTie/winfrip_storage_jump_list.c
  PuTTie/winfrip_storage_options.c
  PuTTie/winfrip_storage_priv.c
  PuTTie/winfrip_storage_privkey_list.c
  PuTTie/winfrip_storage_sessions.c)
endif()
# winfrip }}}
be_list(psftp PSFTP SSH)
target_link_libraries(psftp
  sftpclient eventloop console sshclient settings network crypto utils
  ${CMAKE_SOURCE_DIR}/PuTTie/pcre2/libpcre2-16.a
  ${platform_libraries})
installed_program(psftp)

add_executable(psocks
  ${platform}/psocks.c
  psocks.c
  stubs/no-rand.c
  proxy/nocproxy.c
  proxy/nosshproxy.c
  ssh/portfwd.c)
# {{{ winfrip
if (MINGW)
set_property(TARGET psocks APPEND PROPERTY SOURCES
  PuTTie/winfrip_rtl.c)
set_property(TARGET psocks APPEND PROPERTY COMPILE_FLAGS
  "-DWINFRIP_RTL_NO_PCRE2")
endif()
# winfrip }}}
target_link_libraries(psocks
  eventloop console network utils
  ${platform_libraries})

foreach(subdir ${platform} ${extra_dirs})
  add_subdirectory(${subdir})
endforeach()

# {{{ winfrip
if (MINGW)
  add_subdirectory(PuTTie)
endif()
# winfrip }}}

configure_file(cmake/cmake.h.in ${GENERATED_SOURCES_DIR}/cmake.h)

# {{{ winfrip
#
# vim:expandtab sw=4 ts=4
#
# winfrip }}}<|MERGE_RESOLUTION|>--- conflicted
+++ resolved
@@ -182,8 +182,8 @@
 # winfrip }}}
 
 add_executable(plink
-<<<<<<< HEAD
-  ${platform}/plink.c)
+  ${platform}/plink.c
+  stubs/no-lineedit.c)
 # {{{ winfrip
 if (MINGW)
 set_property(TARGET plink APPEND PROPERTY SOURCES
@@ -214,10 +214,6 @@
   PuTTie/winfrip_storage_sessions.c)
 endif()
 # winfrip }}}
-=======
-  ${platform}/plink.c
-  stubs/no-lineedit.c)
->>>>>>> 2357dee0
 # Note: if we ever port Plink to a platform where we can't implement a
 # serial backend, this be_list command will need to become platform-
 # dependent, so that it only sets the SERIAL option on platforms where
