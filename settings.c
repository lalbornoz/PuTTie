/*
 * settings.c: read and write saved sessions. (platform-independent)
 */

#include <assert.h>
#include <stdio.h>
#include <stdlib.h>
#include "putty.h"
#include "storage.h"
#ifndef NO_GSSAPI
#include "ssh/gssc.h"
#include "ssh/gss.h"
#endif

/* {{{ winfrip */
#include "PuTTie/winfrip_rtl.h"
#include "PuTTie/winfrip_feature.h"
#include "PuTTie/winfrip_feature_bgimg.h"
#include "PuTTie/winfrip_feature_general.h"
#include "PuTTie/winfrip_feature_mouse.h"
#include "PuTTie/winfrip_feature_storage_general.h"
#include "PuTTie/winfrip_feature_storage_host_keys.h"
#include "PuTTie/winfrip_feature_storage_sessions.h"
#include "PuTTie/winfrip_feature_trans.h"
#include "PuTTie/winfrip_feature_urls.h"
#include "PuTTie/winfrip_putty_settings.h"
#include "PuTTie/winfrip_storage.h"
#include "PuTTie/winfrip_storage_adapter.h"
/* winfrip }}} */

/* The cipher order given here is the default order. */
static const struct keyvalwhere ciphernames[] = {
    { "aes",        CIPHER_AES,             -1, -1 },
    { "chacha20",   CIPHER_CHACHA20,        CIPHER_AES, +1 },
    { "aesgcm",     CIPHER_AESGCM,          CIPHER_CHACHA20, +1 },
    { "3des",       CIPHER_3DES,            -1, -1 },
    { "WARN",       CIPHER_WARN,            -1, -1 },
    { "des",        CIPHER_DES,             -1, -1 },
    { "blowfish",   CIPHER_BLOWFISH,        -1, -1 },
    { "arcfour",    CIPHER_ARCFOUR,         -1, -1 },
};

/* The default order here is sometimes overridden by the backward-
 * compatibility warts in load_open_settings(), and should be kept
 * in sync with those. */
static const struct keyvalwhere kexnames[] = {
    { "ntru-curve25519",    KEX_NTRU_HYBRID, -1, +1 },
    { "ecdh",               KEX_ECDH,       -1, +1 },
    /* This name is misleading: it covers both SHA-256 and SHA-1 variants */
    { "dh-gex-sha1",        KEX_DHGEX,      -1, -1 },
    /* Again, this covers both SHA-256 and SHA-1, despite the name: */
    { "dh-group14-sha1",    KEX_DHGROUP14,  -1, -1 },
    /* This one really is only SHA-1, though: */
    { "dh-group1-sha1",     KEX_DHGROUP1,   KEX_WARN, +1 },
    { "rsa",                KEX_RSA,        KEX_WARN, -1 },
    /* Larger fixed DH groups: prefer the larger 15 and 16 over 14,
     * but by default the even larger 17 and 18 go below 16.
     * Rationale: diminishing returns of improving the DH strength are
     * outweighed by increased CPU cost. Group 18 is painful on a slow
     * machine. Users can override if they need to. */
    { "dh-group15-sha512",  KEX_DHGROUP15,  KEX_DHGROUP14, -1 },
    { "dh-group16-sha512",  KEX_DHGROUP16,  KEX_DHGROUP15, -1 },
    { "dh-group17-sha512",  KEX_DHGROUP17,  KEX_DHGROUP16, +1 },
    { "dh-group18-sha512",  KEX_DHGROUP18,  KEX_DHGROUP17, +1 },
    { "WARN",               KEX_WARN,       -1, -1 }
};

static const struct keyvalwhere hknames[] = {
    { "ed25519",    HK_ED25519,             -1, +1 },
    { "ed448",      HK_ED448,               -1, +1 },
    { "ecdsa",      HK_ECDSA,               -1, -1 },
    { "dsa",        HK_DSA,                 -1, -1 },
    { "rsa",        HK_RSA,                 -1, -1 },
    { "WARN",       HK_WARN,                -1, -1 },
};

/*
 * All the terminal modes that we know about for the "TerminalModes"
 * setting. (Also used by config.c for the drop-down list.)
 * This is currently precisely the same as the set in
 * ssh/ttymode-list.h, but could in principle differ if other backends
 * started to support tty modes (e.g., the pty backend).
 * The set of modes in in this array is currently significant for
 * settings migration from old versions; if they change, review the
 * gppmap() invocation for "TerminalModes".
 */
const char *const ttymodes[] = {
    "INTR",     "QUIT",     "ERASE",    "KILL",     "EOF",
    "EOL",      "EOL2",     "START",    "STOP",     "SUSP",
    "DSUSP",    "REPRINT",  "WERASE",   "LNEXT",    "FLUSH",
    "SWTCH",    "STATUS",   "DISCARD",  "IGNPAR",   "PARMRK",
    "INPCK",    "ISTRIP",   "INLCR",    "IGNCR",    "ICRNL",
    "IUCLC",    "IXON",     "IXANY",    "IXOFF",    "IMAXBEL",
    "IUTF8",    "ISIG",     "ICANON",   "XCASE",    "ECHO",
    "ECHOE",    "ECHOK",    "ECHONL",   "NOFLSH",   "TOSTOP",
    "IEXTEN",   "ECHOCTL",  "ECHOKE",   "PENDIN",   "OPOST",
    "OLCUC",    "ONLCR",    "OCRNL",    "ONOCR",    "ONLRET",
    "CS7",      "CS8",      "PARENB",   "PARODD",   NULL
};

static int default_protocol, default_port;
void settings_set_default_protocol(int newval) { default_protocol = newval; }
void settings_set_default_port(int newval) { default_port = newval; }

/*
 * Convenience functions to access the backends[] array
 * (which is only present in tools that manage settings).
 */

const struct BackendVtable *backend_vt_from_name(const char *name)
{
    const struct BackendVtable *const *p;
    for (p = backends; *p != NULL; p++)
        if (!strcmp((*p)->id, name))
            return *p;
    return NULL;
}

const struct BackendVtable *backend_vt_from_proto(int proto)
{
    const struct BackendVtable *const *p;
    for (p = backends; *p != NULL; p++)
        if ((*p)->protocol == proto)
            return *p;
    return NULL;
}

char *get_remote_username(Conf *conf)
{
    char *username = conf_get_str(conf, CONF_username);
    if (*username) {
        return dupstr(username);
    } else if (conf_get_bool(conf, CONF_username_from_env)) {
        /* Use local username. */
        return get_username();     /* might still be NULL */
    } else {
        return NULL;
    }
}

static char *gpps_raw(settings_r *sesskey, const char *name, const char *def)
{
    char *ret = read_setting_s(sesskey, name);
    if (!ret)
        ret = platform_default_s(name);
    if (!ret)
        ret = def ? dupstr(def) : NULL;   /* permit NULL as final fallback */
    return ret;
}

static void gpps(settings_r *sesskey, const char *name, const char *def,
                 Conf *conf, int primary)
{
    char *val = gpps_raw(sesskey, name, def);
    conf_set_str(conf, primary, val);
    sfree(val);
}

/*
 * gppfont and gppfile cannot have local defaults, since the very
 * format of a Filename or FontSpec is platform-dependent. So the
 * platform-dependent functions MUST return some sort of value.
 */
static void gppfont(settings_r *sesskey, const char *name,
                    Conf *conf, int primary)
{
    FontSpec *result = read_setting_fontspec(sesskey, name);
    if (!result)
        result = platform_default_fontspec(name);
    conf_set_fontspec(conf, primary, result);
    fontspec_free(result);
}
static void gppfile(settings_r *sesskey, const char *name,
                    Conf *conf, int primary)
{
    Filename *result = read_setting_filename(sesskey, name);
    if (!result)
        result = platform_default_filename(name);
    conf_set_filename(conf, primary, result);
    filename_free(result);
}

static bool gppb_raw(settings_r *sesskey, const char *name, bool def)
{
    def = platform_default_b(name, def);
    return sesskey ? read_setting_i(sesskey, name, def) != 0 : def;
}

static void gppb(settings_r *sesskey, const char *name, bool def,
                 Conf *conf, int primary)
{
    conf_set_bool(conf, primary, gppb_raw(sesskey, name, def));
}

static int gppi_raw(settings_r *sesskey, const char *name, int def)
{
    def = platform_default_i(name, def);
    return read_setting_i(sesskey, name, def);
}

static void gppi(settings_r *sesskey, const char *name, int def,
                 Conf *conf, int primary)
{
    conf_set_int(conf, primary, gppi_raw(sesskey, name, def));
}

/*
 * Read a set of name-value pairs in the format we occasionally use:
 *   NAME\tVALUE\0NAME\tVALUE\0\0 in memory
 *   NAME=VALUE,NAME=VALUE, in storage
 * If there's no "=VALUE" (e.g. just NAME,NAME,NAME) then those keys
 * are mapped to the empty string.
 */
static bool gppmap(settings_r *sesskey, const char *name,
                   Conf *conf, int primary)
{
    char *buf, *p, *q, *key, *val;

    /*
     * Start by clearing any existing subkeys of this key from conf.
     */
    while ((key = conf_get_str_nthstrkey(conf, primary, 0)) != NULL)
        conf_del_str_str(conf, primary, key);

    /*
     * Now read a serialised list from the settings and unmarshal it
     * into its components.
     */
    buf = gpps_raw(sesskey, name, NULL);
    if (!buf)
        return false;

    p = buf;
    while (*p) {
        q = buf;
        val = NULL;
        while (*p && *p != ',') {
            int c = *p++;
            if (c == '=')
                c = '\0';
            if (c == '\\')
                c = *p++;
            *q++ = c;
            if (!c)
                val = q;
        }
        if (*p == ',')
            p++;
        if (!val)
            val = q;
        *q = '\0';

        if (primary == CONF_portfwd && strchr(buf, 'D') != NULL) {
            /*
             * Backwards-compatibility hack: dynamic forwardings are
             * indexed in the data store as a third type letter in the
             * key, 'D' alongside 'L' and 'R' - but really, they
             * should be filed under 'L' with a special _value_,
             * because local and dynamic forwardings both involve
             * _listening_ on a local port, and are hence mutually
             * exclusive on the same port number. So here we translate
             * the legacy storage format into the sensible internal
             * form, by finding the D and turning it into a L.
             */
            char *newkey = dupstr(buf);
            *strchr(newkey, 'D') = 'L';
            conf_set_str_str(conf, primary, newkey, "D");
            sfree(newkey);
        } else {
            conf_set_str_str(conf, primary, buf, val);
        }
    }
    sfree(buf);

    return true;
}

/*
 * Write a set of name/value pairs in the above format, or just the
 * names if include_values is false.
 */
static void wmap(settings_w *sesskey, char const *outkey, Conf *conf,
                 int primary, bool include_values)
{
    char *key, *realkey;
    const char *val, *q;

    strbuf *sb = strbuf_new();

    for (val = conf_get_str_strs(conf, primary, NULL, &key);
         val != NULL;
         val = conf_get_str_strs(conf, primary, key, &key)) {

        if (primary == CONF_portfwd && !strcmp(val, "D")) {
            /*
             * Backwards-compatibility hack, as above: translate from
             * the sensible internal representation of dynamic
             * forwardings (key "L<port>", value "D") to the
             * conceptually incoherent legacy storage format (key
             * "D<port>", value empty).
             */
            char *L;

            realkey = key;             /* restore it at end of loop */
            val = "";
            key = dupstr(key);
            L = strchr(key, 'L');
            if (L) *L = 'D';
        } else {
            realkey = NULL;
        }

        if (sb->len)
            put_byte(sb, ',');
        for (q = key; *q; q++) {
            if (*q == '=' || *q == ',' || *q == '\\')
                put_byte(sb, '\\');
            put_byte(sb, *q);
        }
        if (include_values) {
            put_byte(sb, '=');
            for (q = val; *q; q++) {
                if (*q == '=' || *q == ',' || *q == '\\')
                    put_byte(sb, '\\');
                put_byte(sb, *q);
            }
        }

        if (realkey) {
            free(key);
            key = realkey;
        }
    }
    write_setting_s(sesskey, outkey, sb->s);
    strbuf_free(sb);
}

static int key2val(const struct keyvalwhere *mapping,
                   int nmaps, char *key)
{
    int i;
    for (i = 0; i < nmaps; i++)
        if (!strcmp(mapping[i].s, key)) return mapping[i].v;
    return -1;
}

static const char *val2key(const struct keyvalwhere *mapping,
                           int nmaps, int val)
{
    int i;
    for (i = 0; i < nmaps; i++)
        if (mapping[i].v == val) return mapping[i].s;
    return NULL;
}

/*
 * Helper function to parse a comma-separated list of strings into
 * a preference list array of values. Any missing values are added
 * to the end and duplicates are weeded.
 * XXX: assumes vals in 'mapping' are small +ve integers
 */
static void gprefs_from_str(const char *str,
                            const struct keyvalwhere *mapping, int nvals,
                            Conf *conf, int primary)
{
    char *commalist = dupstr(str);
    char *p, *q;
    int i, j, n, v, pos;
    unsigned long seen = 0;            /* bitmap for weeding dups etc */

    /*
     * Go through that list and convert it into values.
     */
    n = 0;
    p = commalist;
    while (1) {
        while (*p && *p == ',') p++;
        if (!*p)
            break;                     /* no more words */

        q = p;
        while (*p && *p != ',') p++;
        if (*p) *p++ = '\0';

        v = key2val(mapping, nvals, q);
        if (v != -1 && !(seen & (1 << v))) {
            seen |= (1 << v);
            conf_set_int_int(conf, primary, n, v);
            n++;
        }
    }

    sfree(commalist);

    /*
     * Now go through 'mapping' and add values that weren't mentioned
     * in the list we fetched. We may have to loop over it multiple
     * times so that we add values before other values whose default
     * positions depend on them.
     */
    while (n < nvals) {
        for (i = 0; i < nvals; i++) {
            assert(mapping[i].v >= 0);
            assert(mapping[i].v < 32);

            if (!(seen & (1 << mapping[i].v))) {
                /*
                 * This element needs adding. But can we add it yet?
                 */
                if (mapping[i].vrel != -1 && !(seen & (1 << mapping[i].vrel)))
                    continue;          /* nope */

                /*
                 * OK, we can work out where to add this element, so
                 * do so.
                 */
                if (mapping[i].vrel == -1) {
                    pos = (mapping[i].where < 0 ? n : 0);
                } else {
                    for (j = 0; j < n; j++)
                        if (conf_get_int_int(conf, primary, j) ==
                            mapping[i].vrel)
                            break;
                    assert(j < n);     /* implied by (seen & (1<<vrel)) */
                    pos = (mapping[i].where < 0 ? j : j+1);
                }

                /*
                 * And add it.
                 */
                for (j = n-1; j >= pos; j--)
                    conf_set_int_int(conf, primary, j+1,
                                     conf_get_int_int(conf, primary, j));
                conf_set_int_int(conf, primary, pos, mapping[i].v);
                seen |= (1 << mapping[i].v);
                n++;
            }
        }
    }
}

/*
 * Read a preference list.
 */
static void gprefs(settings_r *sesskey, const char *name, const char *def,
                   const struct keyvalwhere *mapping, int nvals,
                   Conf *conf, int primary)
{
    /*
     * Fetch the string which we'll parse as a comma-separated list.
     */
    char *value = gpps_raw(sesskey, name, def);
    gprefs_from_str(value, mapping, nvals, conf, primary);
    sfree(value);
}

/*
 * Write out a preference list.
 */
static void wprefs(settings_w *sesskey, const char *name,
                   const struct keyvalwhere *mapping, int nvals,
                   Conf *conf, int primary)
{
    strbuf *sb = strbuf_new();

    for (int i = 0; i < nvals; i++) {
        const char *s = val2key(mapping, nvals,
                                conf_get_int_int(conf, primary, i));
        if (s)
            put_fmt(sb, "%s%s", (sb->len ? "," : ""), s);
    }

    write_setting_s(sesskey, name, sb->s);

    strbuf_free(sb);
}

static void write_setting_b(settings_w *handle, const char *key, bool value)
{
    write_setting_i(handle, key, value ? 1 : 0);
}

static void write_clip_setting(settings_w *sesskey, const char *savekey,
                               Conf *conf, int confkey, int strconfkey)
{
    int val = conf_get_int(conf, confkey);
    switch (val) {
      case CLIPUI_NONE:
      default:
        write_setting_s(sesskey, savekey, "none");
        break;
      case CLIPUI_IMPLICIT:
        write_setting_s(sesskey, savekey, "implicit");
        break;
      case CLIPUI_EXPLICIT:
        write_setting_s(sesskey, savekey, "explicit");
        break;
      case CLIPUI_CUSTOM: {
        char *sval = dupcat("custom:", conf_get_str(conf, strconfkey));
        write_setting_s(sesskey, savekey, sval);
        sfree(sval);
        break;
      }
    }
}

static void read_clip_setting(settings_r *sesskey, char *savekey,
                              int def, Conf *conf, int confkey, int strconfkey)
{
    char *setting = read_setting_s(sesskey, savekey);
    int val;

    conf_set_str(conf, strconfkey, "");
    if (!setting) {
        val = def;
    } else if (!strcmp(setting, "implicit")) {
        val = CLIPUI_IMPLICIT;
    } else if (!strcmp(setting, "explicit")) {
        val = CLIPUI_EXPLICIT;
    } else if (!strncmp(setting, "custom:", 7)) {
        val = CLIPUI_CUSTOM;
        conf_set_str(conf, strconfkey, setting + 7);
    } else {
        val = CLIPUI_NONE;
    }
    conf_set_int(conf, confkey, val);
    sfree(setting);
}

char *save_settings(const char *section, Conf *conf)
{
    struct settings_w *sesskey;
    char *errmsg;

    sesskey = open_settings_w(section, &errmsg);
    if (!sesskey)
        return errmsg;
    save_open_settings(sesskey, conf);
    close_settings_w(sesskey);
    return NULL;
}

/* Declare extern references to conf_enum_* types */
#define CONF_ENUM(name, ...) extern const ConfSaveEnumType conf_enum_##name;
#include "conf-enums.h"
#undef CONF_ENUM

void save_open_settings(settings_w *sesskey, Conf *conf)
{
    int i;
    const char *p;

    /* Save the settings simple enough to handle automatically */
    for (size_t key = 0; key < N_CONFIG_OPTIONS; key++) {
        const ConfKeyInfo *info = &conf_key_info[key];
        if (!info->save_custom && !info->not_saved) {
            /* Mappings are handled individually below */
            assert(info->subkey_type == CONF_TYPE_NONE);
            switch (info->value_type) {
              case CONF_TYPE_STR:
                write_setting_s(sesskey, info->save_keyword,
                                conf_get_str(conf, key));
                break;
              case CONF_TYPE_INT: {
                int ival = conf_get_int(conf, key);
                if (info->storage_enum) {
                    bool success = conf_enum_map_to_storage(
                        info->storage_enum, ival, &ival);
                    assert(success && "unmapped integer value");
                }
                write_setting_i(sesskey, info->save_keyword, ival);
                break;
              }
              case CONF_TYPE_BOOL:
                write_setting_b(sesskey, info->save_keyword,
                                conf_get_bool(conf, key));
                break;
              case CONF_TYPE_FILENAME:
                write_setting_filename(sesskey, info->save_keyword,
                                       conf_get_filename(conf, key));
                break;
              case CONF_TYPE_FONT:
                write_setting_fontspec(sesskey, info->save_keyword,
                                       conf_get_fontspec(conf, key));
                break;
              default:
                unreachable("bad key type in save_open_settings");
            }
        }
    }

    write_setting_i(sesskey, "Present", 1);
    p = "raw";
    {
        const struct BackendVtable *vt =
            backend_vt_from_proto(conf_get_int(conf, CONF_protocol));
        if (vt)
            p = vt->id;
    }
    write_setting_s(sesskey, "Protocol", p);
    write_setting_i(sesskey, "PingInterval", conf_get_int(conf, CONF_ping_interval) / 60);      /* minutes */
    write_setting_i(sesskey, "PingIntervalSecs", conf_get_int(conf, CONF_ping_interval) % 60);  /* seconds */
    wmap(sesskey, "TerminalModes", conf, CONF_ttymodes, true);

    /* proxy settings */
    wmap(sesskey, "Environment", conf, CONF_environmt, true);
#ifndef NO_GSSAPI
    write_setting_b(sesskey, "GssapiFwd", conf_get_bool(conf, CONF_gssapifwd));
#endif
    wprefs(sesskey, "Cipher", ciphernames, CIPHER_MAX, conf, CONF_ssh_cipherlist);
    wprefs(sesskey, "KEX", kexnames, KEX_MAX, conf, CONF_ssh_kexlist);
    wprefs(sesskey, "HostKey", hknames, HK_MAX, conf, CONF_ssh_hklist);
#ifndef NO_GSSAPI
    write_setting_i(sesskey, "GssapiRekey", conf_get_int(conf, CONF_gssapirekey));
#endif
#ifndef NO_GSSAPI
    write_setting_b(sesskey, "AuthGSSAPI", conf_get_bool(conf, CONF_try_gssapi_auth));
    write_setting_b(sesskey, "AuthGSSAPIKEX", conf_get_bool(conf, CONF_try_gssapi_kex));
    wprefs(sesskey, "GSSLibs", gsslibkeywords, ngsslibs, conf, CONF_ssh_gsslist);
    write_setting_filename(sesskey, "GSSCustom", conf_get_filename(conf, CONF_ssh_gss_custom));
#endif
#ifdef OSX_META_KEY_CONFIG
    write_setting_b(sesskey, "OSXOptionMeta", conf_get_bool(conf, CONF_osx_option_meta));
    write_setting_b(sesskey, "OSXCommandMeta", conf_get_bool(conf, CONF_osx_command_meta));
#endif
<<<<<<< HEAD
    write_setting_b(sesskey, "TelnetKey", conf_get_bool(conf, CONF_telnet_keyboard));
    write_setting_b(sesskey, "TelnetRet", conf_get_bool(conf, CONF_telnet_newline));
    write_setting_i(sesskey, "LocalEcho", conf_get_int(conf, CONF_localecho));
    write_setting_i(sesskey, "LocalEdit", conf_get_int(conf, CONF_localedit));
    write_setting_s(sesskey, "Answerback", conf_get_str(conf, CONF_answerback));
    write_setting_b(sesskey, "AlwaysOnTop", conf_get_bool(conf, CONF_alwaysontop));
    write_setting_b(sesskey, "FullScreenOnAltEnter", conf_get_bool(conf, CONF_fullscreenonaltenter));
    write_setting_b(sesskey, "HideMousePtr", conf_get_bool(conf, CONF_hide_mouseptr));
    write_setting_b(sesskey, "SunkenEdge", conf_get_bool(conf, CONF_sunken_edge));
    write_setting_i(sesskey, "WindowBorder", conf_get_int(conf, CONF_window_border));
    /* {{{ winfrip */
    WF_SAVE_OPEN_SETTINGS(sesskey, conf);
    /* winfrip }}} */
    write_setting_i(sesskey, "CurType", conf_get_int(conf, CONF_cursor_type));
    write_setting_b(sesskey, "BlinkCur", conf_get_bool(conf, CONF_blink_cur));
    write_setting_i(sesskey, "Beep", conf_get_int(conf, CONF_beep));
    write_setting_i(sesskey, "BeepInd", conf_get_int(conf, CONF_beep_ind));
    write_setting_filename(sesskey, "BellWaveFile", conf_get_filename(conf, CONF_bell_wavefile));
    write_setting_b(sesskey, "BellOverload", conf_get_bool(conf, CONF_bellovl));
    write_setting_i(sesskey, "BellOverloadN", conf_get_int(conf, CONF_bellovl_n));
=======
>>>>>>> 1cd0f178
    write_setting_i(sesskey, "BellOverloadT", conf_get_int(conf, CONF_bellovl_t)
#ifdef PUTTY_UNIX_PLATFORM_H
                    * 1000
#endif
                    );
    write_setting_i(sesskey, "BellOverloadS", conf_get_int(conf, CONF_bellovl_s)
#ifdef PUTTY_UNIX_PLATFORM_H
                    * 1000
#endif
                    );

    for (i = 0; i < 22; i++) {
        char buf[20], buf2[30];
        sprintf(buf, "Colour%d", i);
        sprintf(buf2, "%d,%d,%d",
                conf_get_int_int(conf, CONF_colours, i*3+0),
                conf_get_int_int(conf, CONF_colours, i*3+1),
                conf_get_int_int(conf, CONF_colours, i*3+2));
        write_setting_s(sesskey, buf, buf2);
    }
    for (i = 0; i < 256; i += 32) {
        char buf[20], buf2[256];
        int j;
        sprintf(buf, "Wordness%d", i);
        *buf2 = '\0';
        for (j = i; j < i + 32; j++) {
            sprintf(buf2 + strlen(buf2), "%s%d",
                    (*buf2 ? "," : ""),
                    conf_get_int_int(conf, CONF_wordness, j));
        }
        write_setting_s(sesskey, buf, buf2);
    }
    write_clip_setting(sesskey, "MousePaste", conf,
                       CONF_mousepaste, CONF_mousepaste_custom);
    write_clip_setting(sesskey, "CtrlShiftIns", conf,
                       CONF_ctrlshiftins, CONF_ctrlshiftins_custom);
    write_clip_setting(sesskey, "CtrlShiftCV", conf,
                       CONF_ctrlshiftcv, CONF_ctrlshiftcv_custom);
    wmap(sesskey, "PortForwardings", conf, CONF_portfwd, true);
    wmap(sesskey, "SSHManualHostKeys", conf, CONF_ssh_manual_hostkeys, false);
}

/* {{{ winfrip */
void conf_clear(Conf *conf);
/* winfrip }}} */

bool load_settings(const char *section, Conf *conf)
{
    settings_r *sesskey;

    /* {{{ winfrip */
    conf_clear(conf);
    /* winfrip }}} */
    sesskey = open_settings_r(section);
    bool exists = (sesskey != NULL);
    load_open_settings(sesskey, conf);
    close_settings_r(sesskey);

    if (exists && conf_launchable(conf))
        add_session_to_jumplist(section);

    return exists;
}

void load_open_settings(settings_r *sesskey, Conf *conf)
{
    int i;
    char *prot;

    /* Load the settings simple enough to handle automatically */
    for (size_t key = 0; key < N_CONFIG_OPTIONS; key++) {
        const ConfKeyInfo *info = &conf_key_info[key];
        if (info->not_saved) {
            /* Mappings are assumed to default to empty */
            if (info->subkey_type == CONF_TYPE_NONE) {
                switch (info->value_type) {
                  case CONF_TYPE_STR:
                    conf_set_str(conf, key, info->default_value.sval);
                    break;
                  case CONF_TYPE_INT:
                    conf_set_int(conf, key, info->default_value.ival);
                    break;
                  case CONF_TYPE_BOOL:
                    conf_set_bool(conf, key, info->default_value.bval);
                    break;
                  default:
                    unreachable("bad key type in load_open_settings");
                }
            }
        } else if (!info->load_custom) {
            /* Mappings are handled individually below */
            assert(info->subkey_type == CONF_TYPE_NONE);
            switch (info->value_type) {
              case CONF_TYPE_STR:
                gpps(sesskey, info->save_keyword, info->default_value.sval,
                     conf, key);
                break;
              case CONF_TYPE_INT:
                if (!info->storage_enum) {
                    gppi(sesskey, info->save_keyword,
                         info->default_value.ival, conf, key);
                } else {
                    /*
                     * Because our internal defaults are stored as the
                     * value we want in Conf, but our API for
                     * retrieving integers from storage requires a
                     * default value to fill in if no record is found,
                     * we must first figure out the default _storage_
                     * value, ugh.
                     */
                    int defstorage;
                    bool success = conf_enum_map_to_storage(
                        info->storage_enum, info->default_value.ival,
                        &defstorage);
                    assert(success && "unmapped default");

                    /* Now retrieve the stored value */
                    int storageval = gppi_raw(sesskey, info->save_keyword,
                                              defstorage);

                    /* And translate it back to Conf representation,
                     * replacing it with our Conf-rep default on failure */
                    int confval;
                    if (!conf_enum_map_from_storage(
                            info->storage_enum, storageval, &confval))
                        confval = info->default_value.ival;
                    conf_set_int(conf, key, confval);
                }
                break;
              case CONF_TYPE_BOOL:
                gppb(sesskey, info->save_keyword, info->default_value.bval,
                     conf, key);
                break;
              case CONF_TYPE_FILENAME:
                gppfile(sesskey, info->save_keyword, conf, key);
                break;
              case CONF_TYPE_FONT:
                gppfont(sesskey, info->save_keyword, conf, key);
                break;
              default:
                unreachable("bad key type in load_open_settings");
            }
        }
    }

    prot = gpps_raw(sesskey, "Protocol", "default");
    conf_set_int(conf, CONF_protocol, default_protocol);
    conf_set_int(conf, CONF_port, default_port);
    {
        const struct BackendVtable *vt = backend_vt_from_name(prot);
        if (vt) {
            conf_set_int(conf, CONF_protocol, vt->protocol);
            gppi(sesskey, "PortNumber", default_port, conf, CONF_port);
        }
    }
    sfree(prot);

    {
        /* This is two values for backward compatibility with 0.50/0.51 */
        int pingmin, pingsec;
        pingmin = gppi_raw(sesskey, "PingInterval", 0);
        pingsec = gppi_raw(sesskey, "PingIntervalSecs", 0);
        conf_set_int(conf, CONF_ping_interval, pingmin * 60 + pingsec);
    }
    if (gppmap(sesskey, "TerminalModes", conf, CONF_ttymodes)) {
        /*
         * Backwards compatibility with old saved settings.
         *
         * From the invention of this setting through 0.67, the set of
         * terminal modes was fixed, and absence of a mode from this
         * setting meant the user had explicitly removed it from the
         * UI and we shouldn't send it.
         *
         * In 0.68, the IUTF8 mode was added, and in handling old
         * settings we inadvertently removed the ability to not send
         * a mode. Any mode not mentioned was treated as if it was
         * set to 'auto' (A).
         *
         * After 0.68, we added explicit notation to the setting format
         * when the user removes a known terminal mode from the list.
         *
         * So: if any of the modes from the original set is missing, we
         * assume this was an intentional removal by the user and add
         * an explicit removal ('N'); but if IUTF8 (or any other mode
         * added after 0.67) is missing, we assume that its absence is
         * due to the setting being old rather than intentional, and
         * add it with its default setting.
         *
         * (This does mean that if a 0.68 user explicitly removed IUTF8,
         * we add it back; but removing IUTF8 had no effect in 0.68, so
         * we're preserving behaviour, which is the best we can do.)
         */
        for (i = 0; ttymodes[i]; i++) {
            if (!conf_get_str_str_opt(conf, CONF_ttymodes, ttymodes[i])) {
                /* Mode not mentioned in setting. */
                const char *def;
                if (!strcmp(ttymodes[i], "IUTF8")) {
                    /* Any new modes we add in future should be treated
                     * this way too. */
                    def = "A";  /* same as new-setting default below */
                } else {
                    /* One of the original modes. Absence is probably
                     * deliberate. */
                    def = "N";  /* don't send */
                }
                conf_set_str_str(conf, CONF_ttymodes, ttymodes[i], def);
            }
        }
    } else {
        /* This hardcodes a big set of defaults in any new saved
         * sessions. Let's hope we don't change our mind. */
        for (i = 0; ttymodes[i]; i++)
            conf_set_str_str(conf, CONF_ttymodes, ttymodes[i], "A");
    }

    /* proxy settings */
    {
        int storageval = gppi_raw(sesskey, "ProxyMethod", -1);
        int confval;
        if (!conf_enum_map_from_storage(&conf_enum_proxy_type,
                                        storageval, &confval)) {
            /*
             * Fall back to older ProxyType and ProxySOCKSVersion format
             */
            storageval = gppi_raw(sesskey, "ProxyType", 0);
            if (conf_enum_map_from_storage(&conf_enum_old_proxy_type,
                                           storageval, &confval)) {
                if (confval == PROXY_SOCKS5 &&
                    gppi_raw(sesskey, "ProxySOCKSVersion", 5) == 4)
                    confval = PROXY_SOCKS4;
            }
        }
        conf_set_int(conf, CONF_proxy_type, confval);
    }

    gppmap(sesskey, "Environment", conf, CONF_environmt);
#ifndef NO_GSSAPI
    gppb(sesskey, "GssapiFwd", false, conf, CONF_gssapifwd);
#endif
    gprefs(sesskey, "Cipher", "\0",
           ciphernames, CIPHER_MAX, conf, CONF_ssh_cipherlist);
    {
        /* Backward-compatibility: before 0.58 (when the "KEX"
         * preference was first added), we had an option to
         * disable gex under the "bugs" panel after one report of
         * a server which offered it then choked, but we never got
         * a server version string or any other reports. */
        const char *default_kexes,
                   *normal_default = "ecdh,dh-gex-sha1,dh-group18-sha512,dh-group17-sha512,dh-group16-sha512,dh-group15-sha512,dh-group14-sha1,rsa,"
                       "WARN,dh-group1-sha1",
                   *bugdhgex2_default = "ecdh,dh-group18-sha512,dh-group17-sha512,dh-group16-sha512,dh-group15-sha512,dh-group14-sha1,rsa,"
                       "WARN,dh-group1-sha1,dh-gex-sha1";
        char *raw;
        i = 2 - gppi_raw(sesskey, "BugDHGEx2", 0);
        if (i == FORCE_ON)
            default_kexes = bugdhgex2_default;
        else
            default_kexes = normal_default;
        /* Migration: after 0.67 we decided we didn't like
         * dh-group1-sha1. If it looks like the user never changed
         * the defaults, quietly upgrade their settings to demote it.
         * (If they did, they're on their own.) */
        raw = gpps_raw(sesskey, "KEX", default_kexes);
        assert(raw != NULL);
        /* Lack of 'ecdh' tells us this was saved by 0.58-0.67
         * inclusive. If it was saved by a later version, we need
         * to leave it alone. */
        if (strcmp(raw, "dh-group14-sha1,dh-group1-sha1,rsa,"
                   "WARN,dh-gex-sha1") == 0) {
            /* Previously migrated from BugDHGEx2. */
            sfree(raw);
            raw = dupstr(bugdhgex2_default);
        } else if (strcmp(raw, "dh-gex-sha1,dh-group14-sha1,"
                          "dh-group1-sha1,rsa,WARN") == 0) {
            /* Untouched old default setting. */
            sfree(raw);
            raw = dupstr(normal_default);
        }
        /* (For the record: after 0.70, the default algorithm list
         * very briefly contained the string 'gss-sha1-krb5'; this was
         * never used in any committed version of code, but was left
         * over from a pre-commit version of GSS key exchange.
         * Mentioned here as it is remotely possible that it will turn
         * up in someone's saved settings in future.) */

        gprefs_from_str(raw, kexnames, KEX_MAX, conf, CONF_ssh_kexlist);
        sfree(raw);
    }
    gprefs(sesskey, "HostKey", "ed25519,ecdsa,rsa,dsa,WARN",
           hknames, HK_MAX, conf, CONF_ssh_hklist);
#ifndef NO_GSSAPI
    gppi(sesskey, "GssapiRekey", GSS_DEF_REKEY_MINS, conf, CONF_gssapirekey);
    gppb(sesskey, "AuthGSSAPI", true, conf, CONF_try_gssapi_auth);
    gppb(sesskey, "AuthGSSAPIKEX", true, conf, CONF_try_gssapi_kex);
    gprefs(sesskey, "GSSLibs", "\0",
           gsslibkeywords, ngsslibs, conf, CONF_ssh_gsslist);
    gppfile(sesskey, "GSSCustom", conf, CONF_ssh_gss_custom);
#endif
    {
        int storageval = gppi_raw(sesskey, "RemoteQTitleAction", -1);
        int confval;
        if (!conf_enum_map_from_storage(&conf_enum_remote_qtitle_action,
                                        storageval, &confval)) {
            /*
             * Fall back to older NoRemoteQTitle format
             */
            storageval = gppi_raw(sesskey, "NoRemoteQTitle", 1);
            /* We deliberately interpret the old setting of "no response" as
             * "empty string". This changes the behaviour, but hopefully for
             * the better; the user can always recover the old behaviour. */
            confval = storageval ? TITLE_EMPTY : TITLE_REAL;
        }
        conf_set_int(conf, CONF_remote_qtitle_action, confval);
    }
#ifdef OSX_META_KEY_CONFIG
    gppb(sesskey, "OSXOptionMeta", true, conf, CONF_osx_option_meta);
    gppb(sesskey, "OSXCommandMeta", false, conf, CONF_osx_command_meta);
#endif
<<<<<<< HEAD
    gppb(sesskey, "TelnetKey", false, conf, CONF_telnet_keyboard);
    gppb(sesskey, "TelnetRet", true, conf, CONF_telnet_newline);
    gppi(sesskey, "LocalEcho", AUTO, conf, CONF_localecho);
    gppi(sesskey, "LocalEdit", AUTO, conf, CONF_localedit);
    gpps(sesskey, "Answerback", "PuTTY", conf, CONF_answerback);
    gppb(sesskey, "AlwaysOnTop", false, conf, CONF_alwaysontop);
    gppb(sesskey, "FullScreenOnAltEnter", false,
         conf, CONF_fullscreenonaltenter);
    gppb(sesskey, "HideMousePtr", false, conf, CONF_hide_mouseptr);
    gppb(sesskey, "SunkenEdge", false, conf, CONF_sunken_edge);
    gppi(sesskey, "WindowBorder", 1, conf, CONF_window_border);
    /* {{{ winfrip */
    WF_LOAD_OPEN_SETTINGS(sesskey, conf);
    /* winfrip }}} */
    gppi(sesskey, "CurType", 0, conf, CONF_cursor_type);
    gppb(sesskey, "BlinkCur", false, conf, CONF_blink_cur);
    /* pedantic compiler tells me I can't use conf, CONF_beep as an int * :-) */
    gppi(sesskey, "Beep", 1, conf, CONF_beep);
    gppi(sesskey, "BeepInd", 0, conf, CONF_beep_ind);
    gppfile(sesskey, "BellWaveFile", conf, CONF_bell_wavefile);
    gppb(sesskey, "BellOverload", true, conf, CONF_bellovl);
    gppi(sesskey, "BellOverloadN", 5, conf, CONF_bellovl_n);
=======
>>>>>>> 1cd0f178
    i = gppi_raw(sesskey, "BellOverloadT", 2*TICKSPERSEC
#ifdef PUTTY_UNIX_PLATFORM_H
                                   *1000
#endif
                                   );
    conf_set_int(conf, CONF_bellovl_t, i
#ifdef PUTTY_UNIX_PLATFORM_H
                 / 1000
#endif
                 );
    i = gppi_raw(sesskey, "BellOverloadS", 5*TICKSPERSEC
#ifdef PUTTY_UNIX_PLATFORM_H
                                   *1000
#endif
                                   );
    conf_set_int(conf, CONF_bellovl_s, i
#ifdef PUTTY_UNIX_PLATFORM_H
                 / 1000
#endif
                 );

    for (i = 0; i < 22; i++) {
        static const char *const defaults[] = {
            "187,187,187", "255,255,255", "0,0,0", "85,85,85", "0,0,0",
            "0,255,0", "0,0,0", "85,85,85", "187,0,0", "255,85,85",
            "0,187,0", "85,255,85", "187,187,0", "255,255,85", "0,0,187",
            "85,85,255", "187,0,187", "255,85,255", "0,187,187",
            "85,255,255", "187,187,187", "255,255,255"
        };
        char buf[20], *buf2;
        int c0, c1, c2;
        sprintf(buf, "Colour%d", i);
        buf2 = gpps_raw(sesskey, buf, defaults[i]);
        if (sscanf(buf2, "%d,%d,%d", &c0, &c1, &c2) == 3) {
            conf_set_int_int(conf, CONF_colours, i*3+0, c0);
            conf_set_int_int(conf, CONF_colours, i*3+1, c1);
            conf_set_int_int(conf, CONF_colours, i*3+2, c2);
        }
        sfree(buf2);
    }
    for (i = 0; i < 256; i += 32) {
        static const char *const defaults[] = {
            "0,0,0,0,0,0,0,0,0,0,0,0,0,0,0,0,0,0,0,0,0,0,0,0,0,0,0,0,0,0,0,0",
            "0,1,2,1,1,1,1,1,1,1,1,1,1,2,2,2,2,2,2,2,2,2,2,2,2,2,1,1,1,1,1,1",
            "1,2,2,2,2,2,2,2,2,2,2,2,2,2,2,2,2,2,2,2,2,2,2,2,2,2,2,1,1,1,1,2",
            "1,2,2,2,2,2,2,2,2,2,2,2,2,2,2,2,2,2,2,2,2,2,2,2,2,2,2,1,1,1,1,1",
            "1,1,1,1,1,1,1,1,1,1,1,1,1,1,1,1,1,1,1,1,1,1,1,1,1,1,1,1,1,1,1,1",
            "1,1,1,1,1,1,1,1,1,1,1,1,1,1,1,1,1,1,1,1,1,1,1,1,1,1,1,1,1,1,1,1",
            "2,2,2,2,2,2,2,2,2,2,2,2,2,2,2,2,2,2,2,2,2,2,2,1,2,2,2,2,2,2,2,2",
            "2,2,2,2,2,2,2,2,2,2,2,2,2,2,2,2,2,2,2,2,2,2,2,1,2,2,2,2,2,2,2,2"
        };
        char buf[20], *buf2, *p;
        int j;
        sprintf(buf, "Wordness%d", i);
        buf2 = gpps_raw(sesskey, buf, defaults[i / 32]);
        p = buf2;
        for (j = i; j < i + 32; j++) {
            char *q = p;
            while (*p && *p != ',')
                p++;
            if (*p == ',')
                *p++ = '\0';
            conf_set_int_int(conf, CONF_wordness, j, atoi(q));
        }
        sfree(buf2);
    }
    read_clip_setting(sesskey, "MousePaste", CLIPUI_DEFAULT_MOUSE,
                      conf, CONF_mousepaste, CONF_mousepaste_custom);
    read_clip_setting(sesskey, "CtrlShiftIns", CLIPUI_DEFAULT_INS,
                      conf, CONF_ctrlshiftins, CONF_ctrlshiftins_custom);
    read_clip_setting(sesskey, "CtrlShiftCV", CLIPUI_NONE,
                      conf, CONF_ctrlshiftcv, CONF_ctrlshiftcv_custom);
    /*
     * The empty default for LineCodePage will be converted later
     * into a plausible default for the locale.
     */

    gppmap(sesskey, "PortForwardings", conf, CONF_portfwd);
    {
        int i;
        i = gppi_raw(sesskey, "BugHMAC2", 0); conf_set_int(conf, CONF_sshbug_hmac2, 2-i);
        if (2-i == AUTO) {
            i = gppi_raw(sesskey, "BuggyMAC", 0);
            if (i == 1)
                conf_set_int(conf, CONF_sshbug_hmac2, FORCE_ON);
        }
    }
    gppmap(sesskey, "SSHManualHostKeys", conf, CONF_ssh_manual_hostkeys);
}

bool do_defaults(const char *session, Conf *conf)
{
    /* {{{ winfrip */
    bool display_errorsfl = WfsDisableAdapterDisplayErrors();
#if 1
    bool rc = load_settings(session, conf);
#else
    /* winfrip }}} */
    return load_settings(session, conf);
    /* {{{ winfrip */
#endif
    WfsSetAdapterDisplayErrors(display_errorsfl);
    return rc;
    /* winfrip }}} */
}

static int sessioncmp(const void *av, const void *bv)
{
    const char *a = *(const char *const *) av;
    const char *b = *(const char *const *) bv;

    /*
     * Alphabetical order, except that "Default Settings" is a
     * special case and comes first.
     */
    if (!strcmp(a, "Default Settings"))
        return -1;                     /* a comes first */
    if (!strcmp(b, "Default Settings"))
        return +1;                     /* b comes first */
    /*
     * FIXME: perhaps we should ignore the first & in determining
     * sort order.
     */
    return strcmp(a, b);               /* otherwise, compare normally */
}

bool sesslist_demo_mode = false;

void get_sesslist(struct sesslist *list, bool allocate)
{
    int i;
    char *p;
    settings_e *handle;

    if (allocate) {
        strbuf *sb = strbuf_new();

        if (sesslist_demo_mode) {
            put_asciz(sb, "demo-server");
            put_asciz(sb, "demo-server-2");
        } else {
            if ((handle = enum_settings_start()) != NULL) {
                while (enum_settings_next(handle, sb))
                    put_byte(sb, '\0');
                enum_settings_finish(handle);
            }
            put_byte(sb, '\0');
        }

        list->buffer = strbuf_to_str(sb);

        /*
         * Now set up the list of sessions. Note that "Default
         * Settings" must always be claimed to exist, even if it
         * doesn't really.
         */

        p = list->buffer;
        list->nsessions = 1;           /* "Default Settings" counts as one */
        while (*p) {
            if (strcmp(p, "Default Settings"))
                list->nsessions++;
            while (*p)
                p++;
            p++;
        }

        list->sessions = snewn(list->nsessions + 1, const char *);
        list->sessions[0] = "Default Settings";
        p = list->buffer;
        i = 1;
        while (*p) {
            if (strcmp(p, "Default Settings"))
                list->sessions[i++] = p;
            while (*p)
                p++;
            p++;
        }

        qsort(list->sessions, i, sizeof(const char *), sessioncmp);
    } else {
        sfree(list->buffer);
        sfree(list->sessions);
        list->buffer = NULL;
        list->sessions = NULL;
    }
}

/* {{{ winfrip */
/*
 * vim:expandtab sw=4 ts=4
 */
/* winfrip }}} */<|MERGE_RESOLUTION|>--- conflicted
+++ resolved
@@ -623,29 +623,9 @@
     write_setting_b(sesskey, "OSXOptionMeta", conf_get_bool(conf, CONF_osx_option_meta));
     write_setting_b(sesskey, "OSXCommandMeta", conf_get_bool(conf, CONF_osx_command_meta));
 #endif
-<<<<<<< HEAD
-    write_setting_b(sesskey, "TelnetKey", conf_get_bool(conf, CONF_telnet_keyboard));
-    write_setting_b(sesskey, "TelnetRet", conf_get_bool(conf, CONF_telnet_newline));
-    write_setting_i(sesskey, "LocalEcho", conf_get_int(conf, CONF_localecho));
-    write_setting_i(sesskey, "LocalEdit", conf_get_int(conf, CONF_localedit));
-    write_setting_s(sesskey, "Answerback", conf_get_str(conf, CONF_answerback));
-    write_setting_b(sesskey, "AlwaysOnTop", conf_get_bool(conf, CONF_alwaysontop));
-    write_setting_b(sesskey, "FullScreenOnAltEnter", conf_get_bool(conf, CONF_fullscreenonaltenter));
-    write_setting_b(sesskey, "HideMousePtr", conf_get_bool(conf, CONF_hide_mouseptr));
-    write_setting_b(sesskey, "SunkenEdge", conf_get_bool(conf, CONF_sunken_edge));
-    write_setting_i(sesskey, "WindowBorder", conf_get_int(conf, CONF_window_border));
     /* {{{ winfrip */
     WF_SAVE_OPEN_SETTINGS(sesskey, conf);
     /* winfrip }}} */
-    write_setting_i(sesskey, "CurType", conf_get_int(conf, CONF_cursor_type));
-    write_setting_b(sesskey, "BlinkCur", conf_get_bool(conf, CONF_blink_cur));
-    write_setting_i(sesskey, "Beep", conf_get_int(conf, CONF_beep));
-    write_setting_i(sesskey, "BeepInd", conf_get_int(conf, CONF_beep_ind));
-    write_setting_filename(sesskey, "BellWaveFile", conf_get_filename(conf, CONF_bell_wavefile));
-    write_setting_b(sesskey, "BellOverload", conf_get_bool(conf, CONF_bellovl));
-    write_setting_i(sesskey, "BellOverloadN", conf_get_int(conf, CONF_bellovl_n));
-=======
->>>>>>> 1cd0f178
     write_setting_i(sesskey, "BellOverloadT", conf_get_int(conf, CONF_bellovl_t)
 #ifdef PUTTY_UNIX_PLATFORM_H
                     * 1000
@@ -964,31 +944,9 @@
     gppb(sesskey, "OSXOptionMeta", true, conf, CONF_osx_option_meta);
     gppb(sesskey, "OSXCommandMeta", false, conf, CONF_osx_command_meta);
 #endif
-<<<<<<< HEAD
-    gppb(sesskey, "TelnetKey", false, conf, CONF_telnet_keyboard);
-    gppb(sesskey, "TelnetRet", true, conf, CONF_telnet_newline);
-    gppi(sesskey, "LocalEcho", AUTO, conf, CONF_localecho);
-    gppi(sesskey, "LocalEdit", AUTO, conf, CONF_localedit);
-    gpps(sesskey, "Answerback", "PuTTY", conf, CONF_answerback);
-    gppb(sesskey, "AlwaysOnTop", false, conf, CONF_alwaysontop);
-    gppb(sesskey, "FullScreenOnAltEnter", false,
-         conf, CONF_fullscreenonaltenter);
-    gppb(sesskey, "HideMousePtr", false, conf, CONF_hide_mouseptr);
-    gppb(sesskey, "SunkenEdge", false, conf, CONF_sunken_edge);
-    gppi(sesskey, "WindowBorder", 1, conf, CONF_window_border);
     /* {{{ winfrip */
     WF_LOAD_OPEN_SETTINGS(sesskey, conf);
     /* winfrip }}} */
-    gppi(sesskey, "CurType", 0, conf, CONF_cursor_type);
-    gppb(sesskey, "BlinkCur", false, conf, CONF_blink_cur);
-    /* pedantic compiler tells me I can't use conf, CONF_beep as an int * :-) */
-    gppi(sesskey, "Beep", 1, conf, CONF_beep);
-    gppi(sesskey, "BeepInd", 0, conf, CONF_beep_ind);
-    gppfile(sesskey, "BellWaveFile", conf, CONF_bell_wavefile);
-    gppb(sesskey, "BellOverload", true, conf, CONF_bellovl);
-    gppi(sesskey, "BellOverloadN", 5, conf, CONF_bellovl_n);
-=======
->>>>>>> 1cd0f178
     i = gppi_raw(sesskey, "BellOverloadT", 2*TICKSPERSEC
 #ifdef PUTTY_UNIX_PLATFORM_H
                                    *1000
