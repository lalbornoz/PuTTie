--- conflicted
+++ resolved
@@ -5499,57 +5499,6 @@
                 tc.fg = tc.bg = optionalrgb_none;
             }
 
-<<<<<<< HEAD
-	    switch (tchar & CSET_MASK) {
-	      case CSET_ASCII:
-		tchar = term->ucsdata->unitab_line[tchar & 0xFF];
-		break;
-	      case CSET_LINEDRW:
-		tchar = term->ucsdata->unitab_xterm[tchar & 0xFF];
-		break;
-	      case CSET_SCOACS:  
-		tchar = term->ucsdata->unitab_scoacs[tchar&0xFF]; 
-		break;
-	    }
-	    if (j < term->cols-1 && d[1].chr == UCSWIDE)
-		tattr |= ATTR_WIDE;
-
-	    /* {{{ winfrip */
-	#ifndef PUTTY_UNIX_H
-	    winfrip_urls_op(WINFRIP_URLS_OP_DRAW, NULL, 0, &tattr, term, 0, scrpos.x, scrpos.y);
-	#endif
-	    /* winfrip }}} */
-
-	    /* Video reversing things */
-	    if (term->selstate == DRAGGING || term->selstate == SELECTED) {
-		if (term->seltype == LEXICOGRAPHIC)
-		    selected = (posle(term->selstart, scrpos) &&
-				poslt(scrpos, term->selend));
-		else
-		    selected = (posPle(term->selstart, scrpos) &&
-				posPle_left(scrpos, term->selend));
-	    } else
-		selected = false;
-	    tattr = (tattr ^ rv
-		     ^ (selected ? ATTR_REVERSE : 0));
-
-	    /* 'Real' blinking ? */
-	    if (term->blink_is_real && (tattr & ATTR_BLINK)) {
-		if (term->has_focus && term->tblinker) {
-		    tchar = term->ucsdata->unitab_line[(unsigned char)' '];
-		}
-		tattr &= ~ATTR_BLINK;
-	    }
-
-	    /*
-	     * Check the font we'll _probably_ be using to see if 
-	     * the character is wide when we don't want it to be.
-	     */
-	    if (tchar != term->disptext[i]->chars[j].chr ||
-		tattr != (term->disptext[i]->chars[j].attr &~
-			  (ATTR_NARROW | DATTR_MASK))) {
-		if ((tattr & ATTR_WIDE) == 0 &&
-=======
             switch (tchar & CSET_MASK) {
               case CSET_ASCII:
                 tchar = term->ucsdata->unitab_line[tchar & 0xFF];
@@ -5564,6 +5513,12 @@
             if (j < term->cols-1 && d[1].chr == UCSWIDE)
                 tattr |= ATTR_WIDE;
 
+	    /* {{{ winfrip */
+	#ifndef PUTTY_UNIX_H
+	    winfrip_urls_op(WINFRIP_URLS_OP_DRAW, NULL, 0, &tattr, term, 0, scrpos.x, scrpos.y);
+	#endif
+	    /* winfrip }}} */
+
             /* Video reversing things */
             if (term->selstate == DRAGGING || term->selstate == SELECTED) {
                 if (term->seltype == LEXICOGRAPHIC)
@@ -5593,7 +5548,6 @@
                 tattr != (term->disptext[i]->chars[j].attr &~
                           (ATTR_NARROW | DATTR_MASK))) {
                 if ((tattr & ATTR_WIDE) == 0 &&
->>>>>>> 5e468129
                     win_char_width(term->win, tchar) == 2)
                     tattr |= ATTR_NARROW;
             } else if (term->disptext[i]->chars[j].attr & ATTR_NARROW)
