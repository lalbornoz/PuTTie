--- conflicted
+++ resolved
@@ -9,13 +9,10 @@
 #include "putty.h"
 #include "dialog.h"
 #include "storage.h"
-<<<<<<< HEAD
 /* {{{ winfrip */
 #include "FySTY/winfrip.h"
 /* winfrip }}} */
-=======
 #include "tree234.h"
->>>>>>> 386b094e
 
 #define PRINTER_DISABLED_STRING "None (printing disabled)"
 
